--- conflicted
+++ resolved
@@ -57,13 +57,8 @@
 
 # Autodiff backends
 jax =
-<<<<<<< HEAD
-    jax<0.2.15; platform_system!="Windows"
+    jax<0.2.18; platform_system!="Windows"
     jaxlib<0.1.70; platform_system!="Windows"
-=======
-    jax<0.2.18; platform_system!="Windows"
-    jaxlib<0.1.69; platform_system!="Windows"
->>>>>>> 951d32ef
 
 # Problem zoo dependencies
 zoo =
