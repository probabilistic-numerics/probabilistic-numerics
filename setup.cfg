# This file is used to configure your project.
# Read more about the various options under:
# http://setuptools.readthedocs.io/en/latest/setuptools.html#configuring-setup-using-setup-cfg-files

[metadata]
name = probnum
description = Probabilistic Numerics in Python.
url = https://github.com/probabilistic-numerics/probnum
author = ProbNum Authors
author_email =
license = MIT
long_description = file: README.md
long_description_content_type = text/markdown
keywords = probabilistic-numerics, machine-learning, numerical-methods
# Change if running only on Windows, Mac or Linux (comma-separated)
platforms = any
# Add here all kinds of additional classifiers as defined under
# https://pypi.python.org/pypi?%3Aaction=list_classifiers
classifiers =
    Development Status :: 4 - Beta
    License :: OSI Approved :: MIT License
    Operating System :: OS Independent
    Programming Language :: Python :: 3.6
    Programming Language :: Python :: 3.7
    Programming Language :: Python :: 3.8
    Programming Language :: Python :: 3.9

[options]
zip_safe = False
packages = find:
include_package_data = True
setup_requires =
  setuptools_scm
package_dir =
    =src
# Dependencies of the project (semicolon/line-separated):
install_requires =
    cached_property; python_version<"3.8"
    dataclasses; python_version<"3.7"
    numpy<=1.19.1; python_version<"3.7"
    numpy; python_version>="3.7"
    scipy>=1.4
# The usage of test_requires is discouraged, see `Dependency Management` docs
# tests_require = pytest; pytest-cov
# Require a specific Python version, e.g. Python 2.7 or >= 3.4
python_requires = >=3.6

[options.packages.find]
where = src
exclude =
    tests

[options.extras_require]
# Add here additional requirements for extra features, to install with:
# `pip install probnum[PDF]` like:
# PDF = ReportLab; RXP

# Autodiff backends
jax =
<<<<<<< HEAD
    jax<0.2.17; platform_system!="Windows"
    jaxlib<0.1.68; platform_system!="Windows"
=======
    jax<0.2.15; platform_system!="Windows"
    jaxlib<0.1.69; platform_system!="Windows"
>>>>>>> da70ae68

# Problem zoo dependencies
zoo =
    %(jax)s
    tqdm>=4.0
    requests>=2.0

# Full installation
full =
    GPy
    matplotlib
    %(jax)s
    %(zoo)s

# Dependencies needed to run the tests (semicolon/line-separated)
test =
    pytest>=4.6
    pytest-cov
    pytest-cases>=3.2.1
    # Optional dependencies of ProbNum
    GPy
    matplotlib
    %(jax)s
    %(zoo)s

[options.entry_points]
# Add here console scripts like:
# console_scripts =
#     script_name = probnum.module:function
# For example:
# console_scripts =
#     fibonacci = probnum.skeleton:run

[test]
# py.test options when running `python setup.py test`
# addopts = --verbose
extras = True

[aliases]
dists = bdist_wheel

[bdist_wheel]
# Use this option if your package is pure-python
universal = 1

[build_sphinx]
source_dir = docs
build_dir = build/sphinx
warning-is-error = 1<|MERGE_RESOLUTION|>--- conflicted
+++ resolved
@@ -57,13 +57,8 @@
 
 # Autodiff backends
 jax =
-<<<<<<< HEAD
     jax<0.2.17; platform_system!="Windows"
-    jaxlib<0.1.68; platform_system!="Windows"
-=======
-    jax<0.2.15; platform_system!="Windows"
     jaxlib<0.1.69; platform_system!="Windows"
->>>>>>> da70ae68
 
 # Problem zoo dependencies
 zoo =
