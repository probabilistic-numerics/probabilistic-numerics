--- conflicted
+++ resolved
@@ -72,13 +72,8 @@
 
 # Dependencies needed to run the tests (semicolon/line-separated)
 test =
-<<<<<<< HEAD
-    pytest>=4.6
-    pytest>=4.6,<=6.2.3; python_version<="3.8.10"
-=======
     pytest>=4.6; python_version>"3.8.10"
     pytest>=4.6,<6.2; python_version<="3.8.10"
->>>>>>> 3b188af0
     pytest-cov
     pytest-cases>=3.6.3
     # Optional dependencies of ProbNum
