--- conflicted
+++ resolved
@@ -57,13 +57,8 @@
 
 # Autodiff backends
 jax =
-<<<<<<< HEAD
     jax<0.2.21; platform_system!="Windows"
-    jaxlib<0.1.71; platform_system!="Windows"
-=======
-    jax<0.2.20; platform_system!="Windows"
     jaxlib<0.1.72; platform_system!="Windows"
->>>>>>> 844039e9
 
 # Problem zoo dependencies
 zoo =
