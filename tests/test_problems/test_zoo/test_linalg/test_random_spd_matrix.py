"""Tests for functions generating random spd matrices."""

from typing import Union

import numpy as np
import pytest
import scipy.sparse

from probnum.problems.zoo.linalg import random_sparse_spd_matrix, random_spd_matrix
<<<<<<< HEAD
from tests.testing import NumpyAssertions


class RandomSPDMatrixTestCase(unittest.TestCase, NumpyAssertions):
    """Test case for random spd matrices as test problems."""

    def setUp(self) -> None:
        """Define parameters and define test problems."""
        self.rng = np.random.default_rng(seed=42)
        self.dim_list = [1, 2, 25, 100, 250]
        self.spd_matrices = [
            random_spd_matrix(rng=self.rng, dim=n) for n in self.dim_list
        ]
        self.density = 0.01
        self.sparse_spd_matrices = [
            random_sparse_spd_matrix(rng=self.rng, dim=n, density=self.density)
            for n in self.dim_list
        ]
        self.matrices = self.spd_matrices + self.sparse_spd_matrices

    def test_returns_ndarray(self):
        """Test whether test problems return ndarrays."""
        for mat in self.matrices:
            with self.subTest():
                self.assertIsInstance(mat, np.ndarray)

    def test_dimension(self):
        """Test whether matrix dimension matches specified dimension."""
        for mat, dim in zip(self.matrices, self.dim_list + self.dim_list):
            with self.subTest():
                self.assertEqual(
                    mat.shape[0], dim, msg="Matrix dimension does not match argument."
                )

    def test_symmetric(self):
        """Test whether the matrix is symmetric."""
        for mat in self.matrices:
            with self.subTest():
                self.assertArrayEqual(mat, mat.T, msg="Matrix is not symmetric.")

    def test_positive_definite(self):
        """Test whether the matrix is positive definite."""
        for mat in self.matrices:
            eigvals = np.linalg.eigvals(mat)
            with self.subTest():
                self.assertTrue(
                    np.all(eigvals > 0.0), msg="Eigenvalues are not all positive."
                )

    def test_spectrum_matches_given(self):
        """Test whether the spectrum of the test problem matches the provided
        spectrum."""
        dim = 10
        spectrum = np.sort(self.rng.uniform(0.1, 1, size=dim))
        spdmat = random_spd_matrix(rng=self.rng, dim=dim, spectrum=spectrum)
        eigvals = np.sort(np.linalg.eigvals(spdmat))
        self.assertAllClose(
            spectrum,
            eigvals,
            msg="Provided spectrum doesn't match actual.",
        )

    def test_negative_eigenvalues_throws_error(self):
        """Test whether a non-positive spectrum throws an error."""
        with self.assertRaises(ValueError):
            random_spd_matrix(rng=self.rng, dim=3, spectrum=[-1, 1, 2])

    def test_matrix_is_sparse(self):
        """Test whether the matrix has a sufficient degree of sparsity."""
        for sparsemat in self.sparse_spd_matrices:
            with self.subTest():
                emp_density = (
                    np.sum(sparsemat != 0.0) - sparsemat.shape[0]
                ) / sparsemat.shape[0] ** 2
                self.assertLess(
                    emp_density,
                    self.density * 2,
                    msg=f"Matrix has {emp_density}n "
                    f"non-zero entries, which doesnt match the "
                    f"given degree of sparsity.",
                )
=======


def test_dimension(
    rnd_spd_mat: Union[np.ndarray, scipy.sparse.csr_matrix], n_cols: int
):
    """Test whether matrix dimension matches specified dimension."""
    assert rnd_spd_mat.shape == (n_cols, n_cols)


def test_symmetric(rnd_spd_mat: Union[np.ndarray, scipy.sparse.csr_matrix]):
    """Test whether the matrix is symmetric."""
    if isinstance(rnd_spd_mat, scipy.sparse.spmatrix):
        rnd_spd_mat = rnd_spd_mat.todense()
    np.testing.assert_equal(rnd_spd_mat, rnd_spd_mat.T)


def test_positive_definite(rnd_spd_mat: Union[np.ndarray, scipy.sparse.csr_matrix]):
    """Test whether the matrix is positive definite."""
    if isinstance(rnd_spd_mat, scipy.sparse.spmatrix):
        rnd_spd_mat = rnd_spd_mat.todense()
    eigvals = np.linalg.eigvals(rnd_spd_mat)
    assert np.all(eigvals > 0.0), "Eigenvalues are not all positive."


def test_spectrum_matches_given(rng: np.random.Generator):
    """Test whether the spectrum of the test problem matches the provided spectrum."""
    dim = 10
    spectrum = np.sort(rng.uniform(0.1, 1, size=dim))
    spdmat = random_spd_matrix(dim=dim, spectrum=spectrum, random_state=rng)
    eigvals = np.sort(np.linalg.eigvals(spdmat))
    np.testing.assert_allclose(
        spectrum,
        eigvals,
        err_msg="Provided spectrum doesn't match actual.",
    )


def test_negative_eigenvalues_throws_error(rng: np.random.Generator):
    """Test whether a non-positive spectrum throws an error."""
    with pytest.raises(ValueError):
        random_spd_matrix(dim=3, spectrum=[-1, 1, 2], random_state=rng)


def test_is_ndarray(rnd_dense_spd_mat: np.ndarray):
    """Test whether the random dense spd matrix is a `np.ndarray`."""
    assert isinstance(rnd_dense_spd_mat, np.ndarray)


def test_is_spmatrix(rnd_sparse_spd_mat: scipy.sparse.spmatrix):
    """Test whether :meth:`random_sparse_spd_matrix` returns a
    `scipy.sparse.spmatrix`."""
    assert isinstance(rnd_sparse_spd_mat, scipy.sparse.spmatrix)


def test_large_sparse_matrix(rng: np.random.Generator):
    """Test whether a large random spd matrix can be created."""
    n = 10 ** 5
    sparse_mat = random_sparse_spd_matrix(dim=n, density=10 ** -8, random_state=rng)
    assert sparse_mat.shape == (n, n)
>>>>>>> d80c703b
<|MERGE_RESOLUTION|>--- conflicted
+++ resolved
@@ -7,89 +7,6 @@
 import scipy.sparse
 
 from probnum.problems.zoo.linalg import random_sparse_spd_matrix, random_spd_matrix
-<<<<<<< HEAD
-from tests.testing import NumpyAssertions
-
-
-class RandomSPDMatrixTestCase(unittest.TestCase, NumpyAssertions):
-    """Test case for random spd matrices as test problems."""
-
-    def setUp(self) -> None:
-        """Define parameters and define test problems."""
-        self.rng = np.random.default_rng(seed=42)
-        self.dim_list = [1, 2, 25, 100, 250]
-        self.spd_matrices = [
-            random_spd_matrix(rng=self.rng, dim=n) for n in self.dim_list
-        ]
-        self.density = 0.01
-        self.sparse_spd_matrices = [
-            random_sparse_spd_matrix(rng=self.rng, dim=n, density=self.density)
-            for n in self.dim_list
-        ]
-        self.matrices = self.spd_matrices + self.sparse_spd_matrices
-
-    def test_returns_ndarray(self):
-        """Test whether test problems return ndarrays."""
-        for mat in self.matrices:
-            with self.subTest():
-                self.assertIsInstance(mat, np.ndarray)
-
-    def test_dimension(self):
-        """Test whether matrix dimension matches specified dimension."""
-        for mat, dim in zip(self.matrices, self.dim_list + self.dim_list):
-            with self.subTest():
-                self.assertEqual(
-                    mat.shape[0], dim, msg="Matrix dimension does not match argument."
-                )
-
-    def test_symmetric(self):
-        """Test whether the matrix is symmetric."""
-        for mat in self.matrices:
-            with self.subTest():
-                self.assertArrayEqual(mat, mat.T, msg="Matrix is not symmetric.")
-
-    def test_positive_definite(self):
-        """Test whether the matrix is positive definite."""
-        for mat in self.matrices:
-            eigvals = np.linalg.eigvals(mat)
-            with self.subTest():
-                self.assertTrue(
-                    np.all(eigvals > 0.0), msg="Eigenvalues are not all positive."
-                )
-
-    def test_spectrum_matches_given(self):
-        """Test whether the spectrum of the test problem matches the provided
-        spectrum."""
-        dim = 10
-        spectrum = np.sort(self.rng.uniform(0.1, 1, size=dim))
-        spdmat = random_spd_matrix(rng=self.rng, dim=dim, spectrum=spectrum)
-        eigvals = np.sort(np.linalg.eigvals(spdmat))
-        self.assertAllClose(
-            spectrum,
-            eigvals,
-            msg="Provided spectrum doesn't match actual.",
-        )
-
-    def test_negative_eigenvalues_throws_error(self):
-        """Test whether a non-positive spectrum throws an error."""
-        with self.assertRaises(ValueError):
-            random_spd_matrix(rng=self.rng, dim=3, spectrum=[-1, 1, 2])
-
-    def test_matrix_is_sparse(self):
-        """Test whether the matrix has a sufficient degree of sparsity."""
-        for sparsemat in self.sparse_spd_matrices:
-            with self.subTest():
-                emp_density = (
-                    np.sum(sparsemat != 0.0) - sparsemat.shape[0]
-                ) / sparsemat.shape[0] ** 2
-                self.assertLess(
-                    emp_density,
-                    self.density * 2,
-                    msg=f"Matrix has {emp_density}n "
-                    f"non-zero entries, which doesnt match the "
-                    f"given degree of sparsity.",
-                )
-=======
 
 
 def test_dimension(
@@ -148,5 +65,4 @@
     """Test whether a large random spd matrix can be created."""
     n = 10 ** 5
     sparse_mat = random_sparse_spd_matrix(dim=n, density=10 ** -8, random_state=rng)
-    assert sparse_mat.shape == (n, n)
->>>>>>> d80c703b
+    assert sparse_mat.shape == (n, n)