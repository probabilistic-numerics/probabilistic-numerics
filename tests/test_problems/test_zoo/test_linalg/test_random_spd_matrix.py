"""Tests for functions generating random spd matrices."""

from typing import Union

import numpy as np
import pytest
<<<<<<< HEAD
import pytest_cases
import scipy.sparse
from scipy.sparse.csc import csc_matrix
=======
import scipy.sparse
>>>>>>> d80c703b

from probnum.problems.zoo.linalg import random_sparse_spd_matrix, random_spd_matrix


def test_dimension(
    rnd_spd_mat: Union[np.ndarray, scipy.sparse.csr_matrix], n_cols: int
):
    """Test whether matrix dimension matches specified dimension."""
    assert rnd_spd_mat.shape == (n_cols, n_cols)


def test_symmetric(rnd_spd_mat: Union[np.ndarray, scipy.sparse.csr_matrix]):
    """Test whether the matrix is symmetric."""
    if isinstance(rnd_spd_mat, scipy.sparse.spmatrix):
        rnd_spd_mat = rnd_spd_mat.todense()
    np.testing.assert_equal(rnd_spd_mat, rnd_spd_mat.T)


def test_positive_definite(rnd_spd_mat: Union[np.ndarray, scipy.sparse.csr_matrix]):
    """Test whether the matrix is positive definite."""
    if isinstance(rnd_spd_mat, scipy.sparse.spmatrix):
        rnd_spd_mat = rnd_spd_mat.todense()
    eigvals = np.linalg.eigvals(rnd_spd_mat)
    assert np.all(eigvals > 0.0), "Eigenvalues are not all positive."


def test_spectrum_matches_given(rng: np.random.Generator):
    """Test whether the spectrum of the test problem matches the provided spectrum."""
    dim = 10
    spectrum = np.sort(rng.uniform(0.1, 1, size=dim))
    spdmat = random_spd_matrix(dim=dim, spectrum=spectrum, random_state=rng)
    eigvals = np.sort(np.linalg.eigvals(spdmat))
    np.testing.assert_allclose(
        spectrum,
        eigvals,
        err_msg="Provided spectrum doesn't match actual.",
    )


def test_negative_eigenvalues_throws_error(rng: np.random.Generator):
    """Test whether a non-positive spectrum throws an error."""
    with pytest.raises(ValueError):
        random_spd_matrix(dim=3, spectrum=[-1, 1, 2], random_state=rng)


def test_is_ndarray(rnd_dense_spd_mat: np.ndarray):
    """Test whether the random dense spd matrix is a `np.ndarray`."""
    assert isinstance(rnd_dense_spd_mat, np.ndarray)


def test_is_spmatrix(rnd_sparse_spd_mat: scipy.sparse.spmatrix):
    """Test whether :meth:`random_sparse_spd_matrix` returns a
    `scipy.sparse.spmatrix`."""
    assert isinstance(rnd_sparse_spd_mat, scipy.sparse.spmatrix)


<<<<<<< HEAD
@pytest_cases.parametrize(
    "spformat,sparse_matrix_class",
    [
        ("bsr", scipy.sparse.bsr_matrix),
        ("coo", scipy.sparse.coo_matrix),
        ("csc", scipy.sparse.csc_matrix),
        ("csr", scipy.sparse.csr_matrix),
        ("dia", scipy.sparse.dia_matrix),
        ("dok", scipy.sparse.dok_matrix),
        ("lil", scipy.sparse.lil_matrix),
    ],
)
def test_sparse_formats(
    spformat: str, sparse_matrix_class: scipy.sparse.spmatrix, rng: np.random.Generator
):
    """Test whether sparse matrices in different formats can be created."""
    sparse_mat = random_sparse_spd_matrix(
        dim=1000, density=10 ** -3, format=spformat, random_state=rng
    )
    assert isinstance(sparse_mat, sparse_matrix_class)


=======
>>>>>>> d80c703b
def test_large_sparse_matrix(rng: np.random.Generator):
    """Test whether a large random spd matrix can be created."""
    n = 10 ** 5
    sparse_mat = random_sparse_spd_matrix(dim=n, density=10 ** -8, random_state=rng)
    assert sparse_mat.shape == (n, n)<|MERGE_RESOLUTION|>--- conflicted
+++ resolved
@@ -4,13 +4,8 @@
 
 import numpy as np
 import pytest
-<<<<<<< HEAD
 import pytest_cases
 import scipy.sparse
-from scipy.sparse.csc import csc_matrix
-=======
-import scipy.sparse
->>>>>>> d80c703b
 
 from probnum.problems.zoo.linalg import random_sparse_spd_matrix, random_spd_matrix
 
@@ -67,7 +62,6 @@
     assert isinstance(rnd_sparse_spd_mat, scipy.sparse.spmatrix)
 
 
-<<<<<<< HEAD
 @pytest_cases.parametrize(
     "spformat,sparse_matrix_class",
     [
@@ -90,8 +84,6 @@
     assert isinstance(sparse_mat, sparse_matrix_class)
 
 
-=======
->>>>>>> d80c703b
 def test_large_sparse_matrix(rng: np.random.Generator):
     """Test whether a large random spd matrix can be created."""
     n = 10 ** 5
