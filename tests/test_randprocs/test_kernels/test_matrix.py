--- conflicted
+++ resolved
@@ -30,9 +30,6 @@
     """Kernel evaluated at the data."""
 
     if x1 is None:
-<<<<<<< HEAD
-        return kernel_call_naive(x0=x0[:, None, :], x1=x0[None, :, :])
-=======
         if np.prod(x0.shape[:-1]) >= 100:
             pytest.skip("Runs too long")
 
@@ -40,7 +37,6 @@
 
     if x0.ndim > kernel.input_ndim and x1.ndim > kernel.input_ndim:
         return kernel_call_naive(x0=x0[:, None], x1=x1[None, :])
->>>>>>> 8a30f083
 
     return kernel_call_naive(x0, x1)
 
