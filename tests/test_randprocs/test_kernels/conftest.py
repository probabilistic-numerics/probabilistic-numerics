--- conflicted
+++ resolved
@@ -15,23 +15,7 @@
         pytest.param(input_shape, id=f"inshape{input_shape}")
         for input_shape in [(), (1,), (10,), (100,)]
     ],
-<<<<<<< HEAD
-    name="input_dim",
-    scope="package",
-)
-def fixture_input_dim(request) -> int:
-    """Input dimension of the covariance function."""
-    return request.param
-
-
-@pytest.fixture(
-    params=[
-        pytest.param(output_dim, id=f"outdim{output_dim}") for output_dim in [1, 2, 10]
-    ],
-    scope="package",
-=======
     name="input_shape",
->>>>>>> 8a30f083
 )
 def fixture_input_shape(request) -> ShapeType:
     """Input shape of the covariance function."""
@@ -68,44 +52,9 @@
 ) -> Callable[[pn.backend.ndarray, Optional[pn.backend.ndarray]], pn.backend.ndarray]:
     """Naive implementation of kernel broadcasting which applies the kernel function to
     scalar arguments while looping over the first dimensions of the inputs explicitly.
-<<<<<<< HEAD
-    Can be used as a reference implementation of kernel broadcasting."""
 
-    kernel_vectorized = np.vectorize(kernel, signature="(d),(d)->()")
-
-    def _kernel_naive(
-        x0: pn.backend.ndarray,
-        x1: Optional[pn.backend.ndarray],
-    ):
-        x0, _ = np.broadcast_arrays(
-            x0,
-            # This broadcasts x0 to have `input_dim` elements along its last axis
-            np.empty_like(  # pylint: disable=unexpected-keyword-arg
-                x0,
-                shape=(kernel.input_dim,),
-            ),
-        )
-
-        if x1 is None:
-            x1 = x0
-        else:
-            x1, _ = np.broadcast_arrays(
-                x1,
-                # This broadcasts x1 to have `input_dim` elements along its last axis
-                np.empty_like(  # pylint: disable=unexpected-keyword-arg
-                    x1,
-                    shape=(kernel.input_dim,),
-                ),
-            )
-
-        assert x0.shape[-1] == kernel.input_dim and x1.shape[-1] == kernel.input_dim
-
-        return kernel_vectorized(x0, x1)
-
-    return _kernel_naive
-=======
-    Can be used as a reference implementation of `Kernel.__call__` vectorization."""
->>>>>>> 8a30f083
+    Can be used as a reference implementation of `Kernel.__call__` vectorization.
+    """
 
     if kernel.input_ndim == 0:
         kernel_vectorized = np.vectorize(kernel, signature="(),()->()")
@@ -131,12 +80,8 @@
             (100,),
         ]
     ],
-<<<<<<< HEAD
-    name="x0_shape",
+    name="x0_batch_shape",
     scope="package",
-=======
-    name="x0_batch_shape",
->>>>>>> 8a30f083
 )
 def fixture_x0_batch_shape(request) -> ShapeType:
     """Batch shape of the first argument of ``Kernel.matrix``."""
@@ -154,12 +99,8 @@
             (10,),
         ]
     ],
-<<<<<<< HEAD
-    name="x1_shape",
+    name="x1_batch_shape",
     scope="package",
-=======
-    name="x1_batch_shape",
->>>>>>> 8a30f083
 )
 def fixture_x1_batch_shape(request) -> Optional[ShapeType]:
     """Batch shape of the second argument of ``Kernel.matrix`` or ``None`` if the second
@@ -167,41 +108,20 @@
     return request.param
 
 
-<<<<<<< HEAD
 @pytest.fixture(name="x0", scope="package")
-def fixture_x0(x0_shape: ShapeType) -> pn.backend.ndarray:
+def fixture_x0(x0_batch_shape: ShapeType) -> pn.backend.ndarray:
     """Random data from a standard normal distribution."""
-    seed = pn.backend.random.split(pn.backend.random.seed(abs(hash(x0_shape))))[0]
+    seed = pn.backend.random.split(pn.backend.random.seed(abs(hash(x0_batch_shape))))[0]
 
-    return pn.backend.random.standard_normal(seed, shape=x0_shape)
+    return pn.backend.random.standard_normal(seed, shape=x0_batch_shape)
 
 
 @pytest.fixture(name="x1", scope="package")
-def fixture_x1(x1_shape: Optional[ShapeType]) -> Optional[pn.backend.ndarray]:
-=======
-@pytest.fixture(name="x0")
-def fixture_x0(
-    rng: np.random.Generator, x0_batch_shape: ShapeType, input_shape: ShapeType
-) -> np.ndarray:
-    """Random data from a standard normal distribution."""
-    return rng.normal(0, 1, size=x0_batch_shape + input_shape)
-
-
-@pytest.fixture(name="x1")
-def fixture_x1(
-    rng: np.random.Generator,
-    x1_batch_shape: Optional[ShapeType],
-    input_shape: ShapeType,
-) -> Optional[np.ndarray]:
->>>>>>> 8a30f083
+def fixture_x1(x1_batch_shape: Optional[ShapeType]) -> Optional[pn.backend.ndarray]:
     """Random data from a standard normal distribution."""
     if x1_batch_shape is None:
         return None
 
-<<<<<<< HEAD
     seed = pn.backend.random.split(pn.backend.random.seed(abs(hash(x1_shape))))[1]
 
-    return pn.backend.random.standard_normal(seed, shape=x1_shape)
-=======
-    return rng.normal(0, 1, size=x1_batch_shape + input_shape)
->>>>>>> 8a30f083
+    return pn.backend.random.standard_normal(seed, shape=x1_batch_shape + input_shape)