--- conflicted
+++ resolved
@@ -1,20 +1,15 @@
 """Tests for Gaussian processes."""
 
-import numpy as np
 import pytest
 
-<<<<<<< HEAD
 from probnum import backend, randprocs, randvars
-=======
-from probnum import randprocs, randvars
 from probnum.randprocs import kernels, mean_fns
->>>>>>> 8a30f083
 
 
 def test_mean_not_function_raises_error():
     with pytest.raises(TypeError):
         randprocs.GaussianProcess(
-            mean=np.zeros_like,
+            mean=backend.zeros_like,
             cov=kernels.ExpQuad(input_shape=(1,)),
         )
 
@@ -24,7 +19,8 @@
     TypeError."""
     with pytest.raises(TypeError):
         randprocs.GaussianProcess(
-            mean=mean_fns.Zero(input_shape=(1,), output_shape=(1,)), cov=np.dot
+            mean=mean_fns.Zero(input_shape=(1,), output_shape=(1,)),
+            cov=lambda x0, x1: backend.exp(-backend.abs(x0 - x1)),
         )
 
 
@@ -59,9 +55,7 @@
 def test_finite_evaluation_is_normal(gaussian_process: randprocs.GaussianProcess):
     """A Gaussian process evaluated at a finite set of inputs is a Gaussian random
     variable."""
-<<<<<<< HEAD
-    x = np.random.normal(size=(5,) + backend.as_shape(gaussian_process.input_dim))
-=======
-    x = np.random.normal(size=(5,) + gaussian_process.input_shape)
->>>>>>> 8a30f083
+    x = backend.random.standard_normal(
+        seed=backend.random.seed(1), shape=(5,) + gaussian_process.input_shape
+    )
     assert isinstance(gaussian_process(x), randvars.Normal)