--- conflicted
+++ resolved
@@ -13,7 +13,6 @@
 )
 
 # Prior
-<<<<<<< HEAD
 Ainv = randvars.Normal(
     mean=linops.Identity(n), cov=linops.SymmetricKronecker(linops.Identity(n))
 )
@@ -24,21 +23,12 @@
     x=(Ainv @ b[:, None]).reshape(
         (n,)
     ),  # TODO: This can be replaced by Ainv @ b once https://github.com/probabilistic-numerics/probnum/issues/456 is fixed
-=======
-prior = linalg.solvers.beliefs.LinearSystemBelief(
-    A=randvars.Constant(linsys.A),
-    Ainv=None,
-    x=randvars.Normal(
-        mean=np.zeros(linsys.A.shape[1]), cov=linops.Identity(shape=linsys.A.shape)
-    ),
->>>>>>> 21f44dc2
-    b=randvars.Constant(linsys.b),
+    b=b,
 )
 
 
 @case(tags=["initial"])
 def case_initial_state(
-<<<<<<< HEAD
     rng: np.random.Generator,
 ):
     """Initial state of a linear solver."""
@@ -73,25 +63,4 @@
     state = linalg.solvers.ProbabilisticLinearSolverState(
         problem=linsys, prior=belief, rng=rng
     )
-    return state
-=======
-    rng: np.random.Generator,
-):
-    """Initial state of a linear solver."""
-    return linalg.solvers.ProbabilisticLinearSolverState(
-        problem=linsys, prior=prior, rng=rng
-    )
-
-
-@case(tags=["has_action"])
-def case_state(
-    rng: np.random.Generator,
-):
-    """State of a linear solver."""
-    initial_state = linalg.solvers.ProbabilisticLinearSolverState(
-        problem=linsys, prior=prior, rng=rng
-    )
-    initial_state.action = rng.standard_normal(size=initial_state.problem.A.shape[1])
-
-    return initial_state
->>>>>>> 21f44dc2
+    return state