import numpy as np
import pytest

import probnum.random_variables as pnrv
<<<<<<< HEAD
from probnum.filtsmooth import statespace as pnfss
=======
from tests.testing import NumpyAssertions

TEST_NDIM = 4


class TestDiscreteGaussianTransition(unittest.TestCase, NumpyAssertions):

    some_rv = pnrv.Normal(
        mean=np.random.rand(TEST_NDIM), cov=np.diag(1 + np.random.rand(TEST_NDIM))
    )
    start = 0.1 + 0.01 * np.random.rand()

    random_mat = np.random.rand(TEST_NDIM, TEST_NDIM)
    random_spdmat = random_mat @ random_mat + 2 * np.eye(TEST_NDIM)

    def setUp(self):
        def g(t, x):
            return np.sin(x)

        def S(t):
            return self.random_spdmat

        def dg(t, x):
            return np.cos(x)

        self.dtrans = pnfss.discrete_transition.DiscreteGaussian(g, S, dg)

        self.g = g
        self.S = S
        self.dg = dg
>>>>>>> 25de2bf7

from .test_transition import InterfaceTestTransition


class TestDiscreteGaussian(InterfaceTestTransition):
    """Tests for the discrete Gaussian class.

    Most of the tests are reused/overwritten in subclasses, therefore
    the class- structure. Unfortunately, testing the product space of
    all combinations (different subclasses, different implementations,
    etc.) generates a lot of tests that are executed.
    """

    # Replacement for an __init__ in the pytest language. See:
    # https://stackoverflow.com/questions/21430900/py-test-skips-test-class-if-constructor-is-defined
    @pytest.fixture(autouse=True)
    def _setup(self, test_ndim, spdmat1):

        self.g = lambda t, x: np.sin(x)
        self.S = lambda t: spdmat1
        self.dg = lambda t, x: np.cos(x)
        self.transition = pnfss.DiscreteGaussian(
            test_ndim, test_ndim, self.g, self.S, self.dg
        )

    # Test access to system matrices

<<<<<<< HEAD
    def test_state_transition(self, some_normal_rv1):
        received = self.transition.state_trans_fun(0.0, some_normal_rv1.mean)
        expected = self.g(0.0, some_normal_rv1.mean)
        np.testing.assert_allclose(received, expected)
=======
    def test_diffmatfun_cholesky(self):
        self.assertAllClose(
            self.dtrans.proc_noise_cov_cholesky_fun(0),
            np.linalg.cholesky(self.dtrans.proc_noise_cov_mat_fun(0)),
        )

>>>>>>> 25de2bf7

    def test_process_noise(self):
        received = self.transition.proc_noise_cov_mat_fun(0.0)
        expected = self.S(0.0)
        np.testing.assert_allclose(received, expected)

    def test_process_noise_cholesky(self):
        received = self.transition.proc_noise_cov_cholesky_fun(0.0)
        expected = np.linalg.cholesky(self.transition.proc_noise_cov_mat_fun(0.0))
        np.testing.assert_allclose(received, expected)

<<<<<<< HEAD
    def test_jacobian(self, some_normal_rv1):
        received = self.transition.jacob_state_trans_fun(0.0, some_normal_rv1.mean)
        expected = self.dg(0.0, some_normal_rv1.mean)
        np.testing.assert_allclose(received, expected)
=======
    random_mat = np.random.rand(TEST_NDIM, TEST_NDIM)
    random_spdmat = random_mat @ random_mat + np.eye(TEST_NDIM)

    def setUp(self):
        def G(t):
            return np.arange(TEST_NDIM ** 2).reshape((TEST_NDIM, TEST_NDIM))
>>>>>>> 25de2bf7

    # Test forward and backward implementations

<<<<<<< HEAD
    def test_forward_rv(self, some_normal_rv1):
        with pytest.raises(NotImplementedError):
            self.transition.forward_rv(some_normal_rv1, 0.0)
=======
        def S(t):
            return self.random_spdmat
>>>>>>> 25de2bf7

    def test_forward_realization(self, some_normal_rv1):
        out, _ = self.transition.forward_realization(some_normal_rv1.sample(), 0.0)
        assert isinstance(out, pnrv.Normal)

    def test_backward_rv(self, some_normal_rv1, some_normal_rv2):
        with pytest.raises(NotImplementedError):
            self.transition.backward_rv(some_normal_rv1, some_normal_rv2)

    def test_backward_realization(self, some_normal_rv1, some_normal_rv2):
        with pytest.raises(NotImplementedError):
            self.transition.backward_realization(
                some_normal_rv1.sample(), some_normal_rv2
            )

    def test_input_dim(self, test_ndim):
        assert self.transition.input_dim == test_ndim

    def test_output_dim(self, test_ndim):
        assert self.transition.output_dim == test_ndim


@pytest.fixture(params=["classic", "sqrt"])
def forw_impl_string_linear_gauss(request):
    """Forward implementation choices passed via strings."""
    return request.param


@pytest.fixture(params=["classic", "joseph", "sqrt"])
def backw_impl_string_linear_gauss(request):
    """Backward implementation choices passed via strings."""
    return request.param


class TestLinearGaussian(TestDiscreteGaussian):
    """Test class for linear Gaussians. Inherits tests from `TestDiscreteGaussian` but
    overwrites the forward and backward transitions.

    Also tests that different forward and backward implementations yield
    the same results.
    """

    # Replacement for an __init__ in the pytest language. See:
    # https://stackoverflow.com/questions/21430900/py-test-skips-test-class-if-constructor-is-defined
    @pytest.fixture(autouse=True)
    def _setup(
        self,
        test_ndim,
        spdmat1,
        spdmat2,
        forw_impl_string_linear_gauss,
        backw_impl_string_linear_gauss,
    ):

        self.G = lambda t: spdmat1
        self.S = lambda t: spdmat2
        self.v = lambda t: np.arange(test_ndim)
        self.transition = pnfss.DiscreteLinearGaussian(
            test_ndim,
            test_ndim,
            self.G,
            self.v,
            self.S,
            forward_implementation=forw_impl_string_linear_gauss,
            backward_implementation=backw_impl_string_linear_gauss,
        )

        self.g = lambda t, x: self.G(t) @ x + self.v(t)
        self.dg = lambda t, x: self.G(t)

    # Test access to system matrices

    def test_state_transition_mat_fun(self):
        received = self.transition.state_trans_mat_fun(0.0)
        expected = self.G(0.0)
        np.testing.assert_allclose(received, expected)

    def test_shift_vec_fun(self):
        received = self.transition.shift_vec_fun(0.0)
        expected = self.v(0.0)
        np.testing.assert_allclose(received, expected)

    # Test forward and backward implementations

    def test_forward_rv(self, some_normal_rv1):
        out, _ = self.transition.forward_rv(some_normal_rv1, 0.0)
        assert isinstance(out, pnrv.Normal)

    def test_backward_rv(self, some_normal_rv1, some_normal_rv2):
        out, _ = self.transition.backward_rv(some_normal_rv1, some_normal_rv2)
        assert isinstance(out, pnrv.Normal)

    def test_backward_realization(self, some_normal_rv1, some_normal_rv2):
        out, _ = self.transition.backward_realization(
            some_normal_rv1.sample(), some_normal_rv2
        )
        assert isinstance(out, pnrv.Normal)

    def test_all_forward_rv_same(self, some_normal_rv1):
        out_classic, info_classic = self.transition._forward_rv_classic(
            some_normal_rv1, 0.0, compute_gain=True, _diffusion=1.234
        )
        out_sqrt, info_sqrt = self.transition._forward_rv_sqrt(
            some_normal_rv1, 0.0, compute_gain=True, _diffusion=1.234
        )

        np.testing.assert_allclose(out_classic.mean, out_sqrt.mean)
        np.testing.assert_allclose(out_classic.cov, out_sqrt.cov)
        np.testing.assert_allclose(info_classic["crosscov"], info_sqrt["crosscov"])
        np.testing.assert_allclose(info_classic["gain"], info_sqrt["gain"])

    def test_all_backward_rv_same_no_cache(self, some_normal_rv1, some_normal_rv2):
        out_classic, _ = self.transition._backward_rv_classic(
            some_normal_rv1, some_normal_rv2, t=0.0, _diffusion=1.234
        )
        out_sqrt, _ = self.transition._backward_rv_sqrt(
            some_normal_rv1, some_normal_rv2, t=0.0, _diffusion=1.234
        )
        out_joseph, _ = self.transition._backward_rv_joseph(
            some_normal_rv1, some_normal_rv2, t=0.0, _diffusion=1.234
        )

        # Classic -- sqrt
        np.testing.assert_allclose(out_classic.mean, out_sqrt.mean)
        np.testing.assert_allclose(out_classic.cov, out_sqrt.cov)

        # Joseph -- sqrt
        np.testing.assert_allclose(out_joseph.mean, out_sqrt.mean)
        np.testing.assert_allclose(out_joseph.cov, out_sqrt.cov)

    def test_all_backward_rv_same_with_cache(self, some_normal_rv1, some_normal_rv2):

        rv_forward, info = self.transition.forward_rv(
            some_normal_rv2, 0.0, compute_gain=True, _diffusion=1.234
        )
        gain = info["gain"]

        out_classic, _ = self.transition._backward_rv_classic(
            some_normal_rv1,
            some_normal_rv2,
            rv_forwarded=rv_forward,
            gain=gain,
            t=0.0,
            _diffusion=1.234,
        )
        out_sqrt, _ = self.transition._backward_rv_sqrt(
            some_normal_rv1,
            some_normal_rv2,
            rv_forwarded=rv_forward,
            gain=gain,
            t=0.0,
            _diffusion=1.234,
        )
        out_joseph, _ = self.transition._backward_rv_joseph(
            some_normal_rv1,
            some_normal_rv2,
            rv_forwarded=rv_forward,
            gain=gain,
            t=0.0,
            _diffusion=1.234,
        )

        # Classic -- sqrt
        np.testing.assert_allclose(out_classic.mean, out_sqrt.mean)
        np.testing.assert_allclose(out_classic.cov, out_sqrt.cov)

        # Joseph -- sqrt
        np.testing.assert_allclose(out_joseph.mean, out_sqrt.mean)
        np.testing.assert_allclose(out_joseph.cov, out_sqrt.cov)


class TestLTIGaussian(TestLinearGaussian):

    # Replacement for an __init__ in the pytest language. See:
    # https://stackoverflow.com/questions/21430900/py-test-skips-test-class-if-constructor-is-defined
    @pytest.fixture(autouse=True)
    def _setup(
        self,
        test_ndim,
        spdmat1,
        spdmat2,
        forw_impl_string_linear_gauss,
        backw_impl_string_linear_gauss,
    ):

        self.G_const = spdmat1
        self.S_const = spdmat2
        self.v_const = np.arange(test_ndim)
        self.transition = pnfss.DiscreteLTIGaussian(
            self.G_const,
            self.v_const,
            self.S_const,
            forward_implementation=forw_impl_string_linear_gauss,
            backward_implementation=backw_impl_string_linear_gauss,
        )

        # Compatibility with superclass' test
        self.G = lambda t: self.G_const
        self.S = lambda t: self.S_const
        self.v = lambda t: self.v_const
        self.g = lambda t, x: self.G(t) @ x + self.v(t)
        self.dg = lambda t, x: self.G(t)

    # Test access to system matrices

    def test_state_transition_mat(self):
        received = self.transition.state_trans_mat
        expected = self.G_const
        np.testing.assert_allclose(received, expected)

    def test_shift_vec(self):
<<<<<<< HEAD
        received = self.transition.shift_vec
        expected = self.v_const
        np.testing.assert_allclose(received, expected)

    def test_process_noise_cov_mat(self):
        received = self.transition.proc_noise_cov_mat
        expected = self.S_const
        np.testing.assert_allclose(received, expected)

    def test_process_noise_cov_cholesky(self):
        received = self.transition.proc_noise_cov_cholesky
        expected = np.linalg.cholesky(self.S_const)
        np.testing.assert_allclose(received, expected)
=======
        received = self.dtrans.shift_vec_fun(self.start)
        expected = self.v(self.start)
        self.assertAllClose(received, expected)

    def test_dimension(self):
        self.assertEqual(self.dtrans.dimension, TEST_NDIM)


class TestDiscreteLTIGaussianTransition(unittest.TestCase, NumpyAssertions):
    def setUp(self):

        self.good_dynamicsmat = np.ones((TEST_NDIM, 4 * TEST_NDIM))
        self.good_forcevec = np.ones(TEST_NDIM)
        self.good_diffmat = np.ones((TEST_NDIM, TEST_NDIM)) + np.eye(TEST_NDIM)

    def test_init_exceptions(self):

        with self.subTest("Baseline should work"):
            pnfss.discrete_transition.DiscreteLinearGaussian(
                self.good_dynamicsmat, self.good_forcevec, self.good_diffmat
            )

        with self.subTest("bad dynamics"):
            with self.assertRaises(TypeError):
                pnfss.discrete_transition.DiscreteLTIGaussian(
                    self.good_forcevec, self.good_forcevec, self.good_diffmat
                )

        with self.subTest("bad force"):
            with self.assertRaises(TypeError):
                pnfss.discrete_transition.DiscreteLTIGaussian(
                    self.good_dynamicsmat, self.good_dynamicsmat, self.good_diffmat
                )

        with self.subTest("bad diffusion"):
            with self.assertRaises(TypeError):
                pnfss.discrete_transition.DiscreteLTIGaussian(
                    self.good_dynamicsmat, self.good_forcevec, self.good_dynamicsmat
                )

    def test_diffmat_cholesky(self):
        trans = pnfss.DiscreteLTIGaussian(
            self.good_dynamicsmat, self.good_forcevec, self.good_diffmat
        )

        # Matrix square-root
        self.assertAllClose(
            trans.proc_noise_cov_cholesky @ trans.proc_noise_cov_cholesky.T,
            trans.proc_noise_cov_mat,
        )

        # Lower triangular
        self.assertAllClose(
            trans.proc_noise_cov_cholesky, np.tril(trans.proc_noise_cov_cholesky)
        )

        # Nonnegative diagonal
        self.assertAllClose(
            np.diag(trans.proc_noise_cov_cholesky),
            np.abs(np.diag(trans.proc_noise_cov_cholesky)),
        )
>>>>>>> 25de2bf7
<|MERGE_RESOLUTION|>--- conflicted
+++ resolved
@@ -2,40 +2,10 @@
 import pytest
 
 import probnum.random_variables as pnrv
-<<<<<<< HEAD
 from probnum.filtsmooth import statespace as pnfss
-=======
 from tests.testing import NumpyAssertions
 
 TEST_NDIM = 4
-
-
-class TestDiscreteGaussianTransition(unittest.TestCase, NumpyAssertions):
-
-    some_rv = pnrv.Normal(
-        mean=np.random.rand(TEST_NDIM), cov=np.diag(1 + np.random.rand(TEST_NDIM))
-    )
-    start = 0.1 + 0.01 * np.random.rand()
-
-    random_mat = np.random.rand(TEST_NDIM, TEST_NDIM)
-    random_spdmat = random_mat @ random_mat + 2 * np.eye(TEST_NDIM)
-
-    def setUp(self):
-        def g(t, x):
-            return np.sin(x)
-
-        def S(t):
-            return self.random_spdmat
-
-        def dg(t, x):
-            return np.cos(x)
-
-        self.dtrans = pnfss.discrete_transition.DiscreteGaussian(g, S, dg)
-
-        self.g = g
-        self.S = S
-        self.dg = dg
->>>>>>> 25de2bf7
 
 from .test_transition import InterfaceTestTransition
 
@@ -63,19 +33,10 @@
 
     # Test access to system matrices
 
-<<<<<<< HEAD
     def test_state_transition(self, some_normal_rv1):
         received = self.transition.state_trans_fun(0.0, some_normal_rv1.mean)
         expected = self.g(0.0, some_normal_rv1.mean)
         np.testing.assert_allclose(received, expected)
-=======
-    def test_diffmatfun_cholesky(self):
-        self.assertAllClose(
-            self.dtrans.proc_noise_cov_cholesky_fun(0),
-            np.linalg.cholesky(self.dtrans.proc_noise_cov_mat_fun(0)),
-        )
-
->>>>>>> 25de2bf7
 
     def test_process_noise(self):
         received = self.transition.proc_noise_cov_mat_fun(0.0)
@@ -87,30 +48,16 @@
         expected = np.linalg.cholesky(self.transition.proc_noise_cov_mat_fun(0.0))
         np.testing.assert_allclose(received, expected)
 
-<<<<<<< HEAD
     def test_jacobian(self, some_normal_rv1):
         received = self.transition.jacob_state_trans_fun(0.0, some_normal_rv1.mean)
         expected = self.dg(0.0, some_normal_rv1.mean)
         np.testing.assert_allclose(received, expected)
-=======
-    random_mat = np.random.rand(TEST_NDIM, TEST_NDIM)
-    random_spdmat = random_mat @ random_mat + np.eye(TEST_NDIM)
-
-    def setUp(self):
-        def G(t):
-            return np.arange(TEST_NDIM ** 2).reshape((TEST_NDIM, TEST_NDIM))
->>>>>>> 25de2bf7
 
     # Test forward and backward implementations
 
-<<<<<<< HEAD
     def test_forward_rv(self, some_normal_rv1):
         with pytest.raises(NotImplementedError):
             self.transition.forward_rv(some_normal_rv1, 0.0)
-=======
-        def S(t):
-            return self.random_spdmat
->>>>>>> 25de2bf7
 
     def test_forward_realization(self, some_normal_rv1):
         out, _ = self.transition.forward_realization(some_normal_rv1.sample(), 0.0)
@@ -322,7 +269,6 @@
         np.testing.assert_allclose(received, expected)
 
     def test_shift_vec(self):
-<<<<<<< HEAD
         received = self.transition.shift_vec
         expected = self.v_const
         np.testing.assert_allclose(received, expected)
@@ -335,67 +281,4 @@
     def test_process_noise_cov_cholesky(self):
         received = self.transition.proc_noise_cov_cholesky
         expected = np.linalg.cholesky(self.S_const)
-        np.testing.assert_allclose(received, expected)
-=======
-        received = self.dtrans.shift_vec_fun(self.start)
-        expected = self.v(self.start)
-        self.assertAllClose(received, expected)
-
-    def test_dimension(self):
-        self.assertEqual(self.dtrans.dimension, TEST_NDIM)
-
-
-class TestDiscreteLTIGaussianTransition(unittest.TestCase, NumpyAssertions):
-    def setUp(self):
-
-        self.good_dynamicsmat = np.ones((TEST_NDIM, 4 * TEST_NDIM))
-        self.good_forcevec = np.ones(TEST_NDIM)
-        self.good_diffmat = np.ones((TEST_NDIM, TEST_NDIM)) + np.eye(TEST_NDIM)
-
-    def test_init_exceptions(self):
-
-        with self.subTest("Baseline should work"):
-            pnfss.discrete_transition.DiscreteLinearGaussian(
-                self.good_dynamicsmat, self.good_forcevec, self.good_diffmat
-            )
-
-        with self.subTest("bad dynamics"):
-            with self.assertRaises(TypeError):
-                pnfss.discrete_transition.DiscreteLTIGaussian(
-                    self.good_forcevec, self.good_forcevec, self.good_diffmat
-                )
-
-        with self.subTest("bad force"):
-            with self.assertRaises(TypeError):
-                pnfss.discrete_transition.DiscreteLTIGaussian(
-                    self.good_dynamicsmat, self.good_dynamicsmat, self.good_diffmat
-                )
-
-        with self.subTest("bad diffusion"):
-            with self.assertRaises(TypeError):
-                pnfss.discrete_transition.DiscreteLTIGaussian(
-                    self.good_dynamicsmat, self.good_forcevec, self.good_dynamicsmat
-                )
-
-    def test_diffmat_cholesky(self):
-        trans = pnfss.DiscreteLTIGaussian(
-            self.good_dynamicsmat, self.good_forcevec, self.good_diffmat
-        )
-
-        # Matrix square-root
-        self.assertAllClose(
-            trans.proc_noise_cov_cholesky @ trans.proc_noise_cov_cholesky.T,
-            trans.proc_noise_cov_mat,
-        )
-
-        # Lower triangular
-        self.assertAllClose(
-            trans.proc_noise_cov_cholesky, np.tril(trans.proc_noise_cov_cholesky)
-        )
-
-        # Nonnegative diagonal
-        self.assertAllClose(
-            np.diag(trans.proc_noise_cov_cholesky),
-            np.abs(np.diag(trans.proc_noise_cov_cholesky)),
-        )
->>>>>>> 25de2bf7
+        np.testing.assert_allclose(received, expected)