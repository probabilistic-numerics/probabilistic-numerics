import numpy as np
import pytest

import probnum.problems.zoo.filtsmooth as filtsmooth_zoo
from probnum import filtsmooth, randvars


def test_effective_number_of_events():
    weights = np.random.rand(10)
    categ = randvars.Categorical(
        support=np.random.rand(10, 2), probabilities=weights / np.sum(weights)
    )
    ess = filtsmooth.effective_number_of_events(categ)
    assert 0 < ess < 10


#####################################
# Test the RMSE on a pendulum example
#####################################

# Measmod style checks bootstrap and Gaussian proposals.
all_importance_distributions = pytest.mark.parametrize(
    "measmod_style", ["ukf", "ekf", "none"]
)

# Resampling percentage threshold checks that
# resampling is performed a) never, b) sometimes, c) always
all_resampling_configurations = pytest.mark.parametrize(
    "resampling_percentage_threshold", [-1.0, 0.1, 2.0]
)


@pytest.fixture
def num_particles():
    return 20


# Parameterize initarg with None and -10 to test both initial setups for the PF:
# if None, the initrv is processed (through the importance distribution)
# before sampling an initial set of particles.
# If -10, the initial set of particles is sampled immediately.
@pytest.fixture(params=[None, -10])
def problem(request):
    initarg = request.param
    return filtsmooth_zoo.pendulum(step=0.12, initarg=initarg, random_state=123)


@pytest.fixture
def particle_filter_setup(
    problem, num_particles, measmod_style, resampling_percentage_threshold
):
    _, info = problem
    prior_process = info["prior_process"]
    if measmod_style == "ekf":
        importance_distribution = (
            filtsmooth.LinearizationImportanceDistribution.from_ukf(
                prior_process.transition
            )
        )
    elif measmod_style == "ukf":
        importance_distribution = (
            filtsmooth.LinearizationImportanceDistribution.from_ekf(
                prior_process.transition
            )
        )
    else:
        importance_distribution = filtsmooth.BootstrapImportanceDistribution(
            prior_process.transition
        )
    particle = filtsmooth.ParticleFilter(
        prior_process,
        importance_distribution=importance_distribution,
        num_particles=num_particles,
        resampling_percentage_threshold=resampling_percentage_threshold,
    )
    return particle


@pytest.fixture()
def regression_problem(problem):
    """Filter and regression problem."""
    regression_problem, *_ = problem

    return regression_problem


<<<<<<< HEAD
=======
@all_importance_distributions
@all_resampling_configurations
def test_random_state(particle_filter_setup):
    particle_filter = particle_filter_setup
    initrv = particle_filter.prior_process.initrv
    assert initrv.random_state == particle_filter.random_state


>>>>>>> d80c703b
@pytest.fixture
def pf_output(particle_filter_setup, regression_problem):
    particle_filter = particle_filter_setup
    posterior, _ = particle_filter.filter(regression_problem)
    return posterior


@all_importance_distributions
@all_resampling_configurations
def test_shape_pf_output(pf_output, regression_problem, num_particles):
    np.random.seed(12345)

    states = pf_output.states.support
    weights = pf_output.states.probabilities
    num_gridpoints = len(regression_problem.locations)
    assert states.shape == (num_gridpoints, num_particles, 2)
    assert weights.shape == (num_gridpoints, num_particles)


@all_importance_distributions
@all_resampling_configurations
def test_rmse_particlefilter(pf_output, regression_problem):
    """Assert that the RMSE of the mode of the posterior of the PF is a lot smaller than
    the RMSE of the data."""

    np.random.seed(12345)

    true_states = regression_problem.solution

    mode = pf_output.states.mode
    rmse_mode = np.linalg.norm(np.sin(mode) - np.sin(true_states)) / np.sqrt(
        true_states.size
    )
    rmse_data = np.linalg.norm(
        regression_problem.observations - np.sin(true_states)
    ) / np.sqrt(true_states.size)

    # RMSE of PF.mode strictly better than RMSE of data
    assert rmse_mode < 0.99 * rmse_data<|MERGE_RESOLUTION|>--- conflicted
+++ resolved
@@ -84,17 +84,6 @@
     return regression_problem
 
 
-<<<<<<< HEAD
-=======
-@all_importance_distributions
-@all_resampling_configurations
-def test_random_state(particle_filter_setup):
-    particle_filter = particle_filter_setup
-    initrv = particle_filter.prior_process.initrv
-    assert initrv.random_state == particle_filter.random_state
-
-
->>>>>>> d80c703b
 @pytest.fixture
 def pf_output(particle_filter_setup, regression_problem):
     particle_filter = particle_filter_setup
