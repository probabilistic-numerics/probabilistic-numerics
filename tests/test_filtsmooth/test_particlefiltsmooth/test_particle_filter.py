--- conflicted
+++ resolved
@@ -57,14 +57,6 @@
         )
 
     particle = filtsmooth.ParticleFilter(
-<<<<<<< HEAD
-        statespace_components["dynamics_model"],
-        statespace_components["initrv"],
-        num_particles=num_particles,
-        resampling_percentage_threshold=resampling_percentage_threshold,
-    )
-    return particle, statespace_components["measurement_model"], linearized_measmod
-=======
         statespace_components["prior_process"],
         num_particles=num_particles,
         resampling_percentage_threshold=resampling_percentage_threshold,
@@ -75,7 +67,6 @@
         linearized_measmod,
         importance_distribution,
     )
->>>>>>> cdfb1877
 
 
 @pytest.fixture()
@@ -96,12 +87,6 @@
 
 @pytest.fixture
 def pf_output(particle_filter_setup, regression_problem):
-<<<<<<< HEAD
-    particle_filter, measmod, linearized_measmod = particle_filter_setup
-
-    posterior, _ = particle_filter.filter(
-        regression_problem, measmod, linearized_measmod
-=======
     (
         particle_filter,
         measmod,
@@ -113,7 +98,6 @@
         measmod,
         importance_distribution=importance_dist,
         linearized_measurement_model=linearized_measmod,
->>>>>>> cdfb1877
     )
     return posterior
 
