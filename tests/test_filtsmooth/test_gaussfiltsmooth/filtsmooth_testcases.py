"""Test cases for Gaussian Filtering and Smoothing."""
import unittest

import numpy as np

import probnum.diffeq as pnd  # ODE problem as test function
import probnum.filtsmooth as pnfs
from probnum.random_variables import Constant, Normal
from tests.testing import NumpyAssertions

__all__ = [
    "CarTrackingDDTestCase",
    "OrnsteinUhlenbeckCDTestCase",
    "LinearisedDiscreteTransitionTestCase",
]

# Show plots in tests?
VISUALISE = False

if VISUALISE:
    try:
        import matplotlib.pyplot as plt
    except ImportError as err:
        raise ImportError(
            "Install matplotlib to visualise the test functions."
        ) from err


def car_tracking():

    # Below is for consistency with pytest & unittest.
    # Without a seed, unittest passes but pytest fails.
    # I tried multiple seeds, they all work equally well.
    np.random.seed(12345)

    delta_t = 0.2
    var = 0.5
    dynamat = np.eye(4) + delta_t * np.diag(np.ones(2), 2)
    dynadiff = (
        np.diag(np.array([delta_t ** 3 / 3, delta_t ** 3 / 3, delta_t, delta_t]))
        + np.diag(np.array([delta_t ** 2 / 2, delta_t ** 2 / 2]), 2)
        + np.diag(np.array([delta_t ** 2 / 2, delta_t ** 2 / 2]), -2)
    )
    measmat = np.eye(2, 4)
    measdiff = var * np.eye(2)
    mean = np.zeros(4)
    cov = 0.5 * var * np.eye(4)

    dynmod = pnfs.statespace.DiscreteLTIGaussian(
        state_trans_mat=dynamat, shift_vec=np.zeros(4), proc_noise_cov_mat=dynadiff
    )
    measmod = pnfs.statespace.DiscreteLTIGaussian(
        state_trans_mat=measmat, shift_vec=np.zeros(2), proc_noise_cov_mat=measdiff
    )
    initrv = Normal(mean, cov)
    return dynmod, measmod, initrv, {"dt": delta_t, "tmax": 20}


class CarTrackingDDTestCase(unittest.TestCase, NumpyAssertions):
    """Car tracking: Ex.

    4.3 in Bayesian Filtering and Smoothing
    """

    def setup_cartracking(self):
        self.dynmod, self.measmod, self.initrv, info = car_tracking()
        self.delta_t = info["dt"]
        self.tms = np.arange(0, 20, self.delta_t)
        self.states, self.obs = pnfs.statespace.generate(
            self.dynmod, self.measmod, self.initrv, self.tms
        )


def ornstein_uhlenbeck():

    # Below is for consistency with pytest & unittest.
    # Without a seed, unittest passes but pytest fails.
    # I tried multiple seeds, they all work equally well.
    np.random.seed(12345)

    delta_t = 0.2
    lam, q, r = 0.21, 0.5, 0.1
    drift = -lam * np.eye(1)
    force = np.zeros(1)
    disp = np.sqrt(q) * np.eye(1)
    dynmod = pnfs.statespace.LTISDE(
        driftmat=drift,
        forcevec=force,
        dispmat=disp,
    )
    measmod = pnfs.statespace.DiscreteLTIGaussian(
        state_trans_mat=np.eye(1),
        shift_vec=np.zeros(1),
        proc_noise_cov_mat=r * np.eye(1),
    )
    initrv = Normal(10 * np.ones(1), np.eye(1))
    return dynmod, measmod, initrv, {"dt": delta_t, "tmax": 20}


class OrnsteinUhlenbeckCDTestCase(unittest.TestCase, NumpyAssertions):
    """Ornstein Uhlenbeck process as a test case."""

    def setup_ornsteinuhlenbeck(self):
        self.dynmod, self.measmod, self.initrv, info = ornstein_uhlenbeck()
        self.delta_t = info["dt"]
        self.tmax = info["tmax"]
        self.tms = np.arange(0, self.tmax, self.delta_t)
        self.states, self.obs = pnfs.statespace.generate(
            dynmod=self.dynmod, measmod=self.measmod, initrv=self.initrv, times=self.tms
        )


def pendulum():

    # Below is for consistency with pytest & unittest.
    # Without a seed, unittest passes but pytest fails.
    # I tried multiple seeds, they all work equally well.
    np.random.seed(12345)

    delta_t = 0.0075
    var = 0.32 ** 2
    g = 9.81

    def f(t, x):
        x1, x2 = x
        y1 = x1 + x2 * delta_t
        y2 = x2 - g * np.sin(x1) * delta_t
        return np.array([y1, y2])

    def df(t, x):
        x1, x2 = x
        y1 = [1, delta_t]
        y2 = [-g * np.cos(x1) * delta_t, 1]
        return np.array([y1, y2])

    def h(t, x):
        x1, x2 = x
        return np.array([np.sin(x1)])

    def dh(t, x):
        x1, x2 = x
        return np.array([[np.cos(x1), 0.0]])

    q = 1.0 * (
        np.diag(np.array([delta_t ** 3 / 3, delta_t]))
        + np.diag(np.array([delta_t ** 2 / 2]), 1)
        + np.diag(np.array([delta_t ** 2 / 2]), -1)
    )
    r = var * np.eye(1)
    initmean = np.ones(2)
    initcov = var * np.eye(2)
    dynamod = pnfs.statespace.DiscreteGaussian(f, lambda t: q, df)
    measmod = pnfs.statespace.DiscreteGaussian(h, lambda t: r, dh)
    initrv = Normal(initmean, initcov)
    return dynamod, measmod, initrv, {"dt": delta_t, "tmax": 4}
<<<<<<< HEAD
=======


def logistic_ode():

    # Below is for consistency with pytest & unittest.
    # Without a seed, unittest passes but pytest fails.
    # I tried multiple seeds, they all work equally well.
    np.random.seed(12345)
    delta_t = 0.2
    tmax = 2

    logistic = pnd.logistic((0, tmax), initrv=Constant(0.1), params=(6, 1))
    dynamod = pnfs.statespace.IBM(ordint=3, spatialdim=1)
    measmod = pnfs.DiscreteEKFComponent.from_ode(logistic, dynamod, 0.0, ek0_or_ek1=1)

    initmean = np.array([0.1, 0, 0.0, 0.0])
    initcov = np.diag([0.0, 1.0, 1.0, 1.0])
    initrv = Normal(initmean, initcov)

    return dynamod, measmod, initrv, {"dt": delta_t, "tmax": tmax, "ode": logistic}
>>>>>>> 0fdf09af


class LinearisedDiscreteTransitionTestCase(unittest.TestCase, NumpyAssertions):
    """Test approximate Gaussian filtering and smoothing.

    1. Transition RV is enabled by linearising
    2. Applied to a linear model, the outcome is exact
    3. Smoothing RMSE < Filtering RMSE < Data RMSE on the pendulum example.
    """

    linearising_component_pendulum = NotImplemented
    linearising_component_car = NotImplemented

    def test_transition_rv(self):
        """transition_rv() not possible for original model but for the linearised
        model."""
        # pylint: disable=not-callable
        nonlinear_model, _, initrv, _ = pendulum()
        linearised_model = self.linearising_component_pendulum(nonlinear_model)

        with self.subTest("Baseline should not work."):
            with self.assertRaises(NotImplementedError):
                nonlinear_model.transition_rv(initrv, 0.0)
        with self.subTest("Linearisation happens."):
            linearised_model.transition_rv(initrv, 0.0)

    def test_exactness_linear_model(self):
        """Applied to a linear model, the results should be unchanged."""
        # pylint: disable=not-callable
        linear_model, _, initrv, _ = car_tracking()
        linearised_model = self.linearising_component_car(linear_model)

        with self.subTest("Different objects"):
            self.assertNotIsInstance(linear_model, type(linearised_model))

        received, info1 = linear_model.transition_rv(initrv, 0.0)
        expected, info2 = linearised_model.transition_rv(initrv, 0.0)
        crosscov1 = info1["crosscov"]
        crosscov2 = info2["crosscov"]
        rtol, atol = 1e-10, 1e-10
        with self.subTest("Same outputs"):
            self.assertAllClose(received.mean, expected.mean, rtol=rtol, atol=atol)
            self.assertAllClose(received.cov, expected.cov, rtol=rtol, atol=atol)
            self.assertAllClose(crosscov1, crosscov2, rtol=rtol, atol=atol)

    def test_filtsmooth_pendulum(self):
        # pylint: disable=not-callable
        # Set up test problem
        dynamod, measmod, initrv, info = pendulum()
        delta_t = info["dt"]
        tmax = info["tmax"]
        tms = np.arange(0, tmax, delta_t)
        states, obs = pnfs.statespace.generate(dynamod, measmod, initrv, tms)

        # Linearise problem
        ekf_meas = self.linearising_component_pendulum(measmod)
        ekf_dyna = self.linearising_component_pendulum(dynamod)
        method = pnfs.Kalman(ekf_dyna, ekf_meas, initrv)

        # Compute filter/smoother solution
        filter_posterior = method.filter(obs, tms)
        filtms = filter_posterior.state_rvs.mean
        smooth_posterior = method.filtsmooth(obs, tms)
        smooms = smooth_posterior.state_rvs.mean

        # Compute RMSEs
        comp = states[:, 0]
        normaliser = np.sqrt(comp.size)
        filtrmse = np.linalg.norm(filtms[:, 0] - comp) / normaliser
        smoormse = np.linalg.norm(smooms[:, 0] - comp) / normaliser
        obs_rmse = np.linalg.norm(obs[:, 0] - comp) / normaliser

        # If desired, visualise.
        if VISUALISE:
            fig, (ax1, ax2) = plt.subplots(1, 2)
            fig.suptitle(
                "Noisy pendulum model (%.2f " % smoormse
                + "< %.2f < %.2f?)" % (filtrmse, obs_rmse)
            )
            ax1.set_title("Horizontal position")
            ax1.plot(tms[1:], obs[:, 0], ".", alpha=0.25, label="Observations")
            ax1.plot(
                tms[1:],
                np.sin(states)[1:, 0],
                "-",
                linewidth=4,
                alpha=0.5,
                label="Truth",
            )
            ax1.plot(tms[1:], np.sin(filtms)[1:, 0], "-", label="Filter")
            ax1.plot(tms[1:], np.sin(smooms)[1:, 0], "-", label="Smoother")
            ax1.set_xlabel("time")
            ax1.set_ylabel("horizontal pos. = sin(angular)")
            ax1.legend()

            ax2.set_title("Angular position")
            ax2.plot(
                tms[1:],
                states[1:, 0],
                "-",
                linewidth=4,
                alpha=0.5,
                label="Truth",
            )
            ax2.plot(tms[1:], filtms[1:, 0], "-", label="Filter")
            ax2.plot(tms[1:], smooms[1:, 0], "-", label="Smoother")
            ax2.set_xlabel("time")
            ax2.set_ylabel("angular pos.")
            ax2.legend()
            plt.show()

        # Test if RMSEs behave well.
        self.assertLess(smoormse, filtrmse)
        self.assertLess(filtrmse, obs_rmse)


def benes_daum():
    """Benes-Daum testcase, example 10.17 in Applied SDEs."""

    def f(t, x):
        return np.tanh(x)

    def df(t, x):
        return 1.0 - np.tanh(x) ** 2

    def l(t):
        return np.ones(1)

    initmean = np.zeros(1)
    initcov = 3.0 * np.eye(1)
    initrv = Normal(initmean, initcov)
    dynamod = pnfs.statespace.SDE(driftfun=f, dispmatfun=l, jacobfun=df)
    measmod = pnfs.statespace.DiscreteLTIGaussian(np.eye(1), np.zeros(1), np.eye(1))
    return dynamod, measmod, initrv, {}


class LinearisedContinuousTransitionTestCase(unittest.TestCase, NumpyAssertions):
    """Test approximate Gaussian filtering and smoothing.

    1. Transition RV is enabled by linearising
    2. Applied to a linear model, the outcome is exact
    3. Smoothing RMSE < Filtering RMSE < Data RMSE on the Benes-Daum example.
    """

    linearising_component_benes_daum = NotImplemented

    def test_transition_rv(self):
        """transition_rv() not possible for original model but for the linearised
        model."""
        # pylint: disable=not-callable
        nonlinear_model, _, initrv, _ = benes_daum()
        linearised_model = self.linearising_component_benes_daum(nonlinear_model)

        with self.subTest("Baseline should not work."):
            with self.assertRaises(NotImplementedError):
                nonlinear_model.transition_rv(initrv, 0.0, 1.0, step=0.1)
        with self.subTest("Linearisation happens."):
            linearised_model.transition_rv(initrv, 0.0, 1.0, step=0.1)

    def test_transition_real(self):
        """transition_real() not possible for original model but for the linearised
        model."""
        # pylint: disable=not-callable
        nonlinear_model, _, initrv, _ = benes_daum()
        linearised_model = self.linearising_component_benes_daum(nonlinear_model)

        with self.subTest("Baseline should not work."):
            with self.assertRaises(NotImplementedError):
                nonlinear_model.transition_realization(initrv.mean, 0.0, 1.0, step=0.1)
        with self.subTest("Linearisation happens."):
            linearised_model.transition_realization(initrv.mean, 0.0, 1.0, step=0.1)<|MERGE_RESOLUTION|>--- conflicted
+++ resolved
@@ -153,8 +153,6 @@
     measmod = pnfs.statespace.DiscreteGaussian(h, lambda t: r, dh)
     initrv = Normal(initmean, initcov)
     return dynamod, measmod, initrv, {"dt": delta_t, "tmax": 4}
-<<<<<<< HEAD
-=======
 
 
 def logistic_ode():
@@ -175,7 +173,6 @@
     initrv = Normal(initmean, initcov)
 
     return dynamod, measmod, initrv, {"dt": delta_t, "tmax": tmax, "ode": logistic}
->>>>>>> 0fdf09af
 
 
 class LinearisedDiscreteTransitionTestCase(unittest.TestCase, NumpyAssertions):
