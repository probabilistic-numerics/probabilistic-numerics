--- conflicted
+++ resolved
@@ -63,17 +63,12 @@
     def test_filtsmooth_pendulum(self):
         # pylint: disable=not-callable
         # Set up test problem
-<<<<<<< HEAD
-        regression_problem, statespace_components = filtsmooth_zoo.pendulum(
-            measurement_variance=1e-4
-=======
 
         # If this measurement variance is not really small, the sampled
         # test data can contain an outlier every now and then which
         # breaks the test, even though it has not been touched.
         regression_problem, statespace_components = filtsmooth_zoo.pendulum(
             measurement_variance=0.0001
->>>>>>> dc0547f2
         )
 
         # Linearise problem
