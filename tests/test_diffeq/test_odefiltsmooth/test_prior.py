--- conflicted
+++ resolved
@@ -55,17 +55,10 @@
         self.prior = prior.IBM(2, 2, DIFFCONST)
 
     def test_chapmankolmogorov(self):
-<<<<<<< HEAD
-        mean, cov = np.ones(self.prior.ndim), np.eye(self.prior.ndim)
-        initrv = RandomVariable(distribution=Normal(mean, cov))
-        cke, __ = self.prior.chapmankolmogorov(0.0, STEP, STEP, initrv)
-        self.assertAllClose(AH_22_IBM @ initrv.mean(), cke.mean(), 1e-14)
-=======
         mean, cov = np.ones(self.ibm.ndim), np.eye(self.ibm.ndim)
         initrv = Normal(mean, cov)
         cke, __ = self.ibm.chapmankolmogorov(0.0, STEP, STEP, initrv)
         self.assertAllClose(AH_22_IBM @ initrv.mean, cke.mean, 1e-14)
->>>>>>> ab66e155
         self.assertAllClose(
             AH_22_IBM @ initrv.cov @ AH_22_IBM.T + QH_22_IBM, cke.cov, 1e-14
         )
@@ -94,15 +87,9 @@
         )
 
     def test_chapmankolmogorov(self):
-<<<<<<< HEAD
-        mean, cov = np.ones(self.prior.ndim), np.eye(self.prior.ndim)
-        initrv = RandomVariable(distribution=Normal(mean, cov))
-        cke, __ = self.prior.chapmankolmogorov(0.0, STEP, STEP, initrv)
-=======
         mean, cov = np.ones(self.ibm.ndim), np.eye(self.ibm.ndim)
         initrv = Normal(mean, cov)
         cke, __ = self.ibm.chapmankolmogorov(0.0, STEP, STEP, initrv)
->>>>>>> ab66e155
 
         self.assertAllClose(AH_21_PRE @ initrv.mean, cke.mean, 1e-14)
         self.assertAllClose(
