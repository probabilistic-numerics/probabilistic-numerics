"""Test the ODE filter on a more granular level.

The tests in here go through probsolve_ivp(), but do not directly test
the interface, but the implementation. Therefore this test module is
named w.r.t. ivpfiltsmooth.py.
"""
import numpy as np
import pytest

from probnum.diffeq import ode
from probnum.diffeq.odefiltsmooth import probsolve_ivp
from probnum.randvars import Constant


@pytest.fixture
def ivp():
    initrv = Constant(0.1 * np.ones(1))
    return ode.logistic([0.0, 1.5], initrv)


@pytest.fixture
def step():
    return 0.2


@pytest.fixture
def sol(ivp, step):
    f = ivp.rhs
    t0, tmax = ivp.timespan
    y0 = ivp.initrv.mean
    return probsolve_ivp(
        f,
        t0,
        tmax,
        y0,
        method="ek0",
        algo_order=1,
        adaptive=False,
        step=step,
        diffusion_model="constant",
        dense_output=False,
    )


def test_first_iteration(ivp, sol):
    """Test whether first few means and covariances coincide with Proposition 1 in
    Schober et al., 2019."""
    state_rvs = sol.kalman_posterior.states
    ms, cs = state_rvs.mean, state_rvs.cov

    exp_mean = np.array([ivp.initrv.mean, ivp.rhs(0, ivp.initrv.mean)])
    np.testing.assert_allclose(ms[0], exp_mean[:, 0], atol=1e-14, rtol=1e-14)
    np.testing.assert_allclose(cs[0], np.zeros((2, 2)), atol=1e-14, rtol=1e-14)


def test_second_iteration(ivp, sol, step):
    """Test whether first few means and covariances coincide with Prop.

    1 in Schober et al., 2019.
    """

    state_rvs = sol.kalman_posterior.states

    ms, cs = state_rvs.mean, state_rvs.cov

    y0 = ivp.initrv.mean
    z0 = ivp.rhs(0, y0)
    z1 = ivp.rhs(0, y0 + step * z0)
    exp_mean = np.array([y0 + 0.5 * step * (z0 + z1), z1])
    np.testing.assert_allclose(ms[1], exp_mean[:, 0], rtol=1e-14)


@pytest.mark.parametrize("algo_order", [1, 2, 3])
def test_convergence_error(ivp, algo_order):
    """Assert that by halfing the step-size, the error of the small step is roughly the
    error of the large step multiplied with (small / large)**(nu)"""

    # Set up two different step-sizes
    step_large = 0.2
    step_small = 0.5 * step_large
    expected_decay = (step_small / step_large) ** algo_order

    # Solve IVP with both step-sizes
    f = ivp.rhs
    t0, tmax = ivp.timespan
    y0 = ivp.initrv.mean
    sol_small_step = probsolve_ivp(
        f,
        t0,
        tmax,
        y0,
        step=step_small,
        algo_order=algo_order,
        adaptive=False,
        diffusion_model="dynamic",
    )
    sol_large_step = probsolve_ivp(
        f,
        t0,
        tmax,
        y0,
        step=step_large,
        algo_order=algo_order,
        adaptive=False,
        diffusion_model="dynamic",
    )

    # Check that the final point is identical (sanity check)
    np.testing.assert_allclose(
        sol_small_step.locations[-1], sol_large_step.locations[-1]
    )

    # Compute both errors
    ref_sol = ivp.solution(sol_small_step.locations[-1])
    err_small_step = np.linalg.norm(ref_sol - sol_small_step.states[-1].mean)
    err_large_step = np.linalg.norm(ref_sol - sol_large_step.states[-1].mean)

    # Non-strict rtol, bc this test is flaky by construction
    # As long as rtol < 1., this test seems meaningful.
    np.testing.assert_allclose(
<<<<<<< HEAD
        err_small_step, expected_decay * err_large_step, rtol=1.0
=======
        err_small_step, expected_decay * err_large_step, rtol=0.95
>>>>>>> 328695e8
    )<|MERGE_RESOLUTION|>--- conflicted
+++ resolved
@@ -118,9 +118,5 @@
     # Non-strict rtol, bc this test is flaky by construction
     # As long as rtol < 1., this test seems meaningful.
     np.testing.assert_allclose(
-<<<<<<< HEAD
-        err_small_step, expected_decay * err_large_step, rtol=1.0
-=======
         err_small_step, expected_decay * err_large_step, rtol=0.95
->>>>>>> 328695e8
     )