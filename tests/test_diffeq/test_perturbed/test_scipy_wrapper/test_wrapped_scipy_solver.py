--- conflicted
+++ resolved
@@ -62,13 +62,8 @@
 
 
 def test_initialise(solvers):
-<<<<<<< HEAD
     testsolver, scipysolver = solvers
-    state = testsolver.initialize()
-=======
-    testsolver, scipysolver, ode = solvers
-    time, state = testsolver.initialise(ode)
->>>>>>> c489de7c
+    state = testsolver.initialize(ode)
     time_scipy = scipysolver.t
     state_scipy = scipysolver.y
     np.testing.assert_allclose(state.t, time_scipy, atol=1e-13, rtol=1e-13)
@@ -80,42 +75,28 @@
     scipysolver.step()
 
     # perform step of the same size
-<<<<<<< HEAD
     teststate = testsolver.State(
         rv=randvars.Constant(scipysolver.y_old),
         t=scipysolver.t_old,
         error_estimate=None,
         reference_state=None,
-=======
-    testsolver.initialise(ode)
-    random_var, error_est, _ = testsolver.step(
-        scipysolver.t_old,
-        scipysolver.t,
-        randvars.Constant(scipysolver.y_old),
->>>>>>> c489de7c
     )
+    testsolver.initialize(ode)
     dt = scipysolver.t - scipysolver.t_old
     new_state = testsolver.attempt_step(teststate, dt)
     np.testing.assert_allclose(scipysolver.y, new_state.rv.mean)
 
 
 def test_step_variables(solvers, y, start_point, stop_point):
-<<<<<<< HEAD
-    testsolver, scipysolver = solvers
+    testsolver, scipysolver, ode = solvers
 
     teststate = testsolver.State(
         rv=randvars.Constant(y),
         t=start_point,
         error_estimate=None,
         reference_state=None,
-=======
-    testsolver, scipysolver, ode = solvers
-
-    testsolver.initialise(ode)
-    solver_y_new, solver_error_estimation, _ = testsolver.step(
-        start_point, stop_point, randvars.Constant(y)
->>>>>>> c489de7c
     )
+    testsolver.initialize(ode)
     solver_y_new = testsolver.attempt_step(teststate, dt=stop_point - start_point)
     y_new, f_new = rk.rk_step(
         scipysolver.fun,
