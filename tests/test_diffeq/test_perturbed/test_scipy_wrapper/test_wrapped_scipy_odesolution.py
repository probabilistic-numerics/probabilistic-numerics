import numpy as np
import pytest_cases

from probnum import _randomvariablelist, randvars


@pytest_cases.fixture
@pytest_cases.parametrize_with_cases(
    "testsolver, scipysolver, ode", cases=".test_wrapped_scipy_cases"
)
<<<<<<< HEAD
def solution_case(testsolver, scipysolver):
    testsolution = testsolver.solve(
        diffeq.stepsize.AdaptiveSteps(0.1, atol=1e-4, rtol=1e-4)
    )
=======
def solution_case(testsolver, scipysolver, ode):
    testsolution = testsolver.solve(ode)
>>>>>>> c489de7c
    scipysolution = testsolution.scipy_solution
    return testsolution, scipysolution, ode


def test_locations(solution_case):
    testsolution, scipysolution, ode = solution_case
    scipy_t = scipysolution.ts
    probnum_t = testsolution.locations
    np.testing.assert_allclose(scipy_t, probnum_t, atol=1e-14, rtol=1e-14)


def test_call_isscalar(solution_case):
    testsolution, scipysolution, ode = solution_case
    t = 0.1
    call_scalar = testsolution(t)
    call_array = testsolution([0.1, 0.2, 0.3])
    assert np.isscalar(t)
    assert isinstance(call_scalar, randvars.Constant)
    assert isinstance(call_array, _randomvariablelist._RandomVariableList)


def test_states(solution_case):
    testsolution, scipysolution, ode = solution_case
    scipy_states = np.array(scipysolution(scipysolution.ts)).T
    probnum_states = np.array(testsolution.states.mean)
    np.testing.assert_allclose(scipy_states, probnum_states, atol=1e-14, rtol=1e-14)


def test_call(solution_case):
    testsolution, scipysolution, ode = solution_case
    scipy_call = scipysolution(scipysolution.ts)
    probnum_call = testsolution(scipysolution.ts).mean.T
    np.testing.assert_allclose(scipy_call, probnum_call, atol=1e-14, rtol=1e-14)<|MERGE_RESOLUTION|>--- conflicted
+++ resolved
@@ -8,15 +8,8 @@
 @pytest_cases.parametrize_with_cases(
     "testsolver, scipysolver, ode", cases=".test_wrapped_scipy_cases"
 )
-<<<<<<< HEAD
-def solution_case(testsolver, scipysolver):
-    testsolution = testsolver.solve(
-        diffeq.stepsize.AdaptiveSteps(0.1, atol=1e-4, rtol=1e-4)
-    )
-=======
 def solution_case(testsolver, scipysolver, ode):
     testsolution = testsolver.solve(ode)
->>>>>>> c489de7c
     scipysolution = testsolution.scipy_solution
     return testsolution, scipysolution, ode
 
