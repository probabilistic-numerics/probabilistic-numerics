"""Tests for the normal distribution."""
import itertools
import unittest

import numpy as np
import scipy.stats

from probnum import config, linops, randvars
from probnum.problems.zoo.linalg import random_spd_matrix

from tests.testing import NumpyAssertions


class NormalTestCase(unittest.TestCase, NumpyAssertions):
    """General test case for the normal distribution."""

    def test_scalarmult(self):
        """Multiply a rv with a normal distribution with a scalar."""
        for (mean, cov), const in list(
            itertools.product(self.normal_params, self.constants)
        ):
            with self.subTest():
                normrv = const * randvars.Normal(mean=mean, cov=cov)

                self.assertIsInstance(normrv, randvars.RandomVariable)

                if const != 0:
                    self.assertIsInstance(normrv, randvars.Normal)
                else:
                    self.assertIsInstance(normrv, randvars.Constant)

<<<<<<< HEAD
=======
    def test_addition_normal(self):
        """Add two random variables with a normal distribution."""
        for (mean0, cov0), (mean1, cov1) in list(
            itertools.product(self.normal_params, self.normal_params)
        ):
            with self.subTest():
                normrv0 = randvars.Normal(mean=mean0, cov=cov0)
                normrv1 = randvars.Normal(mean=mean1, cov=cov1)

                if normrv0.shape == normrv1.shape:
                    try:
                        newmean = mean0 + mean1
                        newcov = cov0 + cov1
                    except TypeError:
                        continue

                    self.assertIsInstance(normrv0 + normrv1, randvars.Normal)
                else:
                    with self.assertRaises(ValueError):
                        normrv_added = normrv0 + normrv1

    def test_rv_linop_kroneckercov(self):
        """Create a rv with a normal distribution with linear operator mean and
        Kronecker product kernels."""

        @linops.LinearOperator.broadcast_matvec
        def _matmul(v):
            return np.array([2 * v[0], 3 * v[1]])

        A = linops.LambdaLinearOperator(shape=(2, 2), dtype=np.double, matmul=_matmul)
        V = linops.Kronecker(A, A)
        randvars.Normal(mean=A, cov=V)

    def test_normal_dimension_mismatch(self):
        """Instantiating a normal distribution with mismatched mean and kernels should
        result in a ValueError."""
        for mean, cov in [
            (0, np.array([1, 2])),
            (np.array([1, 2]), np.array([1, 0])),
            (np.array([[-1, 0], [2, 1]]), np.eye(3)),
        ]:
            with self.subTest():
                err_msg = (
                    "Mean and kernels mismatch in normal distribution "
                    "did not raise a ValueError."
                )
                with self.assertRaises(ValueError, msg=err_msg):
                    assert randvars.Normal(mean=mean, cov=cov)

    def test_normal_instantiation(self):
        """Instantiation of a normal distribution with mixed mean and cov type."""
        for mean, cov in self.normal_params:
            with self.subTest():
                randvars.Normal(mean=mean, cov=cov)

    def test_normal_pdf(self):
        """Evaluate pdf at random input."""
        for mean, cov in self.normal_params:
            with self.subTest():
                dist = randvars.Normal(mean=mean, cov=cov)
                pass

    def test_normal_cdf(self):
        """Evaluate cdf at random input."""
        pass

    def test_sample(self):
        """Draw samples and check all sample dimensions."""
        for mean, cov in self.normal_params:
            with self.subTest():
                # TODO: check dimension of each realization in rv_sample
                rv = randvars.Normal(mean=mean, cov=cov)
                rv_sample = rv.sample(rng=self.rng, size=5)
                if np.ndim(rv.mean) != 0:
                    self.assertEqual(
                        rv_sample.shape[-rv.ndim :],
                        mean.shape,
                        msg="Realization shape does not match mean shape.",
                    )

    def test_sample_zero_cov(self):
        """Draw sample from distribution with zero kernels and check whether it equals
        the mean."""
        for mean, cov in self.normal_params:
            with self.subTest():
                rv = randvars.Normal(mean=mean, cov=0 * cov)
                rv_sample = rv.sample(rng=self.rng, size=1)
                assert_str = "Draw with kernels zero does not match mean."
                if isinstance(rv.mean, linops.LinearOperator):
                    self.assertAllClose(rv_sample, rv.mean.todense(), msg=assert_str)
                else:
                    self.assertAllClose(rv_sample, rv.mean, msg=assert_str)

    def test_symmetric_samples(self):
        """Samples from a normal distribution with symmetric Kronecker kernels of two
        symmetric matrices are symmetric."""

        n = 3
        A = self.rng.uniform(size=(n, n))
        A = 0.5 * (A + A.T) + n * np.eye(n)
        rv = randvars.Normal(
            mean=np.eye(A.shape[0]),
            cov=linops.SymmetricKronecker(A=A),
        )
        rv = rv.sample(rng=self.rng, size=10)
        for i, B in enumerate(rv):
            self.assertAllClose(
                B,
                B.T,
                atol=1e-5,
                rtol=1e-5,
                msg=(
                    f"Sample {i} from symmetric Kronecker "
                    "distribution is not symmetric."
                ),
            )

    def test_indexing(self):
        """Indexing with Python integers yields a univariate normal distribution."""
        for mean, cov in self.normal_params:
            rv = randvars.Normal(mean=mean, cov=cov)

            with self.subTest():
                # Sample random index
                idx = tuple(np.random.randint(dim_size) for dim_size in rv.shape)

                # Index into distribution
                indexed_rv = rv[idx]

                self.assertIsInstance(indexed_rv, randvars.Normal)

                # Compare with expected parameter values
                if rv.ndim == 0:
                    flat_idx = ()
                elif rv.ndim == 1:
                    flat_idx = (idx[0],)
                else:
                    assert rv.ndim == 2

                    flat_idx = (idx[0] * rv.shape[1] + idx[1],)

                self.assertEqual(indexed_rv.shape, ())
                self.assertEqual(indexed_rv.mean, rv.dense_mean[idx])
                self.assertEqual(indexed_rv.var, rv.var[idx])
                self.assertEqual(indexed_rv.cov, rv.dense_cov[flat_idx + flat_idx])

    def test_slicing(self):
        """Slicing into a normal distribution yields a normal distribution of the same
        type."""
        for mean, cov in self.normal_params:
            rv = randvars.Normal(mean=mean, cov=cov)

            def _random_slice(dim_size):
                start = np.random.randint(0, dim_size)
                stop = np.random.randint(start + 1, dim_size + 1)

                return slice(start, stop)

            with self.subTest():
                # Sample random slice objects for each dimension
                slices = tuple(_random_slice(dim_size) for dim_size in rv.shape)

                # Get slice from distribution
                sliced_rv = rv[slices]

                # Compare with expected parameter values
                slice_mask = np.zeros_like(rv.dense_mean, dtype=np.bool_)
                slice_mask[slices] = True
                slice_mask = slice_mask.ravel()

                self.assertArrayEqual(sliced_rv.mean, rv.dense_mean[slices])
                self.assertArrayEqual(sliced_rv.var, rv.var[slices])

                if rv.ndim > 0:
                    self.assertArrayEqual(
                        sliced_rv.cov, rv.dense_cov[np.ix_(slice_mask, slice_mask)]
                    )
                else:
                    self.assertArrayEqual(sliced_rv.cov, rv.cov)

    def test_array_indexing(self):
        """Indexing with 1-dim integer arrays yields a multivariate normal."""
        for mean, cov in self.normal_params:
            rv = randvars.Normal(mean=mean, cov=cov)

            if rv.ndim == 0:
                continue

            with self.subTest():
                # Sample random indices
                idcs = tuple(
                    np.random.randint(dim_shape, size=10) for dim_shape in mean.shape
                )

                # Index into distribution
                indexed_rv = rv[idcs]

                self.assertIsInstance(indexed_rv, randvars.Normal)

                # Compare with expected parameter values
                if len(rv.shape) == 1:
                    flat_idcs = idcs[0]
                else:
                    assert len(rv.shape) == 2

                    flat_idcs = idcs[0] * rv.shape[1] + idcs[1]

                self.assertEqual(indexed_rv.shape, (10,))

                self.assertArrayEqual(indexed_rv.mean, rv.dense_mean[idcs])
                self.assertArrayEqual(indexed_rv.var, rv.var[idcs])
                self.assertArrayEqual(
                    indexed_rv.cov, rv.dense_cov[np.ix_(flat_idcs, flat_idcs)]
                )

    def test_array_indexing_broadcast(self):
        """Indexing with broadcasted integer arrays yields a matrixvariate normal."""
        for mean, cov in self.normal_params:
            rv = randvars.Normal(mean=mean, cov=cov)

            if rv.ndim != 2:
                continue

            with self.subTest():
                # Sample random indices
                idcs = np.ix_(
                    *tuple(
                        np.random.randint(dim_shape, size=10) for dim_shape in rv.shape
                    )
                )

                # Index into distribution
                indexed_rv = rv[idcs]

                self.assertIsInstance(indexed_rv, randvars.Normal)
                self.assertEqual(indexed_rv.shape, (10, 10))

                # Compare with expected parameter values
                flat_idcs = np.broadcast_arrays(*idcs)
                flat_idcs = flat_idcs[0] * rv.shape[1] + flat_idcs[1]
                flat_idcs = flat_idcs.ravel()

                self.assertArrayEqual(indexed_rv.mean, rv.dense_mean[idcs])
                self.assertArrayEqual(indexed_rv.var, rv.var[idcs])
                self.assertArrayEqual(
                    indexed_rv.cov, rv.dense_cov[np.ix_(flat_idcs, flat_idcs)]
                )

    def test_masking(self):
        """Masking a multivariate or matrixvariate normal yields a multivariate
        normal."""
        for mean, cov in self.normal_params:
            rv = randvars.Normal(mean=mean, cov=cov)

            with self.subTest():
                # Sample random indices
                idcs = tuple(
                    np.random.randint(dim_shape, size=10) for dim_shape in rv.shape
                )

                mask = np.zeros_like(rv.dense_mean, dtype=np.bool_)
                mask[idcs] = True

                # Mask distribution
                masked_rv = rv[mask]

                self.assertIsInstance(masked_rv, randvars.Normal)

                # Compare with expected parameter values
                flat_mask = mask.flatten()

                self.assertArrayEqual(masked_rv.mean, rv.dense_mean[mask])
                self.assertArrayEqual(masked_rv.var, rv.var[mask])

                if rv.ndim == 0:
                    self.assertArrayEqual(masked_rv.cov, rv.cov)
                else:
                    self.assertArrayEqual(
                        masked_rv.cov, rv.dense_cov[np.ix_(flat_mask, flat_mask)]
                    )

>>>>>>> 6fadc009

class UnivariateNormalTestCase(unittest.TestCase, NumpyAssertions):
    def setUp(self):
        self.seed = 42
        self.rng = np.random.default_rng(seed=self.seed)
        self.params = (self.rng.uniform(), self.rng.gamma(shape=6, scale=1.0))

    def test_reshape_newaxis(self):
        dist = randvars.Normal(*self.params)

        for ndim in range(1, 3):
            for method in ["newaxis", "reshape"]:
                with self.subTest():
                    newshape = tuple([1] * ndim)

                    if method == "newaxis":
                        if ndim == 1:
                            newdist = dist[np.newaxis]
                        elif ndim == 2:
                            newdist = dist[np.newaxis, np.newaxis]
                    elif method == "reshape":
                        newdist = dist.reshape(newshape)

                    self.assertEqual(newdist.shape, newshape)
                    self.assertEqual(np.squeeze(newdist.mean), dist.mean)
                    self.assertEqual(np.squeeze(newdist.cov), dist.cov)

    def test_transpose(self):
        dist = randvars.Normal(*self.params)
        dist_t = dist.transpose()

        self.assertArrayEqual(dist_t.mean, dist.mean)
        self.assertArrayEqual(dist_t.cov, dist.cov)

        # Test sampling
        fixed_rng = np.random.default_rng(seed=self.seed)
        dist_sample = dist.sample(rng=fixed_rng, size=5)

        fixed_rng = np.random.default_rng(seed=self.seed)
        dist_t_sample = dist_t.sample(rng=fixed_rng, size=5)

        self.assertArrayEqual(dist_t_sample, dist_sample)

    def test_cov_cholesky_cov_cholesky_not_passed(self):
        """No cov_cholesky is passed in init.

        In this case, the "is_precomputed" flag is False, a cov_cholesky is computed on
        demand, but can also be computed manually with any damping factor.
        """
        mean, cov = self.params
        rv = randvars.Normal(mean, cov)

        with self.subTest("No Cholesky precomputed"):
            self.assertFalse(rv.cov_cholesky_is_precomputed)

        with self.subTest("Cholesky factor is computed correctly"):
            # The default damping factor 1e-12 does not mess up this test
            self.assertAllClose(rv.cov_cholesky, np.sqrt(rv.cov))

        with self.subTest("Cholesky is precomputed"):
            self.assertTrue(rv.cov_cholesky_is_precomputed)

    def test_precompute_cov_cholesky(self):
        mean, cov = self.params
        rv = randvars.Normal(mean, cov)

        with self.subTest("No Cholesky precomputed"):
            self.assertFalse(rv.cov_cholesky_is_precomputed)

        with self.subTest("Damping factor check"):

            rv.precompute_cov_cholesky(damping_factor=10.0)
            self.assertAllClose(rv.cov_cholesky, np.sqrt(rv.cov + 10.0))

        with self.subTest("Cholesky is precomputed"):
            self.assertTrue(rv.cov_cholesky_is_precomputed)

    def test_cov_cholesky_cov_cholesky_passed(self):
        """A value for cov_cholesky is passed in init.

        In this case, the "is_precomputed" flag is True, the cov_cholesky returns the
        argument that has been passed, but (p)recomputing overwrites the argument with a
        new factor.
        """
        mean, cov = self.params

        # This is purposely not the correct Cholesky factor for test reasons
        cov_cholesky = np.random.rand()

        rv = randvars.Normal(mean, cov, cache={"cov_cholesky": cov_cholesky})

        with self.subTest("Cholesky precomputed"):
            self.assertTrue(rv.cov_cholesky_is_precomputed)

        with self.subTest("Returns correct cov_cholesky"):
            self.assertAllClose(rv.cov_cholesky, cov_cholesky)

        with self.subTest("self.precompute raises exception"):
            with self.assertRaises(Exception):
                rv.precompute_cov_cholesky()


class MultivariateNormalTestCase(unittest.TestCase, NumpyAssertions):
    def test_reshape(self):
        rv = randvars.Normal(*self.params)

        newshape = (5, 2)
        reshaped_rv = rv.reshape(newshape)

        self.assertArrayEqual(reshaped_rv.mean, rv.mean.reshape(newshape))
        self.assertArrayEqual(reshaped_rv.cov, rv.cov)

        # Test sampling
        fixed_rng = np.random.default_rng(seed=self.seed)
        dist_sample = rv.sample(rng=fixed_rng, size=5)

        fixed_rng = np.random.default_rng(seed=self.seed)
        dist_reshape_sample = reshaped_rv.sample(rng=fixed_rng, size=5)

        self.assertArrayEqual(
            dist_reshape_sample, dist_sample.reshape((-1,) + newshape)
        )

    def test_transpose(self):
        rv = randvars.Normal(*self.params)
        transposed_rv = rv.transpose()

        self.assertArrayEqual(transposed_rv.mean, rv.mean)
        self.assertArrayEqual(transposed_rv.cov, rv.cov)

        # Test sampling
        fixed_rng = np.random.default_rng(seed=self.seed)
        dist_sample = rv.sample(rng=fixed_rng, size=5)
        fixed_rng = np.random.default_rng(seed=self.seed)
        dist_t_sample = transposed_rv.sample(rng=fixed_rng, size=5)

        self.assertArrayEqual(dist_t_sample, dist_sample)

    def test_cov_cholesky_cov_cholesky_not_passed(self):
        """No cov_cholesky is passed in init.

        In this case, the "is_precomputed" flag is False, a cov_cholesky is computed on
        demand, but can also be computed manually with any damping factor.
        """
        mean, cov = self.params

        rv = randvars.Normal(mean, cov)

        with self.subTest("No Cholesky precomputed"):
            self.assertFalse(rv.cov_cholesky_is_precomputed)

        with self.subTest("Cholesky factor is computed correctly"):
            # The default damping factor 1e-12 does not mess up this test
            self.assertAllClose(rv.cov_cholesky, np.linalg.cholesky(rv.cov))

        with self.subTest("Cholesky is precomputed"):
            self.assertTrue(rv.cov_cholesky_is_precomputed)

    def test_precompute_cov_cholesky(self):
        mean, cov = self.params
        rv = randvars.Normal(mean, cov)

        with self.subTest("No Cholesky precomputed"):
            self.assertFalse(rv.cov_cholesky_is_precomputed)

        with self.subTest("Damping factor check"):
            with config(matrix_free=False):
                rv.precompute_cov_cholesky(damping_factor=10.0)
                self.assertIsInstance(rv.cov_cholesky, np.ndarray)
                self.assertAllClose(
                    rv.cov_cholesky,
                    np.linalg.cholesky(rv.cov + 10.0 * np.eye(len(rv.cov))),
                )

        with self.subTest("Cholesky is precomputed"):
            self.assertTrue(rv.cov_cholesky_is_precomputed)

    def test_precompute_cov_cholesky_with_linops(self):
        mean, cov = self.params
        rv = randvars.Normal(mean, linops.aslinop(cov))

        with self.subTest("No Cholesky precomputed"):
            self.assertFalse(rv.cov_cholesky_is_precomputed)

        with self.subTest("Damping factor check"):
            with config(matrix_free=True):
                rv.precompute_cov_cholesky(damping_factor=10.0)
                self.assertIsInstance(rv.cov_cholesky, linops.LinearOperator)
                self.assertAllClose(
                    rv.cov_cholesky.todense(),
                    np.linalg.cholesky(cov + 10.0 * np.eye(rv.cov.shape[0])),
                )

        with self.subTest("Cholesky is precomputed"):
            self.assertTrue(rv.cov_cholesky_is_precomputed)

    def test_cov_cholesky_cov_cholesky_passed(self):
        """A value for cov_cholesky is passed in init.

        In this case, the "is_precomputed" flag is True, the cov_cholesky returns the
        argument that has been passed, but (p)recomputing overwrites the argument with a
        new factor.
        """
        mean, cov = self.params

        # This is purposely not the correct Cholesky factor for test reasons
        cov_cholesky = np.random.rand(*cov.shape)

        rv = randvars.Normal(mean, cov, cache={"cov_cholesky": cov_cholesky})

        with self.subTest("Cholesky precomputed"):
            self.assertTrue(rv.cov_cholesky_is_precomputed)

        with self.subTest("Returns correct cov_cholesky"):
            self.assertAllClose(rv.cov_cholesky, cov_cholesky)

        with self.subTest("self.precompute raises exception"):
            with self.assertRaises(Exception):
                rv.precompute_cov_cholesky()

    def test_cholesky_cov_incompatible_types(self):
        """Test the behaviour of Normal.__init__ in the setup where the type of the
        Cholesky factor and the type of the covariance do not match."""
        mean, cov = self.params
        cov_cholesky = np.linalg.cholesky(cov)
        cov_cholesky_wrong_type = cov_cholesky.tolist()
        with self.subTest("Different type raises ValueError"):
            with self.assertRaises(TypeError):
                randvars.Normal(
                    mean, cov, cache={"cov_cholesky": cov_cholesky_wrong_type}
                )

        cov_cholesky_wrong_shape = cov_cholesky[1:]
        with self.subTest("Different shape raises ValueError"):
            with self.assertRaises(ValueError):
                randvars.Normal(
                    mean, cov, cache={"cov_cholesky": cov_cholesky_wrong_shape}
                )

        cov_cholesky_wrong_dtype = cov_cholesky.astype(int)
        with self.subTest("Different data type is promoted"):

            # Sanity check
            self.assertNotEqual(cov.dtype, cov_cholesky_wrong_dtype.dtype)

            # Assert data type of cov_cholesky is changed during __init__
            normal_new_dtype = randvars.Normal(
                mean, cov, cache={"cov_cholesky": cov_cholesky_wrong_dtype}
            )
            self.assertEqual(
                normal_new_dtype.cov.dtype, normal_new_dtype.cov_cholesky.dtype
            )


class MatrixvariateNormalTestCase(unittest.TestCase, NumpyAssertions):
    def test_reshape(self):
        rv = randvars.Normal(
            mean=np.random.uniform(size=(4, 3)),
            cov=linops.Kronecker(
                A=random_spd_matrix(rng=self.rng, dim=4),
                B=random_spd_matrix(rng=self.rng, dim=3),
            ).todense(),
        )

        newshape = (2, 6)
        reshaped_rv = rv.reshape(newshape)

        self.assertArrayEqual(reshaped_rv.mean, rv.mean.reshape(newshape))
        self.assertArrayEqual(reshaped_rv.cov, rv.cov)

        # Test sampling
        fixed_rng = np.random.default_rng(seed=self.seed)
        dist_sample = rv.sample(rng=fixed_rng, size=5)
        fixed_rng = np.random.default_rng(seed=self.seed)
        dist_reshape_sample = reshaped_rv.sample(rng=fixed_rng, size=5)

        self.assertArrayEqual(
            dist_reshape_sample, dist_sample.reshape((-1,) + newshape)
        )

    def test_transpose(self):
        rv = randvars.Normal(
            mean=np.random.uniform(size=(2, 2)),
            cov=random_spd_matrix(rng=self.rng, dim=4),
        )
        transposed_rv = rv.transpose()

        self.assertArrayEqual(transposed_rv.mean, rv.mean.T)

        # Test covariance
        for ii, ij in itertools.product(range(2), range(2)):
            for ji, jj in itertools.product(range(2), range(2)):
                idx = (2 * ii + ij, 2 * ji + jj)
                idx_t = (2 * ij + ii, 2 * jj + ji)

                self.assertEqual(transposed_rv.cov[idx_t], rv.cov[idx])

        # Sadly, sampling is not stable w.r.t. permutations of variables

    def test_cov_cholesky_cov_cholesky_not_passed(self):
        """No cov_cholesky is passed in init.

        In this case, the "is_precomputed" flag is False, a cov_cholesky is computed on
        demand, but can also be computed manually with any damping factor.
        """
        rv = randvars.Normal(
            mean=np.random.uniform(size=(2, 2)),
            cov=random_spd_matrix(rng=self.rng, dim=4),
        )

        with self.subTest("No Cholesky precomputed"):
            self.assertFalse(rv.cov_cholesky_is_precomputed)

        with self.subTest("Cholesky factor is computed correctly"):
            # The default damping factor 1e-12 does not mess up this test
            self.assertAllClose(rv.cov_cholesky, np.linalg.cholesky(rv.cov))

        with self.subTest("Cholesky is precomputed"):
            self.assertTrue(rv.cov_cholesky_is_precomputed)

    def test_precompute_cov_cholesky(self):
        rv = randvars.Normal(
            mean=np.random.uniform(size=(2, 2)),
            cov=random_spd_matrix(rng=self.rng, dim=4),
        )

        with self.subTest("No Cholesky precomputed"):
            self.assertFalse(rv.cov_cholesky_is_precomputed)

        with self.subTest("Damping factor check"):
            rv.precompute_cov_cholesky(damping_factor=10.0)
            self.assertAllClose(
                rv.cov_cholesky, np.linalg.cholesky(rv.cov + 10.0 * np.eye(len(rv.cov)))
            )

        with self.subTest("Cholesky is precomputed"):
            self.assertTrue(rv.cov_cholesky_is_precomputed)

    def test_cov_cholesky_cov_cholesky_passed(self):
        """A value for cov_cholesky is passed in init.

        In this case, the "is_precomputed" flag is True, the cov_cholesky returns the
        argument that has been passed, but (p)recomputing overwrites the argument with a
        new factor.
        """
        # This is purposely not the correct Cholesky factor for test reasons
        cov_cholesky = np.random.rand(4, 4)

        rv = randvars.Normal(
            mean=np.random.uniform(size=(2, 2)),
            cov=random_spd_matrix(rng=self.rng, dim=4),
            cache={"cov_cholesky": cov_cholesky},
        )

        with self.subTest("Cholesky precomputed"):
            self.assertTrue(rv.cov_cholesky_is_precomputed)

        with self.subTest("Returns correct cov_cholesky"):
            self.assertAllClose(rv.cov_cholesky, cov_cholesky)

        with self.subTest("self.precompute raises exception"):
            with self.assertRaises(Exception):
                rv.precompute_cov_cholesky()


if __name__ == "__main__":
    unittest.main()<|MERGE_RESOLUTION|>--- conflicted
+++ resolved
@@ -29,8 +29,6 @@
                 else:
                     self.assertIsInstance(normrv, randvars.Constant)
 
-<<<<<<< HEAD
-=======
     def test_addition_normal(self):
         """Add two random variables with a normal distribution."""
         for (mean0, cov0), (mean1, cov1) in list(
@@ -312,7 +310,6 @@
                         masked_rv.cov, rv.dense_cov[np.ix_(flat_mask, flat_mask)]
                     )
 
->>>>>>> 6fadc009
 
 class UnivariateNormalTestCase(unittest.TestCase, NumpyAssertions):
     def setUp(self):
