"""Basic tests for BQ policies."""


# New policies need to be added to the fixtures 'policy_name' and 'policy_params'
# and 'policy'.


import numpy as np
import pytest

from probnum.quad.integration_measures import GaussianMeasure, LebesgueMeasure
from probnum.quad.solvers import BQState
<<<<<<< HEAD
from probnum.quad.solvers.policies import Policy, RandomPolicy, VanDerCorputPolicy
=======
from probnum.quad.solvers.policies import RandomPolicy, VanDerCorputPolicy
>>>>>>> eb84d0e8
from probnum.randprocs.kernels import ExpQuad


@pytest.fixture
def batch_size():
    return 3


<<<<<<< HEAD
@pytest.fixture
def bq_state_no_data(input_dim):
    return BQState(
        measure=LebesgueMeasure(input_dim=input_dim, domain=(0, 1)),
        kernel=ExpQuad(input_shape=(input_dim,)),
    )


@pytest.fixture
def bq_state(input_dim):
    nevals = 5
    return BQState(
        measure=LebesgueMeasure(input_dim=input_dim, domain=(0, 1)),
        kernel=ExpQuad(input_shape=(input_dim,)),
        nodes=np.zeros([nevals, input_dim]),
        fun_evals=np.ones(nevals),
    )


@pytest.fixture
def sample_func(batch_size, input_dim, rng):
    def f(batch_size, rng):
        return np.ones([batch_size, input_dim])

    return f


@pytest.fixture(
    params=[
        pytest.param(sc, id=sc[0].__name__)
        for sc in [
            (RandomPolicy, dict(batch_size="batch_size", sample_func="sample_func")),
        ]
    ],
    name="policy",
)
def fixture_policy(request) -> Policy:
    """Policies that only allow univariate inputs need to be handled separately."""
    params = {}
    for key in request.param[1]:
        params[key] = request.getfixturevalue(request.param[1][key])
    return request.param[0](**params)


def test_policy_shapes(policy, batch_size, rng, input_dim, bq_state, bq_state_no_data):

    # bq state contains data
    assert policy(bq_state=bq_state, rng=rng).shape == (batch_size, input_dim)

    # bq state contains no data yet
    assert policy(bq_state=bq_state_no_data, rng=rng).shape == (batch_size, input_dim)


# Tests specific to VanDerCorputPolicy start here


def test_van_der_corput_shapes(batch_size, rng):
    """This is the same test as test_policies_shapes but for 1d only."""
    measure = LebesgueMeasure(domain=(0, 1))
    policy = VanDerCorputPolicy(measure=measure, batch_size=batch_size)

    # bq state contains no data yet
    bq_state_no_data = BQState(measure=measure, kernel=ExpQuad(input_shape=(1,)))
    assert policy(bq_state=bq_state_no_data, rng=rng).shape == (batch_size, 1)

    # bq state contains data
    nevals = 5
    bq_state = BQState(
        measure=measure,
        kernel=ExpQuad(input_shape=(1,)),
        nodes=np.zeros([nevals, 1]),
        fun_evals=np.ones(nevals),
    )
    assert policy(bq_state=bq_state, rng=rng).shape == (batch_size, 1)
=======
@pytest.fixture(
    params=[
        pytest.param(name, id=name) for name in ["RandomPolicy", "VanDerCorputPolicy"]
    ]
)
def policy_name(request):
    return request.param


@pytest.fixture
def policy_params(policy_name, input_dim, batch_size, rng):
    def _get_bq_states(ndim):
        nevals = 5
        bq_state_no_data = BQState(
            measure=LebesgueMeasure(input_dim=ndim, domain=(0, 1)),
            kernel=ExpQuad(input_shape=(ndim,)),
        )
        bq_state = BQState(
            measure=LebesgueMeasure(input_dim=ndim, domain=(0, 1)),
            kernel=ExpQuad(input_shape=(ndim,)),
            nodes=np.zeros([nevals, ndim]),
            fun_evals=np.ones(nevals),
        )
        return bq_state, bq_state_no_data

    params = dict(name=policy_name, ndim=input_dim)
    params["bq_state"], params["bq_state_no_data"] = _get_bq_states(input_dim)

    if policy_name == "RandomPolicy":
        input_params = dict(
            batch_size=batch_size,
            sample_func=lambda batch_size, rng: np.ones([batch_size, input_dim]),
        )
    elif policy_name == "VanDerCorputPolicy":
        # Since VanDerCorputPolicy can only produce univariate nodes, this overrides
        # input_dim = 1 for all tests. This is a bit cheap, but pytest parametrization
        # is convoluted enough.
        input_params = dict(
            batch_size=batch_size,
            measure=LebesgueMeasure(input_dim=1, domain=(0, 1)),
        )
        params["bq_state"], params["bq_state_no_data"] = _get_bq_states(1)
        params["ndim"] = 1
    else:
        raise NotImplementedError

    params["input_params"] = input_params

    return params


@pytest.fixture()
def policy(policy_params):
    name = policy_params.pop("name")
    input_params = policy_params.pop("input_params")

    if name == "RandomPolicy":
        return RandomPolicy(**input_params), policy_params
    elif name == "VanDerCorputPolicy":
        return VanDerCorputPolicy(**input_params), policy_params
    else:
        raise NotImplementedError


# Tests shared by all policies start here.


def test_policy_shapes(policy, batch_size, rng):
    policy, params = policy
    bq_state, bq_state_no_data = params["bq_state"], params["bq_state_no_data"]
    ndim = params["ndim"]

    # bq state contains data
    assert policy(bq_state=bq_state, rng=rng).shape == (batch_size, ndim)

    # bq state contains no data yet
    assert policy(bq_state=bq_state_no_data, rng=rng).shape == (batch_size, ndim)


# Tests specific to VanDerCorputPolicy start here
>>>>>>> eb84d0e8


def test_van_der_corput_multi_d_error():
    """Check that van der Corput policy fails in dimensions higher than one."""
    wrong_dimension = 2
    measure = GaussianMeasure(input_dim=wrong_dimension, mean=0.0, cov=1.0)
    with pytest.raises(ValueError):
        VanDerCorputPolicy(measure, batch_size=1)


@pytest.mark.parametrize("domain", [(-np.Inf, 0), (1, np.Inf), (-np.Inf, np.Inf)])
def test_van_der_corput_infinite_error(domain):
    """Check that van der Corput policy fails on infinite domains."""
    measure = LebesgueMeasure(input_dim=1, domain=domain)
    with pytest.raises(ValueError):
        VanDerCorputPolicy(measure, batch_size=1)


@pytest.mark.parametrize("n", [4, 8, 16, 32, 64, 128, 256])
def test_van_der_corput_full(n):
    """Test that the full van der Corput sequence is being computed correctly."""
    # Full sequence
    vdc_seq = VanDerCorputPolicy.van_der_corput_sequence(1, n)
    expected_seq = np.linspace(1.0 / n, 1.0 - 1.0 / n, n - 1)
    np.testing.assert_array_equal(np.sort(vdc_seq), expected_seq)


def test_van_der_corput_partial():
    """Test that some partial van der Corput sequences are computed correctly."""
    (n_start, n_end) = (3, 8)
    vdc_seq = VanDerCorputPolicy.van_der_corput_sequence(n_start, n_end)
    expected_seq = np.array([0.75, 0.125, 0.625, 0.375, 0.875])
    np.testing.assert_array_equal(vdc_seq, expected_seq)

    (n_start, n_end) = (4, 11)
    vdc_seq = VanDerCorputPolicy.van_der_corput_sequence(n_start, n_end)
    expected_seq = np.array([0.125, 0.625, 0.375, 0.875, 0.0625, 0.5625, 0.3125])
    np.testing.assert_array_equal(vdc_seq, expected_seq)


def test_van_der_corput_start_value_only():
    """When no end value is given, test if sequence returns the correct value."""
    (n_start, n_end) = (1, 8)
    vdc_seq = VanDerCorputPolicy.van_der_corput_sequence(n_start, n_end)
    vdc_seq_single_value = VanDerCorputPolicy.van_der_corput_sequence(n_end - 1)
    assert vdc_seq_single_value.shape == (1,)
    assert vdc_seq[-1] == vdc_seq_single_value[0]<|MERGE_RESOLUTION|>--- conflicted
+++ resolved
@@ -1,5 +1,4 @@
 """Basic tests for BQ policies."""
-
 
 # New policies need to be added to the fixtures 'policy_name' and 'policy_params'
 # and 'policy'.
@@ -10,11 +9,7 @@
 
 from probnum.quad.integration_measures import GaussianMeasure, LebesgueMeasure
 from probnum.quad.solvers import BQState
-<<<<<<< HEAD
-from probnum.quad.solvers.policies import Policy, RandomPolicy, VanDerCorputPolicy
-=======
 from probnum.quad.solvers.policies import RandomPolicy, VanDerCorputPolicy
->>>>>>> eb84d0e8
 from probnum.randprocs.kernels import ExpQuad
 
 
@@ -23,82 +18,6 @@
     return 3
 
 
-<<<<<<< HEAD
-@pytest.fixture
-def bq_state_no_data(input_dim):
-    return BQState(
-        measure=LebesgueMeasure(input_dim=input_dim, domain=(0, 1)),
-        kernel=ExpQuad(input_shape=(input_dim,)),
-    )
-
-
-@pytest.fixture
-def bq_state(input_dim):
-    nevals = 5
-    return BQState(
-        measure=LebesgueMeasure(input_dim=input_dim, domain=(0, 1)),
-        kernel=ExpQuad(input_shape=(input_dim,)),
-        nodes=np.zeros([nevals, input_dim]),
-        fun_evals=np.ones(nevals),
-    )
-
-
-@pytest.fixture
-def sample_func(batch_size, input_dim, rng):
-    def f(batch_size, rng):
-        return np.ones([batch_size, input_dim])
-
-    return f
-
-
-@pytest.fixture(
-    params=[
-        pytest.param(sc, id=sc[0].__name__)
-        for sc in [
-            (RandomPolicy, dict(batch_size="batch_size", sample_func="sample_func")),
-        ]
-    ],
-    name="policy",
-)
-def fixture_policy(request) -> Policy:
-    """Policies that only allow univariate inputs need to be handled separately."""
-    params = {}
-    for key in request.param[1]:
-        params[key] = request.getfixturevalue(request.param[1][key])
-    return request.param[0](**params)
-
-
-def test_policy_shapes(policy, batch_size, rng, input_dim, bq_state, bq_state_no_data):
-
-    # bq state contains data
-    assert policy(bq_state=bq_state, rng=rng).shape == (batch_size, input_dim)
-
-    # bq state contains no data yet
-    assert policy(bq_state=bq_state_no_data, rng=rng).shape == (batch_size, input_dim)
-
-
-# Tests specific to VanDerCorputPolicy start here
-
-
-def test_van_der_corput_shapes(batch_size, rng):
-    """This is the same test as test_policies_shapes but for 1d only."""
-    measure = LebesgueMeasure(domain=(0, 1))
-    policy = VanDerCorputPolicy(measure=measure, batch_size=batch_size)
-
-    # bq state contains no data yet
-    bq_state_no_data = BQState(measure=measure, kernel=ExpQuad(input_shape=(1,)))
-    assert policy(bq_state=bq_state_no_data, rng=rng).shape == (batch_size, 1)
-
-    # bq state contains data
-    nevals = 5
-    bq_state = BQState(
-        measure=measure,
-        kernel=ExpQuad(input_shape=(1,)),
-        nodes=np.zeros([nevals, 1]),
-        fun_evals=np.ones(nevals),
-    )
-    assert policy(bq_state=bq_state, rng=rng).shape == (batch_size, 1)
-=======
 @pytest.fixture(
     params=[
         pytest.param(name, id=name) for name in ["RandomPolicy", "VanDerCorputPolicy"]
@@ -179,7 +98,6 @@
 
 
 # Tests specific to VanDerCorputPolicy start here
->>>>>>> eb84d0e8
 
 
 def test_van_der_corput_multi_d_error():
@@ -187,7 +105,7 @@
     wrong_dimension = 2
     measure = GaussianMeasure(input_dim=wrong_dimension, mean=0.0, cov=1.0)
     with pytest.raises(ValueError):
-        VanDerCorputPolicy(measure, batch_size=1)
+        VanDerCorputPolicy(1, measure)
 
 
 @pytest.mark.parametrize("domain", [(-np.Inf, 0), (1, np.Inf), (-np.Inf, np.Inf)])
@@ -195,7 +113,7 @@
     """Check that van der Corput policy fails on infinite domains."""
     measure = LebesgueMeasure(input_dim=1, domain=domain)
     with pytest.raises(ValueError):
-        VanDerCorputPolicy(measure, batch_size=1)
+        VanDerCorputPolicy(1, measure)
 
 
 @pytest.mark.parametrize("n", [4, 8, 16, 32, 64, 128, 256])
@@ -213,7 +131,6 @@
     vdc_seq = VanDerCorputPolicy.van_der_corput_sequence(n_start, n_end)
     expected_seq = np.array([0.75, 0.125, 0.625, 0.375, 0.875])
     np.testing.assert_array_equal(vdc_seq, expected_seq)
-
     (n_start, n_end) = (4, 11)
     vdc_seq = VanDerCorputPolicy.van_der_corput_sequence(n_start, n_end)
     expected_seq = np.array([0.125, 0.625, 0.375, 0.875, 0.0625, 0.5625, 0.3125])
