--- conflicted
+++ resolved
@@ -20,13 +20,8 @@
         input_dim=input_dim,
         kernel=kernel,
         measure=measure,
-<<<<<<< HEAD
         rng=rng,
         options=dict(max_evals=10),
-=======
-        max_evals=10,
-        rng=rng,
->>>>>>> 8dde541f
     )
     assert isinstance(integral, Normal)
 
@@ -71,7 +66,7 @@
         kernel=kernel,
         domain=domain,
         policy="vdc",
-<<<<<<< HEAD
+        rng=None,
         options=dict(
             scale_estimation=scale_estimation,
             max_evals=250,
@@ -79,14 +74,6 @@
             rel_tol=rel_tol,
             jitter=jitter,
         ),
-=======
-        scale_estimation=scale_estimation,
-        max_evals=250,
-        var_tol=var_tol,
-        rel_tol=rel_tol,
-        jitter=jitter,
-        rng=rng,
->>>>>>> 8dde541f
     )
     domain = measure.domain
     num_integral, _ = scipyquad(integrand, domain[0], domain[1])
@@ -165,15 +152,8 @@
             input_dim=input_dim,
             kernel=kernel,
             measure=measure,
-<<<<<<< HEAD
             rng=rng,
             options=dict(max_evals=1000, var_tol=1e-8, batch_size=50),
-=======
-            var_tol=1e-8,
-            max_evals=1000,
-            batch_size=50,
-            rng=rng,
->>>>>>> 8dde541f
         )
         true_integral = kernel_embedding.kernel_mean(np.atleast_2d(translate_point))
         np.testing.assert_almost_equal(bq_integral.mean, true_integral, decimal=2)
@@ -225,15 +205,11 @@
     fun_evals = fun(nodes)
 
     bq_integral1, _ = bayesquad(
-<<<<<<< HEAD
         fun=fun,
         input_dim=input_dim,
         domain=domain,
         rng=rng,
         options=dict(scale_estimation="mle"),
-=======
-        fun=fun, input_dim=input_dim, domain=domain, scale_estimation="mle", rng=rng
->>>>>>> 8dde541f
     )
     bq_integral2, _ = bayesquad_from_data(
         nodes=nodes,
