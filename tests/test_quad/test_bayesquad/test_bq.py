--- conflicted
+++ resolved
@@ -20,12 +20,7 @@
         input_dim=input_dim,
         kernel=kernel,
         measure=measure,
-<<<<<<< HEAD
         options=dict(max_evals=10, rng=rng),
-=======
-        max_evals=10,
-        rng=rng,
->>>>>>> eb84d0e8
     )
     assert isinstance(integral, Normal)
 
@@ -69,7 +64,6 @@
         kernel=kernel,
         domain=domain,
         policy="vdc",
-<<<<<<< HEAD
         options=dict(
             scale_estimation=scale_estimation,
             max_evals=250,
@@ -77,14 +71,6 @@
             rel_tol=rel_tol,
             jitter=jitter,
         ),
-=======
-        scale_estimation=scale_estimation,
-        max_evals=250,
-        var_tol=var_tol,
-        rel_tol=rel_tol,
-        jitter=jitter,
-        rng=rng,
->>>>>>> eb84d0e8
     )
     domain = measure.domain
     num_integral, _ = scipyquad(integrand, domain[0], domain[1])
