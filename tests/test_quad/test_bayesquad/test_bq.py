"""Test cases for Bayesian quadrature."""

import numpy as np
<<<<<<< HEAD
from scipy.integrate import quad
=======
import pytest
from scipy.integrate import quad as scipyquad
>>>>>>> 7a713309

from probnum.quad import bayesquad, bayesquad_from_data
from probnum.quad.integration_measures import LebesgueMeasure
from probnum.quad.kernel_embeddings import KernelEmbedding
from probnum.randvars import Normal

from ..util import gauss_hermite_tensor, gauss_legendre_tensor

import pytest


@pytest.fixture
def rng():
    return np.random.default_rng(seed=42)


@pytest.mark.parametrize("input_dim", [1], ids=["dim1"])
def test_type_1d(f1d, kernel, measure, input_dim):
    """Test that BQ outputs normal random variables for 1D integrands."""
    integral, _ = bayesquad(
        fun=f1d, input_dim=input_dim, kernel=kernel, measure=measure, max_evals=10
    )
    assert isinstance(integral, Normal)


@pytest.mark.parametrize("input_dim", [1])
@pytest.mark.parametrize(
    "domain",
    [
        (
            0,
            1,
        ),
        (-0.5, 1),
        (-3.5, -2.9),
    ],
)
@pytest.mark.parametrize("var_tol", [None, 1e-7])
@pytest.mark.parametrize("rel_tol", [None, 1e-7])
@pytest.mark.parametrize("scale_estimation", [None, "mle"])
@pytest.mark.parametrize("jitter", [1e-6, 1e-7])
def test_integral_values_1d(
    f1d, kernel, domain, input_dim, scale_estimation, var_tol, rel_tol, jitter
):
    """Test numerically that BQ computes 1D integrals correctly for a number of
    different parameters.

    The test currently uses van der Corput policy and therefore works only for finite
    domains.
    """

    measure = LebesgueMeasure(input_dim=input_dim, domain=domain)
    # numerical integral
    # pylint: disable=invalid-name
    def integrand(x):
        return f1d(x) * measure(np.atleast_2d(x))

    # pylint: disable=invalid-name
    bq_integral, _ = bayesquad(
        fun=f1d,
        input_dim=input_dim,
        kernel=kernel,
        domain=domain,
        policy="vdc",
        scale_estimation=scale_estimation,
        max_evals=250,
        var_tol=var_tol,
        rel_tol=rel_tol,
        jitter=jitter,
    )
    domain = measure.domain
    num_integral, _ = scipyquad(integrand, domain[0], domain[1])
    np.testing.assert_almost_equal(bq_integral.mean, num_integral, decimal=2)


@pytest.mark.parametrize("input_dim", [2, 3, 4])
@pytest.mark.parametrize("measure_name", ["gauss"])
@pytest.mark.parametrize("cov_diagonal", [True])
@pytest.mark.parametrize("scale_estimation", [None, "mle"])
def test_integral_values_x2_gaussian(kernel, measure, input_dim, scale_estimation):
    """Test numerical integration of x**2 in higher dimensions."""
    # pylint: disable=invalid-name
    c = np.linspace(0.1, 2.2, input_dim)
    fun = lambda x: np.sum(c * x**2, 1)
    true_integral = np.sum(c * (measure.mean**2 + np.diag(measure.cov)))
    n_gh = 8  # Be very careful about increasing this - yields huge kernel matrices
    nodes, _ = gauss_hermite_tensor(
        n_points=n_gh, input_dim=input_dim, mean=measure.mean, cov=measure.cov
    )
    fun_evals = fun(nodes)
    bq_integral, _ = bayesquad_from_data(
        nodes=nodes,
        fun_evals=fun_evals,
        kernel=kernel,
        measure=measure,
        scale_estimation=scale_estimation,
    )
    np.testing.assert_almost_equal(bq_integral.mean, true_integral, decimal=2)


@pytest.mark.parametrize("input_dim", [2, 3, 4])
@pytest.mark.parametrize("measure_name", ["lebesgue"])
@pytest.mark.parametrize("scale_estimation", [None, "mle"])
@pytest.mark.parametrize("jitter", [1e-6, 0.5e-5])
def test_integral_values_sin_lebesgue(
    kernel, measure, input_dim, scale_estimation, jitter
):
    """Test numerical integration of products of sinusoids."""
    # pylint: disable=invalid-name
    c = np.linspace(0.1, 0.5, input_dim)
    (a, b) = measure.domain
    fun = lambda x: np.prod(np.sin(c * x), 1)
    true_integral = (
        np.prod((np.cos(c * a) - np.cos(c * b)) / c) * measure.normalization_constant
    )
    n_gl = 8  # Be very careful about increasing this - yields huge kernel matrices
    nodes, _ = gauss_legendre_tensor(
        n_points=n_gl,
        input_dim=input_dim,
        domain=measure.domain,
        normalized=measure.normalized,
    )
    fun_evals = fun(nodes)
    bq_integral, _ = bayesquad_from_data(
        nodes=nodes,
        fun_evals=fun_evals,
        kernel=kernel,
        measure=measure,
        scale_estimation=scale_estimation,
        jitter=jitter,
    )
    np.testing.assert_almost_equal(bq_integral.mean, true_integral, decimal=2)


@pytest.mark.parametrize("input_dim", [2, 3, 4])
@pytest.mark.parametrize("num_data", [1])
# pylint: disable=invalid-name
def test_integral_values_kernel_translate(kernel, measure, input_dim, x):
    """Test numerical integration of kernel translates."""
    kernel_embedding = KernelEmbedding(kernel, measure)
    # pylint: disable=cell-var-from-loop
    for translate_point in x:
        fun = lambda y: kernel(translate_point, y)
        bq_integral, _ = bayesquad(
            fun=fun,
            input_dim=input_dim,
            kernel=kernel,
            measure=measure,
            var_tol=1e-8,
            max_evals=1000,
            batch_size=50,
        )
        true_integral = kernel_embedding.kernel_mean(np.atleast_2d(translate_point))
        np.testing.assert_almost_equal(bq_integral.mean, true_integral, decimal=2)


def test_no_domain_or_measure_raises_error(input_dim):
    """Test that errors are correctly raised when both domain and a Gaussian measure is
    given."""
    fun = lambda x: np.ones(x.shape[0])
    nodes = np.linspace(0, 1, 3)
    fun_evals = fun(nodes)

    with pytest.raises(ValueError):
        bayesquad(fun=fun, input_dim=input_dim)

    with pytest.raises(ValueError):
        bayesquad_from_data(nodes=nodes, fun_evals=fun_evals)


@pytest.mark.parametrize("input_dim", [1])
@pytest.mark.parametrize("measure_name", ["lebesgue"])
def test_domain_ignored_if_lebesgue(input_dim, measure):
    domain = (0, 1)
    fun = lambda x: np.reshape(x, (x.shape[0],))

    # standard BQ
    bq_integral, _ = bayesquad(
        fun=fun, input_dim=input_dim, domain=domain, measure=measure
    )
    assert isinstance(bq_integral, Normal)

    # fixed nodes BQ
    nodes = np.linspace(0, 1, 3).reshape((3, 1))
    fun_evals = fun(nodes)

    bq_integral, _ = bayesquad_from_data(
        nodes=nodes, fun_evals=fun_evals, domain=domain, measure=measure
    )
    assert isinstance(bq_integral, Normal)


def test_zero_function_gives_zero_variance_with_mle():
    """Test that BQ variance is zero for zero function when MLE is used to set the
    scale parameter."""
    input_dim = 1
    domain = (0, 1)
    fun = lambda x: np.zeros(x.shape[0])
    nodes = np.linspace(0, 1, 3).reshape((3, 1))
    fun_evals = fun(nodes)

    bq_integral1, _ = bayesquad(
        fun=fun, input_dim=input_dim, domain=domain, scale_estimation="mle"
    )
    bq_integral2, _ = bayesquad_from_data(
        nodes=nodes, fun_evals=fun_evals, domain=domain, scale_estimation="mle"
    )
    assert bq_integral1.var == 0.0
    assert bq_integral2.var == 0.0<|MERGE_RESOLUTION|>--- conflicted
+++ resolved
@@ -1,12 +1,7 @@
 """Test cases for Bayesian quadrature."""
 
 import numpy as np
-<<<<<<< HEAD
-from scipy.integrate import quad
-=======
-import pytest
 from scipy.integrate import quad as scipyquad
->>>>>>> 7a713309
 
 from probnum.quad import bayesquad, bayesquad_from_data
 from probnum.quad.integration_measures import LebesgueMeasure
@@ -200,8 +195,8 @@
 
 
 def test_zero_function_gives_zero_variance_with_mle():
-    """Test that BQ variance is zero for zero function when MLE is used to set the
-    scale parameter."""
+    """Test that BQ variance is zero for zero function when MLE is used to set the scale
+    parameter."""
     input_dim = 1
     domain = (0, 1)
     fun = lambda x: np.zeros(x.shape[0])
