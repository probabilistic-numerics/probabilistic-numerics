"""Test cases for Bayesian quadrature."""

import numpy as np
import pytest
from scipy.integrate import quad

from probnum.quad import bayesquad, bayesquad_from_data
from probnum.quad.kernel_embeddings._kernel_embedding import KernelEmbedding
from probnum.randvars import Normal

from ..util import gauss_hermite_tensor, gauss_legendre_tensor


@pytest.fixture
def rng():
    return np.random.default_rng(seed=42)


@pytest.fixture
def sample_from_measure_policy(rng):
    """Fix the random number generator in the "sample_from_measure" policy, thus make
    this policy fit the common interface."""

    def policy(nevals, measure):
        return sample_from_measure(rng=rng, nevals=nevals, measure=measure)

    return policy


@pytest.mark.parametrize("input_dim", [1], ids=["dim1"])
<<<<<<< HEAD
def test_type_1d(f1d, kernel, measure, input_dim):
    """Test that BQ outputs normal random variables for 1D integrands."""
    integral, _ = bayesquad(
        fun=f1d, input_dim=input_dim, kernel=kernel, measure=measure, max_evals=10
    )
=======
def test_type_1d(f1d, kernel, measure, sample_from_measure_policy):
    """Test that BQ outputs normal random variables for 1D integrands."""
    # pylint: disable=invalid-name
    bq = BayesianQuadrature(kernel=kernel, policy=sample_from_measure_policy)
    integral, _ = bq.integrate(fun=f1d, measure=measure, nevals=10)
>>>>>>> a0b78588
    assert isinstance(integral, Normal)


@pytest.mark.parametrize("input_dim", [1])
<<<<<<< HEAD
def test_integral_values_1d(f1d, kernel, measure, input_dim):
=======
def test_integral_values_1d(f1d, kernel, measure, sample_from_measure_policy):
>>>>>>> a0b78588
    """Test numerically that BQ computes 1D integrals correctly."""

    # numerical integral
    # pylint: disable=invalid-name
    def integrand(x):
        return f1d(x) * measure(np.atleast_2d(x))

    # pylint: disable=invalid-name
<<<<<<< HEAD
    bq_integral, _ = bayesquad(
        fun=f1d, input_dim=input_dim, kernel=kernel, measure=measure, max_evals=250
    )
    num_integral, _ = quad(integrand, measure.domain[0], measure.domain[1])
    np.testing.assert_almost_equal(bq_integral.mean, num_integral, decimal=2)


@pytest.mark.parametrize("input_dim", [2, 3, 4])
@pytest.mark.parametrize("measure_name", ["gauss"])
@pytest.mark.parametrize("cov_diagonal", [True])
def test_integral_values_x2_gaussian(kernel, measure, input_dim):
    """Test numerical integration of x**2 in higher dimensions."""
    # pylint: disable=invalid-name
    c = np.linspace(0.1, 2.2, input_dim)
    fun = lambda x: np.sum(c * x ** 2, 1)
    true_integral = np.sum(c * (measure.mean ** 2 + np.diag(measure.cov)))
    n_gh = 8  # Be very careful about increasing this - yields huge kernel matrices
    nodes, _ = gauss_hermite_tensor(
        n_points=n_gh, input_dim=input_dim, mean=measure.mean, cov=measure.cov
    )
    fun_evals = fun(nodes)
    print(nodes.shape)
    bq_integral, _ = bayesquad_from_data(
        nodes=nodes, fun_evals=fun_evals, kernel=kernel, measure=measure
    )
    np.testing.assert_almost_equal(bq_integral.mean, true_integral, decimal=2)


@pytest.mark.parametrize("input_dim", [2, 3, 4])
@pytest.mark.parametrize("measure_name", ["lebesgue"])
def test_integral_values_sin_lebesgue(kernel, measure, input_dim):
    """Test numerical integration of products of sinusoids."""
    # pylint: disable=invalid-name
    c = np.linspace(0.1, 0.5, input_dim)
    (a, b) = measure.domain
    fun = lambda x: np.prod(np.sin(c * x), 1)
    true_integral = (
        np.prod((np.cos(c * a) - np.cos(c * b)) / c) * measure.normalization_constant
    )
    n_gl = 8  # Be very careful about increasing this - yields huge kernel matrices
    nodes, _ = gauss_legendre_tensor(
        n_points=n_gl,
        input_dim=input_dim,
        domain=measure.domain,
        normalized=measure.normalized,
    )
    fun_evals = fun(nodes)
    bq_integral, _ = bayesquad_from_data(
        nodes=nodes, fun_evals=fun_evals, kernel=kernel, measure=measure
    )
    np.testing.assert_almost_equal(bq_integral.mean, true_integral, decimal=2)


@pytest.mark.parametrize("input_dim", [2, 3, 4])
@pytest.mark.parametrize("num_data", [1])
# pylint: disable=invalid-name
def test_integral_values_kernel_translate(kernel, measure, input_dim, x):
    """Test numerical integration of kernel translates."""
    kernel_embedding = KernelEmbedding(kernel, measure)
    # pylint: disable=cell-var-from-loop
    for translate_point in x:
        fun = lambda y: kernel(translate_point, y)
        bq_integral, _ = bayesquad(
            fun=fun,
            input_dim=input_dim,
            kernel=kernel,
            measure=measure,
            var_tol=1e-8,
            max_evals=1000,
            batch_size=50,
        )
        true_integral = kernel_embedding.kernel_mean(np.atleast_2d(translate_point))
        np.testing.assert_almost_equal(bq_integral.mean, true_integral, decimal=2)


@pytest.mark.parametrize("input_dim", [1])
@pytest.mark.parametrize("measure_name", ["gauss"])
def test_domain_and_gaussian_measure_raises_error(measure, input_dim):
    """Test that errors are correctly raised when both domain and a Gaussian measure is
    given."""
    domain = (0, 1)
    fun = lambda x: x

    with pytest.raises(ValueError):
        bayesquad(fun=fun, input_dim=input_dim, domain=domain, measure=measure)

    nodes = np.linspace(0, 1, 3)
    fun_evals = fun(nodes)
    with pytest.raises(ValueError):
        bayesquad_from_data(
            nodes=nodes, fun_evals=fun_evals, domain=domain, measure=measure
        )


def test_no_domain_or_measure_raises_error(input_dim):
    """Test that errors are correctly raised when both domain and a Gaussian measure is
    given."""
    fun = lambda x: x
    nodes = np.linspace(0, 1, 3)
    fun_evals = fun(nodes)

    with pytest.raises(ValueError):
        bayesquad(fun=fun, input_dim=input_dim)

    with pytest.raises(ValueError):
        bayesquad_from_data(nodes=nodes, fun_evals=fun_evals)


@pytest.mark.parametrize("input_dim", [1])
@pytest.mark.parametrize("measure_name", ["lebesgue"])
def test_domain_ignored_if_lebesgue(input_dim, measure):
    domain = (0, 1)
    fun = lambda x: x

    # standard BQ
    bq_integral, _ = bayesquad(
        fun=fun, input_dim=input_dim, domain=domain, measure=measure
    )
    assert isinstance(bq_integral, Normal)

    # fixed nodes BQ
    nodes = np.linspace(0, 1, 3).reshape((3, 1))
    fun_evals = fun(nodes)

    bq_integral, _ = bayesquad_from_data(
        nodes=nodes, fun_evals=fun_evals, domain=domain, measure=measure
    )
    assert isinstance(bq_integral, Normal)
=======
    bq = BayesianQuadrature(kernel=kernel, policy=sample_from_measure_policy)
    num_integral, _ = quad(integrand, measure.domain[0], measure.domain[1])
    bq_integral, _ = bq.integrate(fun=f1d, measure=measure, nevals=250)
    np.testing.assert_almost_equal(bq_integral.mean, num_integral, decimal=2)


def test_bmc_without_rng_raises_error():
    """BMC policy requires a random number generator to be passed."""
    with pytest.raises(ValueError):
        dummy_input_dim = (
            1  # irrelevant for the test below, but required from the interface
        )
        BayesianQuadrature.from_interface(
            input_dim=dummy_input_dim, policy="bmc", rng=None
        )
>>>>>>> a0b78588
<|MERGE_RESOLUTION|>--- conflicted
+++ resolved
@@ -28,28 +28,16 @@
 
 
 @pytest.mark.parametrize("input_dim", [1], ids=["dim1"])
-<<<<<<< HEAD
 def test_type_1d(f1d, kernel, measure, input_dim):
     """Test that BQ outputs normal random variables for 1D integrands."""
     integral, _ = bayesquad(
         fun=f1d, input_dim=input_dim, kernel=kernel, measure=measure, max_evals=10
     )
-=======
-def test_type_1d(f1d, kernel, measure, sample_from_measure_policy):
-    """Test that BQ outputs normal random variables for 1D integrands."""
-    # pylint: disable=invalid-name
-    bq = BayesianQuadrature(kernel=kernel, policy=sample_from_measure_policy)
-    integral, _ = bq.integrate(fun=f1d, measure=measure, nevals=10)
->>>>>>> a0b78588
     assert isinstance(integral, Normal)
 
 
 @pytest.mark.parametrize("input_dim", [1])
-<<<<<<< HEAD
 def test_integral_values_1d(f1d, kernel, measure, input_dim):
-=======
-def test_integral_values_1d(f1d, kernel, measure, sample_from_measure_policy):
->>>>>>> a0b78588
     """Test numerically that BQ computes 1D integrals correctly."""
 
     # numerical integral
@@ -58,7 +46,6 @@
         return f1d(x) * measure(np.atleast_2d(x))
 
     # pylint: disable=invalid-name
-<<<<<<< HEAD
     bq_integral, _ = bayesquad(
         fun=f1d, input_dim=input_dim, kernel=kernel, measure=measure, max_evals=250
     )
@@ -186,21 +173,4 @@
     bq_integral, _ = bayesquad_from_data(
         nodes=nodes, fun_evals=fun_evals, domain=domain, measure=measure
     )
-    assert isinstance(bq_integral, Normal)
-=======
-    bq = BayesianQuadrature(kernel=kernel, policy=sample_from_measure_policy)
-    num_integral, _ = quad(integrand, measure.domain[0], measure.domain[1])
-    bq_integral, _ = bq.integrate(fun=f1d, measure=measure, nevals=250)
-    np.testing.assert_almost_equal(bq_integral.mean, num_integral, decimal=2)
-
-
-def test_bmc_without_rng_raises_error():
-    """BMC policy requires a random number generator to be passed."""
-    with pytest.raises(ValueError):
-        dummy_input_dim = (
-            1  # irrelevant for the test below, but required from the interface
-        )
-        BayesianQuadrature.from_interface(
-            input_dim=dummy_input_dim, policy="bmc", rng=None
-        )
->>>>>>> a0b78588
+    assert isinstance(bq_integral, Normal)