--- conflicted
+++ resolved
@@ -1,110 +1,6 @@
 """Tests for Kronecker-type linear operators."""
 
 import numpy as np
-<<<<<<< HEAD
-
-from probnum import linops
-from tests.testing import NumpyAssertions
-
-
-class LinearOperatorKroneckerTestCase(unittest.TestCase, NumpyAssertions):
-    """Test Kronecker-type operators."""
-
-    def setUp(self):
-        self.kronecker_matrices = [
-            (np.array([[4, 1, 4], [2, 3, 2]]), np.array([[-1, 4], [2, 1]])),
-            (np.array([[0.4, 2, 0.8], [-0.4, 0, -0.9]]), np.array([[1, 4]])),
-        ]
-        self.symmkronecker_matrices = [
-            (np.array([[4, 1], [2, 3]]), np.array([[-1, 4], [2, 1]])),
-            (
-                np.array([[0.4, 2, 0.8], [-0.4, 0, -0.9], [1, 0, 2]]),
-                np.array([[1, 4, 0], [-3, -0.4, -100], [0.18, -2, 10]]),
-            ),
-        ]
-
-    def test_symmetrize(self):
-        """The Symmetrize operators should symmetrize vectors and columns of
-        matrices."""
-        for n in [1, 2, 3, 5, 12]:
-            with self.subTest():
-                x = np.random.uniform(size=n * n)
-                X = np.reshape(x, (n, n))
-                y = linops.Symmetrize(dim=n) @ x
-
-                self.assertArrayEqual(
-                    y.reshape(n, n), 0.5 * (X + X.T), msg="Matrix not symmetric."
-                )
-
-                Z = np.random.uniform(size=(9, 5))
-                W = linops.Symmetrize(dim=3) @ Z
-
-                self.assertArrayEqual(
-                    W,
-                    np.vstack([linops.Symmetrize(dim=3) @ col for col in Z.T]).T,
-                    msg="Matrix columns were not symmetrized.",
-                )
-
-                self.assertArrayEqual(
-                    np.shape(W),
-                    np.shape(Z),
-                    msg="Symmetrized matrix columns do not have the right shape.",
-                )
-
-    def test_kronecker_transpose(self):
-        """Kronecker product transpose property: (A (x) B)^T = A^T (x) B^T."""
-        for A, B in self.kronecker_matrices:
-            with self.subTest():
-                W = linops.Kronecker(A=A, B=B)
-                V = linops.Kronecker(A=A.T, B=B.T)
-
-                self.assertAllClose(W.T.todense(), V.todense())
-
-    def test_kronecker_explicit(self):
-        """Test the Kronecker operator against explicit matrix representations."""
-        for A, B in self.kronecker_matrices:
-            with self.subTest():
-                W = linops.Kronecker(A=A, B=B)
-                AkronB = np.kron(A, B)
-
-                self.assertAllClose(W.todense(), AkronB)
-
-    def test_symmkronecker_todense_symmetric(self):
-        """Dense matrix from symmetric Kronecker product of two symmetric matrices must
-        be symmetric."""
-        C = np.array([[5, 1], [1, 10]])
-        D = np.array([[-2, 0.1], [0.1, 8]])
-        Ws = linops.SymmetricKronecker(A=C, B=C)
-        Ws_dense = Ws.todense()
-        self.assertArrayEqual(
-            Ws_dense,
-            Ws_dense.T,
-            msg="Symmetric Kronecker product of symmetric matrices is not symmetric.",
-        )
-
-    def test_symmkronecker_explicit(self):
-        """Test the symmetric Kronecker operator against explicit matrix
-        representations."""
-        pass
-
-    def test_symmkronecker_transpose(self):
-        """Kronecker product transpose property: (A (x) B)^T = A^T (x) B^T."""
-        for A, B in self.symmkronecker_matrices:
-            with self.subTest():
-                W = linops.SymmetricKronecker(A=A, B=B)
-                V = linops.SymmetricKronecker(A=A.T, B=B.T)
-
-                self.assertAllClose(W.T.todense(), V.todense())
-
-    def test_symmkronecker_commutation(self):
-        """Symmetric Kronecker products fulfill A (x)_s B = B (x)_s A"""
-        for A, B in self.symmkronecker_matrices:
-            with self.subTest():
-                W = linops.SymmetricKronecker(A=A, B=B)
-                V = linops.SymmetricKronecker(A=B, B=A)
-
-                self.assertAllClose(W.todense(), V.todense())
-=======
 import pytest
 import pytest_cases
 
@@ -129,8 +25,8 @@
     "A,B", [(np.array([[5, 1], [1, 10]]), np.array([[-2, 0.1], [0.1, 8]]))]
 )
 def test_symmetric_kronecker_symmetric_factors(A, B):
-    """Dense matrix from symmetric Kronecker product of two symmetric matrices must
-    be symmetric."""
+    """Dense matrix from symmetric Kronecker product of two symmetric matrices must be
+    symmetric."""
     linop = pn.linops.SymmetricKronecker(A, B)
     linop_transpose = linop.T
     linop_dense = linop.todense()
@@ -164,5 +60,4 @@
         np.shape(W),
         np.shape(Z),
         err_msg="Symmetrized matrix columns do not have the right shape.",
-    )
->>>>>>> 5a239d3d
+    )