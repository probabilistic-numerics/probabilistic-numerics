--- conflicted
+++ resolved
@@ -30,48 +30,4 @@
             "smoother_step(...) is not implemented for "
             + "the Bayesian smoother {}.".format(type(self).__name__)
         )
-<<<<<<< HEAD
-        raise NotImplementedError(errormsg)
-=======
-        raise NotImplementedError(errormsg)
-
-    def predict(self, start, stop, randvar, **kwargs):
-        """Prediction step of the Bayesian filter.
-
-        Not required for all filters, e.g. the Particle Filter only has
-        an `update()` method.
-        """
-        classname = type(self).__name__
-        errormsg = (
-            "predict(...) is not implemented for "
-            + "the Bayesian filter {}.".format(classname)
-        )
-        raise NotImplementedError(errormsg)
-
-    def update(self, time, randvar, data, **kwargs):
-        """Update step of the Bayesian filter.
-
-        Must be implemented by subclasses.
-        """
-        raise NotImplementedError
-
-    @property
-    def dynamicmodel(self):
-        """Convenience function for accessing ``self.dynamod``."""
-        return self.dynamod
-
-    @property
-    def measurementmodel(self):
-        """Convenience function for accessing ``self.measmod``."""
-        return self.measmod
-
-    @property
-    def initialrandomvariable(self):
-        """Convenience function for accessing ``self.initrv``."""
-        return self.initrv
-
-    @property
-    def initialdistribution(self):
-        """Convenience function for accessing ``self.initdist``."""
-        return self.initrv
->>>>>>> be3c9061
+        raise NotImplementedError(errormsg)