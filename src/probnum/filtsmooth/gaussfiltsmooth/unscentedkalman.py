--- conflicted
+++ resolved
@@ -5,10 +5,6 @@
 based on a third degree fully symmetric rule.
 """
 
-<<<<<<< HEAD
-=======
-import abc
->>>>>>> 25de2bf7
 import typing
 
 import numpy as np
@@ -20,50 +16,31 @@
 from .unscentedtransform import UnscentedTransform
 
 
-<<<<<<< HEAD
 class UKFComponent:
-=======
-class UKFComponent(statespace.Transition, abc.ABC):
->>>>>>> 25de2bf7
     """Interface for unscented Kalman filtering components."""
 
     def __init__(
         self,
         non_linear_model,
-<<<<<<< HEAD
         input_dim=None,
-=======
-        dimension: pntype.IntArgType,
->>>>>>> 25de2bf7
         spread: typing.Optional[pntype.FloatArgType] = 1e-4,
         priorpar: typing.Optional[pntype.FloatArgType] = 2.0,
         special_scale: typing.Optional[pntype.FloatArgType] = 0.0,
     ) -> None:
         self.non_linear_model = non_linear_model
-<<<<<<< HEAD
         self.ut = UnscentedTransform(input_dim, spread, priorpar, special_scale)
-=======
-        self.ut = UnscentedTransform(dimension, spread, priorpar, special_scale)
->>>>>>> 25de2bf7
 
         # Determine the linearization.
         # Will be constructed later.
         self.sigma_points = None
-<<<<<<< HEAD
-=======
         super().__init__()
->>>>>>> 25de2bf7
 
     def assemble_sigma_points(self, at_this_rv: pnrv.Normal) -> np.ndarray:
         """Assemble the sigma-points."""
         return self.ut.sigma_points(at_this_rv.mean, at_this_rv.cov)
 
 
-<<<<<<< HEAD
 class ContinuousUKFComponent(UKFComponent, statespace.SDE):
-=======
-class ContinuousUKFComponent(UKFComponent):
->>>>>>> 25de2bf7
     """Continuous unscented Kalman filter transition."""
 
     def __init__(
@@ -74,25 +51,16 @@
         priorpar: typing.Optional[pntype.FloatArgType] = 2.0,
         special_scale: typing.Optional[pntype.FloatArgType] = 0.0,
     ) -> None:
-<<<<<<< HEAD
 
         UKFComponent.__init__(
             self,
             non_linear_model,
             input_dim=dimension,
             output_dim=dimension,
-=======
-        if not isinstance(non_linear_model, statespace.SDE):
-            raise TypeError("cont_model must be an SDE.")
-        super().__init__(
-            non_linear_model,
-            dimension,
->>>>>>> 25de2bf7
             spread=spread,
             priorpar=priorpar,
             special_scale=special_scale,
         )
-<<<<<<< HEAD
         statespace.SDE.__init__(
             self,
             non_linear_model.driftfun,
@@ -100,14 +68,11 @@
             non_linear_model.jacobfun,
             dimension,
         )
-=======
->>>>>>> 25de2bf7
 
         raise NotImplementedError(
             "Implementation of the continuous UKF is incomplete. It cannot be used."
         )
 
-<<<<<<< HEAD
     def forward_realization(
         self, real, t, dt=None, _compute_gain=False, _diffusion=1.0, _linearise_at=None
     ) -> (pnrv.Normal, typing.Dict):
@@ -162,71 +127,27 @@
 
 
 class DiscreteUKFComponent(UKFComponent, statespace.DiscreteGaussian):
-=======
-    def transition_realization(
-        self,
-        real: np.ndarray,
-        start: pntype.FloatArgType,
-        stop: pntype.FloatArgType,
-        _linearise_at: typing.Optional[pnrv.RandomVariable] = None,
-        _diffusion: typing.Optional[pntype.FloatArgType] = 1.0,
-        **kwargs
-    ) -> (pnrv.Normal, typing.Dict):
-        raise NotImplementedError("TODO")  # Issue  #234
-
-    def transition_rv(
-        self,
-        rv: pnrv.Normal,
-        start: pntype.FloatArgType,
-        stop: pntype.FloatArgType,
-        _linearise_at: typing.Optional[pnrv.RandomVariable] = None,
-        _diffusion: typing.Optional[pntype.FloatArgType] = 1.0,
-        **kwargs
-    ) -> (pnrv.Normal, typing.Dict):
-        raise NotImplementedError("TODO")  # Issue  #234
-
-    @property
-    def dimension(self) -> int:
-        raise NotImplementedError
-
-
-class DiscreteUKFComponent(UKFComponent):
->>>>>>> 25de2bf7
     """Discrete unscented Kalman filter transition."""
 
     def __init__(
         self,
         non_linear_model,
-<<<<<<< HEAD
         input_dim=None,
         output_dim=None,
-=======
-        dimension: pntype.IntArgType,
->>>>>>> 25de2bf7
         spread: typing.Optional[pntype.FloatArgType] = 1e-4,
         priorpar: typing.Optional[pntype.FloatArgType] = 2.0,
         special_scale: typing.Optional[pntype.FloatArgType] = 0.0,
     ) -> None:
-<<<<<<< HEAD
-
         UKFComponent.__init__(
             self,
             non_linear_model,
             input_dim=input_dim,
             output_dim=output_dim,
-=======
-        if not isinstance(non_linear_model, statespace.DiscreteGaussian):
-            raise TypeError("cont_model must be an SDE.")
-        super().__init__(
-            non_linear_model,
-            dimension,
->>>>>>> 25de2bf7
             spread=spread,
             priorpar=priorpar,
             special_scale=special_scale,
         )
 
-<<<<<<< HEAD
         statespace.DiscreteGaussian.__init__(
             self,
             non_linear_model.state_trans_fun,
@@ -238,28 +159,11 @@
 
     def forward_rv(
         self, rv, t, _compute_gain=False, _diffusion=1.0, _linearise_at=None, **kwargs
-=======
-    def transition_realization(
-        self, real: np.ndarray, start: pntype.FloatArgType, _diffusion=1.0, **kwargs
-    ) -> (pnrv.Normal, typing.Dict):
-        return self.non_linear_model.transition_realization(
-            real, start, _diffusion=_diffusion, **kwargs
-        )
-
-    def transition_rv(
-        self,
-        rv: pnrv.Normal,
-        start: pntype.FloatArgType,
-        _linearise_at: typing.Optional[pnrv.RandomVariable] = None,
-        _diffusion: typing.Optional[pntype.FloatArgType] = 1.0,
-        **kwargs
->>>>>>> 25de2bf7
     ) -> (pnrv.Normal, typing.Dict):
         compute_sigmapts_at = _linearise_at if _linearise_at is not None else rv
         self.sigma_points = self.assemble_sigma_points(at_this_rv=compute_sigmapts_at)
 
         proppts = self.ut.propagate(
-<<<<<<< HEAD
             t, self.sigma_points, self.non_linear_model.state_trans_fun
         )
         meascov = _diffusion * self.non_linear_model.proc_noise_cov_mat_fun(t)
@@ -294,15 +198,6 @@
             discrete_transition=self,
             _diffusion=_diffusion,
         )
-=======
-            start, self.sigma_points, self.non_linear_model.state_trans_fun
-        )
-        meascov = _diffusion * self.non_linear_model.proc_noise_cov_mat_fun(start)
-        mean, cov, crosscov = self.ut.estimate_statistics(
-            proppts, self.sigma_points, meascov, rv.mean
-        )
-        return pnrv.Normal(mean, cov), {"crosscov": crosscov}
->>>>>>> 25de2bf7
 
     @property
     def dimension(self) -> int:
