--- conflicted
+++ resolved
@@ -65,13 +65,13 @@
             "Implementation of the continuous UKF is incomplete. It cannot be used."
         )
 
-<<<<<<< HEAD
     def transition_realization(
         self,
         real: np.ndarray,
         start: pntype.FloatArgType,
         stop: pntype.FloatArgType,
-        linearise_at: typing.Optional[pnrv.Normal] = None,
+        _linearise_at: typing.Optional[pnrv.RandomVariable] = None,
+        _diffusion: typing.Optional[pntype.FloatArgType] = 1.0,
         **kwargs
     ) -> (pnrv.Normal, typing.Dict):
         raise NotImplementedError("TODO")  # Issue  #234
@@ -81,15 +81,10 @@
         rv: pnrv.Normal,
         start: pntype.FloatArgType,
         stop: pntype.FloatArgType,
-        linearise_at: typing.Optional[pnrv.Normal] = None,
+        _linearise_at: typing.Optional[pnrv.RandomVariable] = None,
+        _diffusion: typing.Optional[pntype.FloatArgType] = 1.0,
         **kwargs
     ) -> (pnrv.Normal, typing.Dict):
-=======
-    def transition_realization(self, real, start, stop, _linearise_at=None, **kwargs):
-        raise NotImplementedError("TODO")  # Issue  #234
-
-    def transition_rv(self, rv, start, stop, _linearise_at=None, **kwargs):
->>>>>>> 51886097
         raise NotImplementedError("TODO")  # Issue  #234
 
     @property
@@ -101,7 +96,6 @@
     """Discrete unscented Kalman filter transition."""
 
     def __init__(
-<<<<<<< HEAD
         self,
         non_linear_model: pnfss.DiscreteGaussian,
         dimension: pntype.IntArgType,
@@ -120,44 +114,27 @@
         )
 
     def transition_realization(
-        self, real: np.ndarray, start: pntype.FloatArgType, **kwargs
+        self, real: np.ndarray, start: pntype.FloatArgType, _diffusion=1.0, **kwargs
     ) -> (pnrv.Normal, typing.Dict):
-        return self.non_linear_model.transition_realization(real, start, **kwargs)
+        return self.non_linear_model.transition_realization(
+            real, start, _diffusion=_diffusion, **kwargs
+        )
 
     def transition_rv(
         self,
         rv: pnrv.Normal,
         start: pntype.FloatArgType,
-        linearise_at: typing.Optional[pnrv.Normal] = None,
+        _linearise_at: typing.Optional[pnrv.RandomVariable] = None,
+        _diffusion: typing.Optional[pntype.FloatArgType] = 1.0,
         **kwargs
     ) -> (pnrv.Normal, typing.Dict):
-        compute_sigmapts_at = linearise_at if linearise_at is not None else rv
+        compute_sigmapts_at = _linearise_at if _linearise_at is not None else rv
         self.linearize(at_this_rv=compute_sigmapts_at)
 
         proppts = self.ut.propagate(
             start, self.sigma_points, self.non_linear_model.dynamicsfun
         )
-        meascov = self.non_linear_model.diffmatfun(start)
-=======
-        self, disc_model, dimension, spread=1.0, priorpar=2.0, special_scale=0.0
-    ):
-        self.disc_model = disc_model
-        self.ut = ut.UnscentedTransform(dimension, spread, priorpar, special_scale)
-        super().__init__()
-
-    def transition_realization(self, real, start, _diffusion=1.0, **kwargs):
-        return self.disc_model.transition_realization(
-            real, start, _diffusion=_diffusion, **kwargs
-        )
-
-    def transition_rv(self, rv, start, _linearise_at=None, _diffusion=1.0, **kwargs):
-        compute_sigmapts_at = _linearise_at if _linearise_at is not None else rv
-        sigmapts = self.ut.sigma_points(
-            compute_sigmapts_at.mean, compute_sigmapts_at.cov
-        )
-        proppts = self.ut.propagate(start, sigmapts, self.disc_model.dynamicsfun)
-        meascov = _diffusion * self.disc_model.diffmatfun(start)
->>>>>>> 51886097
+        meascov = _diffusion * self.non_linear_model.diffmatfun(start)
         mean, cov, crosscov = self.ut.estimate_statistics(
             proppts, self.sigma_points, meascov, rv.mean
         )
