"""General Gaussian filters based on approximating intractable quantities with numerical
quadrature.

Examples include the unscented Kalman filter / RTS smoother which is
based on a third degree fully symmetric rule.
"""

from typing import Dict, Optional, Tuple

import numpy as np

from probnum import randvars, statespace
from probnum.type import FloatArgType

from .unscentedtransform import UnscentedTransform


class UKFComponent:
    """Interface for unscented Kalman filtering components."""

    def __init__(
        self,
        non_linear_model,
        spread: Optional[FloatArgType] = 1e-4,
        priorpar: Optional[FloatArgType] = 2.0,
        special_scale: Optional[FloatArgType] = 0.0,
    ) -> None:
        self.non_linear_model = non_linear_model
        self.ut = UnscentedTransform(
            non_linear_model.input_dim, spread, priorpar, special_scale
        )

        # Determine the linearization.
        # Will be constructed later.
        self.sigma_points = None

    def assemble_sigma_points(self, at_this_rv: randvars.Normal) -> np.ndarray:
        """Assemble the sigma-points."""
        return self.ut.sigma_points(at_this_rv)


class ContinuousUKFComponent(UKFComponent, statespace.SDE):
    """Continuous-time unscented Kalman filter transition.

    Parameters
    ----------
    non_linear_model
        Non-linear continuous-time model (:class:`SDE`) that is approximated with the UKF.
    mde_atol
        Absolute tolerance passed to the solver of the moment differential equations (MDEs). Optional. Default is 1e-6.
    mde_rtol
        Relative tolerance passed to the solver of the moment differential equations (MDEs). Optional. Default is 1e-6.
    mde_solver
        Method that is chosen in `scipy.integrate.solve_ivp`. Any string that is compatible with ``solve_ivp(..., method=mde_solve,...)`` works here.
        Usual candidates are ``[RK45, LSODA, Radau, BDF, RK23, DOP853]``. Optional. Default is LSODA.
    """

    def __init__(
        self,
        non_linear_model,
        spread: Optional[FloatArgType] = 1e-4,
        priorpar: Optional[FloatArgType] = 2.0,
        special_scale: Optional[FloatArgType] = 0.0,
        mde_atol: Optional[FloatArgType] = 1e-6,
        mde_rtol: Optional[FloatArgType] = 1e-6,
        mde_solver: Optional[str] = "LSODA",
    ) -> None:

        UKFComponent.__init__(
            self,
            non_linear_model,
            spread=spread,
            priorpar=priorpar,
            special_scale=special_scale,
        )
        statespace.SDE.__init__(
            self,
            non_linear_model.dimension,
            non_linear_model.driftfun,
            non_linear_model.dispmatfun,
            non_linear_model.jacobfun,
        )
        self.mde_atol = mde_atol
        self.mde_rtol = mde_rtol
        self.mde_solver = mde_solver

        raise NotImplementedError(
            "Implementation of the continuous UKF is incomplete. It cannot be used."
        )

    def forward_realization(
        self,
        realization,
        t,
        dt=None,
        compute_gain=False,
        _diffusion=1.0,
        _linearise_at=None,
    ) -> Tuple[randvars.Normal, Dict]:
        return self._forward_realization_as_rv(
            realization,
            t=t,
            dt=dt,
            compute_gain=compute_gain,
            _diffusion=_diffusion,
            _linearise_at=_linearise_at,
        )

    def forward_rv(
        self, rv, t, dt=None, compute_gain=False, _diffusion=1.0, _linearise_at=None
    ) -> Tuple[randvars.Normal, Dict]:
        raise NotImplementedError("TODO")  # Issue  #234

    def backward_realization(
        self,
        realization_obtained,
        rv,
        rv_forwarded=None,
        gain=None,
        t=None,
        dt=None,
        _diffusion=1.0,
        _linearise_at=None,
    ):
        return self._backward_realization_as_rv(
            realization_obtained,
            rv=rv,
            rv_forwarded=rv_forwarded,
            gain=gain,
            t=t,
            dt=dt,
            _diffusion=_diffusion,
            _linearise_at=_linearise_at,
        )

    def backward_rv(
        self,
        rv_obtained,
        rv,
        rv_forwarded=None,
        gain=None,
        t=None,
        dt=None,
        _diffusion=1.0,
        _linearise_at=None,
    ):
        raise NotImplementedError("Not available (yet).")


class DiscreteUKFComponent(UKFComponent, statespace.DiscreteGaussian):
    """Discrete unscented Kalman filter transition."""

    def __init__(
        self,
        non_linear_model,
        spread: Optional[FloatArgType] = 1e-4,
        priorpar: Optional[FloatArgType] = 2.0,
        special_scale: Optional[FloatArgType] = 0.0,
    ) -> None:
        UKFComponent.__init__(
            self,
            non_linear_model,
            spread=spread,
            priorpar=priorpar,
            special_scale=special_scale,
        )

        statespace.DiscreteGaussian.__init__(
            self,
            non_linear_model.input_dim,
            non_linear_model.output_dim,
            non_linear_model.state_trans_fun,
            non_linear_model.proc_noise_cov_mat_fun,
            non_linear_model.jacob_state_trans_fun,
            non_linear_model.proc_noise_cov_cholesky_fun,
        )

    def forward_rv(
        self, rv, t, compute_gain=False, _diffusion=1.0, _linearise_at=None, **kwargs
    ) -> Tuple[randvars.Normal, Dict]:
        compute_sigmapts_at = _linearise_at if _linearise_at is not None else rv
        self.sigma_points = self.assemble_sigma_points(at_this_rv=compute_sigmapts_at)

        proppts = self.ut.propagate(
            t, self.sigma_points, self.non_linear_model.state_trans_fun
        )
        meascov = _diffusion * self.non_linear_model.proc_noise_cov_mat_fun(t)
        mean, cov, crosscov = self.ut.estimate_statistics(
            proppts, self.sigma_points, meascov, rv.mean
        )
        info = {"crosscov": crosscov}
        if compute_gain:
            gain = crosscov @ np.linalg.inv(cov)
            info["gain"] = gain
        return randvars.Normal(mean, cov), info

    def forward_realization(
        self, realization, t, _diffusion=1.0, _linearise_at=None, **kwargs
    ):

        return self._forward_realization_via_forward_rv(
            realization,
            t=t,
            compute_gain=False,
            _diffusion=_diffusion,
            _linearise_at=_linearise_at,
        )

    def backward_rv(
        self,
        rv_obtained,
        rv,
        rv_forwarded=None,
        gain=None,
        t=None,
        _diffusion=1.0,
        _linearise_at=None,
        **kwargs
    ):

        # this method is inherited from DiscreteGaussian.
        return self._backward_rv_classic(
            rv_obtained,
            rv,
            rv_forwarded,
            gain=gain,
            t=t,
            _diffusion=_diffusion,
            _linearise_at=None,
        )

    def backward_realization(
        self,
        realization_obtained,
        rv,
        rv_forwarded=None,
        gain=None,
        t=None,
        _diffusion=1.0,
        _linearise_at=None,
        **kwargs
    ):

        # this method is inherited from DiscreteGaussian.
        return self._backward_realization_via_backward_rv(
            realization_obtained,
            rv,
            rv_forwarded,
            gain=gain,
            t=t,
            _diffusion=_diffusion,
            _linearise_at=_linearise_at,
        )

    @property
    def dimension(self) -> int:
        return self.ut.dimension

    @classmethod
    def from_ode(
        cls,
        ode,
        prior,
        evlvar=0.0,
    ):
<<<<<<< HEAD

        spatialdim = prior.spatialdim
        h0 = prior.proj2coord(coord=0)
        h1 = prior.proj2coord(coord=1)

        def dyna(t, x):
            return h1 @ x - ode.rhs(t, h0 @ x)

        def diff(t):
            return evlvar * np.eye(spatialdim)

        def diff_cholesky(t):
            return np.sqrt(evlvar) * np.eye(spatialdim)

        disc_model = statespace.DiscreteGaussian(
            input_dim=prior.dimension,
            output_dim=prior.spatialdim,
            state_trans_fun=dyna,
            proc_noise_cov_mat_fun=diff,
            proc_noise_cov_cholesky_fun=diff_cholesky,
=======
        discrete_model = pnss.DiscreteGaussian.from_ode(
            ode=ode, prior=prior, evlvar=evlvar
>>>>>>> d3acf231
        )
        return cls(discrete_model)<|MERGE_RESOLUTION|>--- conflicted
+++ resolved
@@ -263,30 +263,7 @@
         prior,
         evlvar=0.0,
     ):
-<<<<<<< HEAD
-
-        spatialdim = prior.spatialdim
-        h0 = prior.proj2coord(coord=0)
-        h1 = prior.proj2coord(coord=1)
-
-        def dyna(t, x):
-            return h1 @ x - ode.rhs(t, h0 @ x)
-
-        def diff(t):
-            return evlvar * np.eye(spatialdim)
-
-        def diff_cholesky(t):
-            return np.sqrt(evlvar) * np.eye(spatialdim)
-
-        disc_model = statespace.DiscreteGaussian(
-            input_dim=prior.dimension,
-            output_dim=prior.spatialdim,
-            state_trans_fun=dyna,
-            proc_noise_cov_mat_fun=diff,
-            proc_noise_cov_cholesky_fun=diff_cholesky,
-=======
         discrete_model = pnss.DiscreteGaussian.from_ode(
             ode=ode, prior=prior, evlvar=evlvar
->>>>>>> d3acf231
         )
         return cls(discrete_model)