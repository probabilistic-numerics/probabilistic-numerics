--- conflicted
+++ resolved
@@ -29,12 +29,19 @@
         start: float,
         stop: typing.Optional[float] = None,
         step: typing.Optional[float] = None,
-        linearise_at: typing.Optional[pnrv.RandomVariable] = None,
+        _linearise_at: typing.Optional[pnrv.RandomVariable] = None,
+        _diffusion: typing.Optional[pntype.FloatArgType] = 1.0,
+        **kwargs
     ) -> (pnrv.Normal, typing.Dict):
 
         real_as_rv = pnrv.Normal(real, np.zeros((len(real), len(real))))
         return self.transition_rv(
-            real_as_rv, start, stop, step=step, linearise_at=linearise_at
+            real_as_rv,
+            start,
+            stop,
+            step=step,
+            _linearise_at=_linearise_at,
+            _diffusion=_diffusion,
         )
 
     def transition_rv(
@@ -43,13 +50,15 @@
         start: float,
         stop: typing.Optional[float] = None,
         step: typing.Optional[float] = None,
-        linearise_at: typing.Optional[pnrv.RandomVariable] = None,
+        _linearise_at: typing.Optional[pnrv.RandomVariable] = None,
+        _diffusion: typing.Optional[pntype.FloatArgType] = 1.0,
+        **kwargs
     ) -> (pnrv.Normal, typing.Dict):
 
-        compute_jacobian_at = linearise_at if linearise_at is not None else rv
+        compute_jacobian_at = _linearise_at if _linearise_at is not None else rv
         self.linearize(at_this_rv=compute_jacobian_at)
         return self.linearized_model.transition_rv(
-            rv=rv, start=start, stop=stop, step=step
+            rv=rv, start=start, stop=stop, step=step, _diffusion=_diffusion
         )
 
 
@@ -62,24 +71,15 @@
         if not isinstance(non_linear_model, pnfss.SDE):
             raise TypeError("Continuous EKF transition requires a (non-linear) SDE.")
 
-<<<<<<< HEAD
         super().__init__(non_linear_model=non_linear_model)
 
         # Number of RK4 steps to solve the ODE dynamics
         # see linear_sde_statics() below
         self.num_steps = num_steps
-=======
-    def transition_realization(
-        self, real, start, stop, _linearise_at=None, _diffusion=1.0, **kwargs
-    ):
-
-        compute_jacobian_at = _linearise_at.mean if _linearise_at is not None else real
->>>>>>> 51886097
 
     def linearize(self, at_this_rv: pnrv.Normal) -> None:
         """Linearize the drift function with a first order Taylor expansion."""
 
-<<<<<<< HEAD
         g = self.non_linear_model.driftfun
         dg = self.non_linear_model.jacobfun
 
@@ -87,48 +87,14 @@
 
         def forcevecfun(t):
             return g(t, x0) - dg(t, x0) @ x0
-=======
-        step = (stop - start) / self.num_steps
-        return statespace.linear_sde_statistics(
-            rv=pnrv.Normal(mean=real, cov=np.zeros((len(real), len(real)))),
-            start=start,
-            stop=stop,
-            step=step,
-            driftfun=self.non_linear_sde.driftfun,
-            jacobfun=jacobfun,
-            dispmatfun=self.non_linear_sde.dispmatfun,
-            _diffusion=_diffusion,
-        )
-
-    def transition_rv(
-        self, rv, start, stop, _linearise_at=None, _diffusion=1.0, **kwargs
-    ):
-
-        compute_jacobian_at = (
-            _linearise_at.mean if _linearise_at is not None else rv.mean
-        )
->>>>>>> 51886097
 
         def driftmatfun(t):
             return dg(t, x0)
 
-<<<<<<< HEAD
         self.linearized_model = pnfss.LinearSDE(
             driftmatfun=driftmatfun,
             forcevecfun=forcevecfun,
             dispmatfun=self.non_linear_model.dispmatfun,
-=======
-        step = (stop - start) / self.num_steps
-        return statespace.linear_sde_statistics(
-            rv=rv,
-            start=start,
-            stop=stop,
-            step=step,
-            driftfun=self.non_linear_sde.driftfun,
-            jacobfun=jacobfun,
-            dispmatfun=self.non_linear_sde.dispmatfun,
-            _diffusion=_diffusion,
->>>>>>> 51886097
         )
 
     @property
@@ -150,7 +116,6 @@
     def linearize(self, at_this_rv: pnrv.Normal) -> None:
         """Linearize the dynamics function with a first order Taylor expansion."""
 
-<<<<<<< HEAD
         g = self.non_linear_model.dynamicsfun
         dg = self.non_linear_model.jacobfun
 
@@ -167,23 +132,6 @@
             forcevecfun=forcevecfun,
             diffmatfun=self.non_linear_model.diffmatfun,
         )
-=======
-    def transition_realization(self, real, start, _diffusion=1.0, **kwargs):
-        return self.disc_model.transition_realization(
-            real, start, _diffusion=_diffusion, **kwargs
-        )
-
-    def transition_rv(self, rv, start, _linearise_at=None, _diffusion=1.0, **kwargs):
-        diffmat = self.disc_model.diffmatfun(start)
-        compute_jacobian_at = (
-            _linearise_at.mean if _linearise_at is not None else rv.mean
-        )
-        jacob = self.disc_model.jacobfun(start, compute_jacobian_at)
-        mpred = self.disc_model.dynamicsfun(start, rv.mean)
-        crosscov = rv.cov @ jacob.T
-        cpred = jacob @ crosscov + _diffusion * diffmat
-        return pnrv.Normal(mpred, cpred), {"crosscov": crosscov}
->>>>>>> 51886097
 
     @property
     def dimension(self):
