--- conflicted
+++ resolved
@@ -1,13 +1,5 @@
-<<<<<<< HEAD
-"""
-Gaussian filtering and smoothing based on making intractable quantities
-tractable through Taylor-method approximations, e.g. linearization.
-"""
-=======
 """Gaussian filtering and smoothing based on making intractable quantities tractable
 through Taylor-method approximations, e.g. linearization."""
-import functools
->>>>>>> be3c9061
 
 import numpy as np
 
