import abc

<<<<<<< HEAD
=======
from probnum.filtsmooth.statespace.transition import Transition

>>>>>>> 239b3374
__all__ = ["DiscreteModel"]


class DiscreteModel(Transition):
    """
    Transition models for discretely indexed processes.

    Transformations of the form

    .. math:: x_{t + \\Delta t} \\sim p(x_{t + \\Delta t}  | x_t) .

    As such, compatible with Bayesian filtering and smoothing algorithms.

    See Also
    --------
    :class:`ContinuousModel`
        Transition models for continuously indexed processes.
    :class:`BayesFiltSmooth`
        Bayesian filtering and smoothing algorithms.
    """

    @abc.abstractmethod
    def transition_realization(self, real, start, stop, **kwargs):
        raise NotImplementedError

    @abc.abstractmethod
    def transition_rv(self, rv, start, stop, **kwargs):
        raise NotImplementedError

    @property
    @abc.abstractmethod
    def dimension(self):
        raise NotImplementedError<|MERGE_RESOLUTION|>--- conflicted
+++ resolved
@@ -1,10 +1,7 @@
 import abc
 
-<<<<<<< HEAD
-=======
 from probnum.filtsmooth.statespace.transition import Transition
 
->>>>>>> 239b3374
 __all__ = ["DiscreteModel"]
 
 
