"""Particle filters."""

from typing import Iterable, Union

import numpy as np

from probnum import problems, randprocs, randvars
from probnum.filtsmooth import _bayesfiltsmooth
from probnum.filtsmooth.particle import (
    _importance_distributions,
    _particle_filter_posterior,
)
from probnum.typing import FloatLike, IntLike

# Terribly long variable names, but internal only, so no worries.
ParticleFilterMeasurementModelArgType = Union[
    randprocs.markov.discrete.NonlinearGaussian,
    Iterable[randprocs.markov.discrete.NonlinearGaussian],
]
ParticleFilterLinearisedMeasurementModelArgType = Union[
    randprocs.markov.discrete.NonlinearGaussian,
    Iterable[randprocs.markov.discrete.NonlinearGaussian],
]


def effective_number_of_events(categ_rv: randvars.Categorical) -> float:
    """Approximate effective number of events in the support of a categorical random
    variable.

    In a particle filter, this is used as the effective number of particles which may
    indicate the need for resampling.
    """
    return 1.0 / np.sum(categ_rv.probabilities ** 2)


class ParticleFilter(_bayesfiltsmooth.BayesFiltSmooth):
    r"""Particle filter (PF). Also known as sequential Monte Carlo method.

    A PF estimates the posterior distribution of a Markov process
    given noisy, non-linear observations, with a set of particles.

    The random state of the particle filter is inferred
    from the random state of the initial random variable.

    Parameters
    ----------
    prior_process :
        Prior Gauss-Markov process.
    importance_distribution :
        Importance distribution.
    num_particles :
        Number of particles to use.
    rng
        Random number generator.
<<<<<<< HEAD
    with_resampling :
        Whether after each step the effective number of particles
        shall be checked, and, if too low,
        the state should be resampled. Optional. Default is `True`.
    resampling_percentage_threshold :
=======
    with_resampling
        Whether after each step the effective number of particles
        shall be checked, and, if too low,
        the state should be resampled. Optional. Default is `True`.
    resampling_percentage_threshold
>>>>>>> 32250672
        Percentage threshold for resampling.
        That is, it is the value :math:`p` such that resampling is performed
        if :math:`N_{\text{eff}} < p \, N_\text{particles}` holds.
        Optional. Default is 0.1. If this value is non-positive,
        resampling is never performed.
        If it is larger than 1, resampling is performed after each step.
    """

    def __init__(
        self,
        prior_process: randprocs.markov.MarkovProcess,
        importance_distribution: _importance_distributions.ImportanceDistribution,
        num_particles: IntLike,
        rng: np.random.Generator,
        with_resampling: bool = True,
        resampling_percentage_threshold: FloatLike = 0.1,
    ) -> None:
        super().__init__(
            prior_process=prior_process,
        )
        self.num_particles = num_particles
        self.importance_distribution = importance_distribution
        self.rng = rng

        self.with_resampling = with_resampling
        self.resampling_percentage_threshold = resampling_percentage_threshold
        self.min_effective_num_of_particles = (
            resampling_percentage_threshold * num_particles
        )

    def filter(
        self,
        regression_problem: problems.TimeSeriesRegressionProblem,
    ):
        """Apply particle filtering to a data set.

        Parameters
        ----------
        regression_problem :
            Regression problem.

        Returns
        -------
        posterior
            Posterior distribution of the filtered output
        info_dicts
            list of dictionaries containing filtering information

        See Also
        --------
        TimeSeriesRegressionProblem: a regression problem data class
        """
        filtered_rvs = []
        info_dicts = []

        for rv, info in self.filter_generator(regression_problem):
            filtered_rvs.append(rv)
            info_dicts.append(info)

        posterior = _particle_filter_posterior.ParticleFilterPosterior(
            states=filtered_rvs,
            locations=regression_problem.locations,
        )

        return posterior, info_dicts

    def filter_generator(
        self,
        regression_problem: problems.TimeSeriesRegressionProblem,
    ):
        """Apply Particle filtering to a data set.

        Parameters
        ----------
        regression_problem
            Regression problem.

        Raises
        ------
        ValueError
            If repeating time-points are encountered.

        Yields
        ------
        curr_rv
            Filtering random variable at each grid point.
        info_dict
            Dictionary containing filtering information

        See Also
        --------
        TimeSeriesRegressionProblem: a regression problem data class
        """

        # It is not clear at the moment how to handle this.
        if not np.all(np.diff(regression_problem.locations) > 0):
            raise ValueError(
                "Particle filtering cannot handle repeating time points currently."
            )

        initarg = self.prior_process.initarg
        t_old = self.prior_process.initarg

        # If the initial time of the prior equals the location of the first data point,
        # the initial set of particles is overwritten.
        # Here, we set them to unimportant values.
        # If the initial time of the prior is NOT the location of the first data point,
        # we have to sample an initial set of particles.
        weights = np.ones(self.num_particles) / self.num_particles
        particle_set_shape = (self.num_particles,) + self.prior_process.initrv.shape
        if regression_problem.locations[0] == initarg:
            particles = np.nan * np.ones(particle_set_shape)
        else:
            particles = self.prior_process.initrv.sample(
                rng=self.rng, size=(self.num_particles,)
            )

        for t, data, measmod in regression_problem:

            dt = t - t_old
            new_particles = particles.copy()
            new_weights = weights.copy()

            # Capture the inputs in a variable for more compact code layout
            inputs = measmod, particles, weights, data, t_old, dt, t
            if t == initarg:
                particle_generator = self._importance_rv_generator_initial_time(*inputs)
            else:
                particle_generator = self._importance_rv_generator(*inputs)

            for idx, (importance_rv, dynamics_rv, p, w) in enumerate(
                particle_generator
            ):

                # Importance sampling step
                new_particle = importance_rv.sample(rng=self.rng)
                meas_rv, _ = measmod.forward_realization(new_particle, t=t)
                loglikelihood = meas_rv.logpdf(data)
                log_correction_factor = (
                    self.importance_distribution.log_correction_factor(
                        proposal_state=new_particle,
                        importance_rv=importance_rv,
                        dynamics_rv=dynamics_rv,
                        old_weight=w,
                    )
                )
                new_weight = np.exp(loglikelihood + log_correction_factor)

                new_particles[idx] = new_particle
                new_weights[idx] = new_weight

            weights = new_weights / np.sum(new_weights)
            particles = new_particles
            new_rv = randvars.Categorical(support=particles, probabilities=weights)

            if self.with_resampling:
                N = effective_number_of_events(new_rv)
                if N < self.min_effective_num_of_particles:
                    new_rv = new_rv.resample(rng=self.rng)
            yield new_rv, {}
            t_old = t

    def _importance_rv_generator_initial_time(
        self,
        measmod,
        particles,
        weights,
        data,
        t_old,
        dt,
        t,
    ):

        processed = self.importance_distribution.process_initrv_with_data(
            self.prior_process.initrv, data, t, measurement_model=measmod
        )
        importance_rv, dynamics_rv, _ = processed
        for p, w in zip(particles, weights):
            yield importance_rv, dynamics_rv, p, w

    def _importance_rv_generator(
        self,
        measmod,
        particles,
        weights,
        data,
        t_old,
        dt,
        t,
    ):

        for p, w in zip(particles, weights):
            output = self.importance_distribution.generate_importance_rv(
                p, data, t_old, dt, measurement_model=measmod
            )
            importance_rv, dynamics_rv, _ = output
            yield importance_rv, dynamics_rv, p, w<|MERGE_RESOLUTION|>--- conflicted
+++ resolved
@@ -52,19 +52,11 @@
         Number of particles to use.
     rng
         Random number generator.
-<<<<<<< HEAD
-    with_resampling :
-        Whether after each step the effective number of particles
-        shall be checked, and, if too low,
-        the state should be resampled. Optional. Default is `True`.
-    resampling_percentage_threshold :
-=======
     with_resampling
         Whether after each step the effective number of particles
         shall be checked, and, if too low,
         the state should be resampled. Optional. Default is `True`.
     resampling_percentage_threshold
->>>>>>> 32250672
         Percentage threshold for resampling.
         That is, it is the value :math:`p` such that resampling is performed
         if :math:`N_{\text{eff}} < p \, N_\text{particles}` holds.
