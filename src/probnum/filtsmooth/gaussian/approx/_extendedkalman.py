--- conflicted
+++ resolved
@@ -231,7 +231,6 @@
         def transition_matrix_fun(t):
             return dg(t, x0)
 
-<<<<<<< HEAD
         def process_noise_fun(t):
             pnoise = self.non_linear_model.process_noise_fun(t)
             m = g(t, x0) - dg(t, x0) @ x0
@@ -242,17 +241,6 @@
             output_dim=self.non_linear_model.output_dim,
             transition_matrix_fun=transition_matrix_fun,
             process_noise_fun=process_noise_fun,
-=======
-        # alias for otherwise too-long line
-        process_cholesky_alias = self.non_linear_model.proc_noise_cov_cholesky_fun
-        return randprocs.markov.discrete.LinearGaussian(
-            input_dim=self.non_linear_model.input_dim,
-            output_dim=self.non_linear_model.output_dim,
-            state_trans_mat_fun=dynamicsmatfun,
-            shift_vec_fun=force_vector_function,
-            proc_noise_cov_mat_fun=self.non_linear_model.proc_noise_cov_mat_fun,
-            proc_noise_cov_cholesky_fun=process_cholesky_alias,
->>>>>>> 6863caf3
             forward_implementation=self.forward_implementation,
             backward_implementation=self.backward_implementation,
         )