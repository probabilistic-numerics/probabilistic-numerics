"""Gaussian filtering and smoothing based on making intractable quantities tractable
through Taylor-method approximations, e.g. linearization."""

import abc
from typing import Dict, Tuple

from probnum import randprocs, randvars


class EKFComponent(abc.ABC):
    """Interface for extended Kalman filtering components."""

    def __init__(
        self,
        non_linear_model,
    ) -> None:

        self.non_linear_model = non_linear_model

        # Will be constructed later
        self.linearized_model = None

    def forward_realization(
        self,
        realization,
        t,
        dt=None,
        compute_gain=False,
        _diffusion=1.0,
        _linearise_at=None,
    ) -> Tuple[randvars.Normal, Dict]:

        return self._forward_realization_via_forward_rv(
            realization,
            t=t,
            dt=dt,
            compute_gain=compute_gain,
            _diffusion=_diffusion,
            _linearise_at=_linearise_at,
        )

    def forward_rv(
        self,
        rv,
        t,
        dt=None,
        compute_gain=False,
        _diffusion=1.0,
        _linearise_at=None,
    ) -> Tuple[randvars.Normal, Dict]:

        compute_jacobian_at = _linearise_at if _linearise_at is not None else rv
        self.linearized_model = self.linearize(at_this_rv=compute_jacobian_at)
        return self.linearized_model.forward_rv(
            rv=rv,
            t=t,
            dt=dt,
            compute_gain=compute_gain,
            _diffusion=_diffusion,
        )

    def backward_realization(
        self,
        realization_obtained,
        rv,
        rv_forwarded=None,
        gain=None,
        t=None,
        dt=None,
        _diffusion=1.0,
        _linearise_at=None,
    ):
        return self._backward_realization_via_backward_rv(
            realization_obtained,
            rv=rv,
            rv_forwarded=rv_forwarded,
            gain=gain,
            t=t,
            dt=dt,
            _diffusion=_diffusion,
            _linearise_at=_linearise_at,
        )

    def backward_rv(
        self,
        rv_obtained,
        rv,
        rv_forwarded=None,
        gain=None,
        t=None,
        dt=None,
        _diffusion=1.0,
        _linearise_at=None,
    ):
        compute_jacobian_at = _linearise_at if _linearise_at is not None else rv
        self.linearized_model = self.linearize(at_this_rv=compute_jacobian_at)
        return self.linearized_model.backward_rv(
            rv_obtained=rv_obtained,
            rv=rv,
            rv_forwarded=rv_forwarded,
            gain=gain,
            t=t,
            dt=dt,
            _diffusion=_diffusion,
        )

    @abc.abstractmethod
    def linearize(
        self, at_this_rv: randvars.RandomVariable
    ) -> randprocs.markov.Transition:
        """Linearize the transition and make it tractable."""
        raise NotImplementedError


# Order of inheritance matters, because forward and backward
# are defined in EKFComponent, and must not be inherited from SDE.
class ContinuousEKFComponent(EKFComponent, randprocs.markov.continuous.SDE):
    """Continuous-time extended Kalman filter transition.

    Parameters
    ----------
    non_linear_model
        Non-linear continuous-time model (:class:`SDE`) that is approximated with the EKF.
    mde_atol
        Absolute tolerance passed to the solver of the moment differential equations (MDEs). Optional. Default is 1e-6.
    mde_rtol
        Relative tolerance passed to the solver of the moment differential equations (MDEs). Optional. Default is 1e-6.
    mde_solver
        Method that is chosen in `scipy.integrate.solve_ivp`. Any string that is compatible with ``solve_ivp(..., method=mde_solve,...)`` works here.
        Usual candidates are ``[RK45, LSODA, Radau, BDF, RK23, DOP853]``. Optional. Default is LSODA.
    """

    def __init__(
        self,
        non_linear_model,
        mde_atol=1e-5,
        mde_rtol=1e-5,
        mde_solver="RK45",
        forward_implementation="classic",
    ) -> None:

        randprocs.markov.continuous.SDE.__init__(
            self,
            state_dimension=non_linear_model.state_dimension,
            wiener_process_dimension=non_linear_model.wiener_process_dimension,
            drift_function=non_linear_model.drift_function,
            dispersion_function=non_linear_model.dispersion_function,
            drift_jacobian=non_linear_model.drift_jacobian,
        )
        EKFComponent.__init__(self, non_linear_model=non_linear_model)

        self.mde_atol = mde_atol
        self.mde_rtol = mde_rtol
        self.mde_solver = mde_solver

        self.forward_implementation = forward_implementation

    def linearize(self, at_this_rv: randvars.Normal):
        """Linearize the drift function with a first order Taylor expansion."""

        g = self.non_linear_model.drift_function
        dg = self.non_linear_model.drift_jacobian
        l = self.non_linear_model.dispersion_function

        x0 = at_this_rv.mean

        def force_vector_function(t):
            return g(t, x0) - dg(t, x0) @ x0

        def drift_matrix_function(t):
            return dg(t, x0)

        def dispersion_matrix_function(t):
            return l(t, x0)

        return randprocs.markov.continuous.LinearSDE(
            state_dimension=self.non_linear_model.state_dimension,
            wiener_process_dimension=self.non_linear_model.wiener_process_dimension,
            drift_matrix_function=drift_matrix_function,
            force_vector_function=force_vector_function,
            dispersion_matrix_function=dispersion_matrix_function,
            mde_atol=self.mde_atol,
            mde_rtol=self.mde_rtol,
            mde_solver=self.mde_solver,
            forward_implementation=self.forward_implementation,
        )


class DiscreteEKFComponent(EKFComponent, randprocs.markov.discrete.NonlinearGaussian):
    """Discrete extended Kalman filter transition."""

    def __init__(
        self,
        non_linear_model,
        forward_implementation="classic",
        backward_implementation="classic",
    ) -> None:

        randprocs.markov.discrete.NonlinearGaussian.__init__(
            self,
            non_linear_model.input_dim,
            non_linear_model.output_dim,
            non_linear_model.state_trans_fun,
            non_linear_model.proc_noise_cov_mat_fun,
            non_linear_model.jacob_state_trans_fun,
            non_linear_model.proc_noise_cov_cholesky_fun,
        )
        EKFComponent.__init__(self, non_linear_model=non_linear_model)

        self.forward_implementation = forward_implementation
        self.backward_implementation = backward_implementation

    def linearize(self, at_this_rv: randvars.Normal):
        """Linearize the dynamics function with a first order Taylor expansion."""

        g = self.non_linear_model.state_trans_fun
        dg = self.non_linear_model.jacob_state_trans_fun

        x0 = at_this_rv.mean

        def force_vector_function(t):
            return g(t, x0) - dg(t, x0) @ x0

        def dynamicsmatfun(t):
            return dg(t, x0)

        return randprocs.markov.discrete.LinearGaussian(
            input_dim=self.non_linear_model.input_dim,
            output_dim=self.non_linear_model.output_dim,
            state_trans_mat_fun=dynamicsmatfun,
            shift_vec_fun=force_vector_function,
            proc_noise_cov_mat_fun=self.non_linear_model.proc_noise_cov_mat_fun,
            proc_noise_cov_cholesky_fun=self.non_linear_model.proc_noise_cov_cholesky_fun,
            forward_implementation=self.forward_implementation,
            backward_implementation=self.backward_implementation,
<<<<<<< HEAD
        )

    @classmethod
    def from_ode(
        cls,
        ode,
        prior,
        evlvar=0.0,
        ek0_or_ek1=0,
        forward_implementation="classic",
        backward_implementation="classic",
    ):
        # code is here, and not in NonlinearGaussian, because we want the option of ek0-Jacobians

        h0 = prior.proj2coord(coord=0)
        h1 = prior.proj2coord(coord=1)

        def dyna(t, x):
            return h1 @ x - ode.f(t, h0 @ x)

        def diff(t):
            return evlvar * np.eye(ode.dimension)

        def diff_cholesky(t):
            return np.sqrt(evlvar) * np.eye(ode.dimension)

        def jaco_ek1(t, x):
            return h1 - ode.df(t, h0 @ x) @ h0

        def jaco_ek0(t, x):
            return h1

        if ek0_or_ek1 == 0:
            jaco = jaco_ek0
        elif ek0_or_ek1 == 1:
            jaco = jaco_ek1
        else:
            raise TypeError("ek0_or_ek1 must be 0 or 1, resp.")
        discrete_model = randprocs.markov.discrete.NonlinearGaussian(
            input_dim=prior.state_dimension,
            output_dim=ode.dimension,
            state_trans_fun=dyna,
            proc_noise_cov_mat_fun=diff,
            jacob_state_trans_fun=jaco,
            proc_noise_cov_cholesky_fun=diff_cholesky,
        )
        return cls(
            discrete_model,
            forward_implementation=forward_implementation,
            backward_implementation=backward_implementation,
=======
>>>>>>> c489de7c
        )<|MERGE_RESOLUTION|>--- conflicted
+++ resolved
@@ -233,57 +233,4 @@
             proc_noise_cov_cholesky_fun=self.non_linear_model.proc_noise_cov_cholesky_fun,
             forward_implementation=self.forward_implementation,
             backward_implementation=self.backward_implementation,
-<<<<<<< HEAD
-        )
-
-    @classmethod
-    def from_ode(
-        cls,
-        ode,
-        prior,
-        evlvar=0.0,
-        ek0_or_ek1=0,
-        forward_implementation="classic",
-        backward_implementation="classic",
-    ):
-        # code is here, and not in NonlinearGaussian, because we want the option of ek0-Jacobians
-
-        h0 = prior.proj2coord(coord=0)
-        h1 = prior.proj2coord(coord=1)
-
-        def dyna(t, x):
-            return h1 @ x - ode.f(t, h0 @ x)
-
-        def diff(t):
-            return evlvar * np.eye(ode.dimension)
-
-        def diff_cholesky(t):
-            return np.sqrt(evlvar) * np.eye(ode.dimension)
-
-        def jaco_ek1(t, x):
-            return h1 - ode.df(t, h0 @ x) @ h0
-
-        def jaco_ek0(t, x):
-            return h1
-
-        if ek0_or_ek1 == 0:
-            jaco = jaco_ek0
-        elif ek0_or_ek1 == 1:
-            jaco = jaco_ek1
-        else:
-            raise TypeError("ek0_or_ek1 must be 0 or 1, resp.")
-        discrete_model = randprocs.markov.discrete.NonlinearGaussian(
-            input_dim=prior.state_dimension,
-            output_dim=ode.dimension,
-            state_trans_fun=dyna,
-            proc_noise_cov_mat_fun=diff,
-            jacob_state_trans_fun=jaco,
-            proc_noise_cov_cholesky_fun=diff_cholesky,
-        )
-        return cls(
-            discrete_model,
-            forward_implementation=forward_implementation,
-            backward_implementation=backward_implementation,
-=======
->>>>>>> c489de7c
         )