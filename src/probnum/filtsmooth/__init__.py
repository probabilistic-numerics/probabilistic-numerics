--- conflicted
+++ resolved
@@ -1,10 +1,6 @@
-<<<<<<< HEAD
-"""Bayesian filtering and smoothing."""
-=======
 """
 Bayesian Filtering and Smoothing.
 """
->>>>>>> 65793ec9
 
 from .bayesfiltsmooth import *
 from .filtsmoothposterior import FiltSmoothPosterior
