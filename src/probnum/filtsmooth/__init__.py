--- conflicted
+++ resolved
@@ -16,15 +16,12 @@
     UKFComponent,
     UnscentedTransform,
 )
-<<<<<<< HEAD
-from .timeseriesposterior import TimeSeriesPosterior
-=======
 from .particlefiltsmooth import (
     ParticleFilter,
     ParticleFilterPosterior,
     effective_number_of_events,
 )
->>>>>>> d3acf231
+from .timeseriesposterior import TimeSeriesPosterior
 
 # Public classes and functions. Order is reflected in documentation.
 __all__ = [
