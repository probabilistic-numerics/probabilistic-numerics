<<<<<<< HEAD
=======
"""
Bayesian Filtering and Smoothing.
"""

>>>>>>> 65793ec9
from .bayesfiltsmooth import *
from .filtsmoothposterior import FiltSmoothPosterior
from .gaussfiltsmooth import *
from .statespace import *

# Public classes and functions. Order is reflected in documentation.
__all__ = [
    "GaussFiltSmooth",
    "Kalman",
    "ExtendedKalman",
    "UnscentedKalman",
    "UnscentedTransform",
    "Transition",
    "ContinuousModel",
    "LinearSDEModel",
    "LTISDEModel",
    "DiscreteModel",
    "DiscreteGaussianModel",
    "DiscreteGaussianLinearModel",
    "DiscreteGaussianLTIModel",
    "FiltSmoothPosterior",
    "KalmanPosterior",
    "generate_cd",
    "generate_dd",
]

# Set correct module paths (for superclasses).
# Corrects links and module paths in documentation.
Transition.__module__ = "probnum.filtsmooth"
ContinuousModel.__module__ = "probnum.filtsmooth"
LinearSDEModel.__module__ = "probnum.filtsmooth"
DiscreteModel.__module__ = "probnum.filtsmooth"
DiscreteGaussianModel.__module__ = "probnum.filtsmooth"
DiscreteGaussianLinearModel.__module__ = "probnum.filtsmooth"
GaussFiltSmooth.__module__ = "probnum.filtsmooth"
KalmanPosterior.__module__ = "probnum.filtsmooth"<|MERGE_RESOLUTION|>--- conflicted
+++ resolved
@@ -1,10 +1,7 @@
-<<<<<<< HEAD
-=======
 """
 Bayesian Filtering and Smoothing.
 """
 
->>>>>>> 65793ec9
 from .bayesfiltsmooth import *
 from .filtsmoothposterior import FiltSmoothPosterior
 from .gaussfiltsmooth import *
