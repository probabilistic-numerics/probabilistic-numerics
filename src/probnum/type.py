"""Custom type aliases.

This module defines commonly used types in the library. These are separated into two
different kinds, API types and argument types.

API types are aliases which define custom types used throughout the library. Objects of
this type may be supplied as arguments or returned by a method.

Argument types are aliases which define commonly used method arguments. These should
only ever be used in the signature of a method and then be converted internally, e.g.
in a class instantiation or an interface. They enable the user to conveniently
specify a variety of object types for the same argument, while ensuring a unified
internal representation of those same objects.
"""

import numbers
from typing import Iterable, Tuple, Union

import numpy as np
import scipy.sparse
import scipy.sparse.linalg

########################################################################################
# API Types
########################################################################################

ShapeType = Tuple[int, ...]

RandomStateType = Union[np.random.RandomState, np.random.Generator]
"""Type of a random number generator."""

########################################################################################
# Argument Types
########################################################################################

IntArgType = Union[int, numbers.Integral, np.integer]
FloatArgType = Union[float, numbers.Real, np.floating]

ShapeArgType = Union[IntArgType, Iterable[IntArgType]]
"""Type of a public API argument for supplying a shape. Values of this type should
always be converted into :class:`ShapeType` using the function
:func:`probnum.utils.as_shape` before further internal processing."""

DTypeArgType = Union[np.dtype, str]
"""Type of a public API argument for supplying a dtype. Values of this type should
always be converted into :class:`np.dtype` using the function
:func:`np.dtype` before further internal processing."""

ScalarArgType = Union[int, float, complex, numbers.Number, np.number]
"""Type of a public API argument for supplying a scalar value. Values of this type
should always be converted into :class:`np.generic` using the function
:func:`probnum.utils.as_scalar` before further internal processing."""

ArrayLikeGetitemArgType = Union[
    int,
    slice,
    np.ndarray,
    np.newaxis,
    None,
    type(Ellipsis),
    Tuple[Union[int, slice, np.ndarray, np.newaxis, None, type(Ellipsis)], ...],
]

RandomStateArgType = Union[None, int, np.random.RandomState, np.random.Generator]
"""Type of a public API argument for supplying a random number generator. Values of this
type should always be converted into :class:`RandomStateType` using the function
:func:`probnum.utils.as_random_state` before further internal processing."""

<<<<<<< HEAD
MatrixArgType = Union[
    np.ndarray, scipy.sparse.spmatrix, scipy.sparse.linalg.LinearOperator
]
=======

########################################################################################
# Other Types
########################################################################################

ToleranceDiffusionType = Union[FloatArgType, np.ndarray]
r"""Type of a quantity that describes tolerances, errors, and diffusions.

Used for absolute (atol) and relative tolerances (rtol), local error estimates, as well as
(the diagonal entries of diagonal matrices representing) diffusion models.
atol, rtol, and diffusion are usually floats, but can be generalized to arrays -- essentially,
to every :math:`\tau` that allows arithmetic operations such as

.. math:: \tau + tau * \text{vec}, \text{ or } L \otimes \text{diag}(\tau)

respectively. Currently, the array-support for diffusions is experimental (at best).
"""

DenseOutputLocationArgType = Union[FloatArgType, np.ndarray]
"""TimeSeriesPosteriors and derived classes can be evaluated at a single location 't'
or an array of locations."""
>>>>>>> ddada486
<|MERGE_RESOLUTION|>--- conflicted
+++ resolved
@@ -51,6 +51,10 @@
 should always be converted into :class:`np.generic` using the function
 :func:`probnum.utils.as_scalar` before further internal processing."""
 
+MatrixArgType = Union[
+    np.ndarray, scipy.sparse.spmatrix, scipy.sparse.linalg.LinearOperator
+]
+
 ArrayLikeGetitemArgType = Union[
     int,
     slice,
@@ -66,11 +70,6 @@
 type should always be converted into :class:`RandomStateType` using the function
 :func:`probnum.utils.as_random_state` before further internal processing."""
 
-<<<<<<< HEAD
-MatrixArgType = Union[
-    np.ndarray, scipy.sparse.spmatrix, scipy.sparse.linalg.LinearOperator
-]
-=======
 
 ########################################################################################
 # Other Types
@@ -91,5 +90,4 @@
 
 DenseOutputLocationArgType = Union[FloatArgType, np.ndarray]
 """TimeSeriesPosteriors and derived classes can be evaluated at a single location 't'
-or an array of locations."""
->>>>>>> ddada486
+or an array of locations."""