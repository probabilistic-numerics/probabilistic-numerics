--- conflicted
+++ resolved
@@ -1,10 +1,7 @@
-<<<<<<< HEAD
-=======
 """
 Random Variables.
 """
 
->>>>>>> 65793ec9
 from ._constant import Constant
 from ._normal import Normal
 from ._random_variable import (
