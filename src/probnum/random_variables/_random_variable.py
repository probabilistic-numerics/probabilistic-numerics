"""Random Variables."""

from typing import Any, Callable, Dict, Generic, Optional, Tuple, TypeVar, Union

import numpy as np

from probnum import utils as _utils
from probnum.type import (
    ArrayLikeGetitemArgType,
    DTypeArgType,
    FloatArgType,
    RandomStateArgType,
    RandomStateType,
    ShapeArgType,
    ShapeType,
)

try:
    # functools.cached_property is only available in Python >=3.8
    from functools import cached_property
except ImportError:
    from cached_property import cached_property


_ValueType = TypeVar("ValueType")


class RandomVariable(Generic[_ValueType]):
    """Random variables represent uncertainty about a value.

    Random variables generalize multi-dimensional arrays by encoding uncertainty
    about the (numerical) quantity in question. Despite their name, they do not
    necessarily represent stochastic objects. Random variables are also the
    primary  in- and outputs of probabilistic numerical methods.

    Instances of :class:`RandomVariable` can be added, multiplied, etc. with
    arrays and linear operators. This may change their distribution and therefore
    not necessarily all previously available methods are retained.

    Parameters
    ----------
    shape :
        Shape of realizations of this random variable.
    dtype :
        Data type of realizations of this random variable. If of type :class:`object`
        the argument will be converted to ``numpy.dtype``.
    random_state :
        Random state of the random variable. If None (or np.random), the global
        :mod:`numpy.random` state is used. If integer, it is used to seed the local
        :class:`~numpy.random.RandomState` instance.
    parameters :
        Parameters of the distribution of the random variable.
    sample :
        Callable implementing sampling from the random variable.
    in_support :
        Callable checking whether the random variable takes value ``x`` with non-zero
        probability, i.e. if ``x`` is in the support of its distribution.
    cdf :
        Cumulative distribution function of the random variable.
    logcdf :
        Log-transformed cumulative distribution function of the random variable.
    quantile :
        Quantile function of the random variable.
    mode :
        Mode of the random variable. Value of the random variable at which its
        probability density function or probability mass function takes its maximal
        value.
    mean :
        Expected value of the random variable.
    cov :
        Covariance of the random variable.
    var :
        (Element-wise) variance of the random variable.
    std :
        (Element-wise) standard deviation of the random variable.
    entropy :
        Information-theoretic entropy :math:`H(X)` of the random variable.
    as_value_type :
        Function which can be used to transform user-supplied arguments, interpreted as
        realizations of this random variable, to an easy-to-process, normalized format.
        Will be called internally to transform the argument of functions like
        :meth:`~RandomVariable.in_support`, :meth:`~RandomVariable.cdf`
        and :meth:`~RandomVariable.logcdf`, :meth:`~DiscreteRandomVariable.pmf`
        and :meth:`~DiscreteRandomVariable.logpmf` (in :class:`DiscreteRandomVariable`),
        :meth:`~ContinuousRandomVariable.pdf` and
        :meth:`~ContinuousRandomVariable.logpdf` (in :class:`ContinuousRandomVariable`),
        and potentially by similar functions in subclasses.

        For instance, this method is useful if (``log``)
        :meth:`~ContinousRandomVariable.cdf` and (``log``)
        :meth:`~ContinuousRandomVariable.pdf` both only work on :class:`np.float_`
        arguments, but we still want the user to be able to pass Python
        :class:`float`. Then :meth:`~RandomVariable.as_value_type`
        should be set to something like ``lambda x: np.float64(x)``.

    See Also
    --------
    asrandvar : Transform into a :class:`RandomVariable`.
    DiscreteRandomVariable : A random variable with countable range.
    ContinuousRandomVariable : A random variable with uncountably infinite range.

    Notes
    -----
    The internals of :class:`RandomVariable` objects are assumed to be constant over
    their whole lifecycle. This is due to the caches used to make certain computations
    more efficient. As a consequence, altering the internal state of a
    :class:`RandomVariable` (e.g. its mean, cov, sampling function, etc.) will result in
    undefined behavior. In particular, this should be kept in mind when subclassing
    :class:`RandomVariable` or any of its descendants.

    Sampling from random variables with fixed seed is not stable with respect to the
    order of operations (such as slicing, masking, etc.). This means sampling from a
    random variable and then slicing the resulting array does not necessarily
    return the same result as slicing the random variable and sampling from the
    result. However, the random seed ensures that each sequence of operations will
    always result in the same output.
    """

    # pylint: disable=too-many-instance-attributes,too-many-public-methods

    def __init__(
        self,
        shape: ShapeArgType,
        dtype: DTypeArgType,
        random_state: RandomStateArgType = None,
        parameters: Optional[Dict[str, Any]] = None,
        sample: Optional[Callable[[ShapeType], _ValueType]] = None,
        in_support: Optional[Callable[[_ValueType], bool]] = None,
        cdf: Optional[Callable[[_ValueType], np.float_]] = None,
        logcdf: Optional[Callable[[_ValueType], np.float_]] = None,
        quantile: Optional[Callable[[FloatArgType], _ValueType]] = None,
        mode: Optional[Callable[[], _ValueType]] = None,
        median: Optional[Callable[[], _ValueType]] = None,
        mean: Optional[Callable[[], _ValueType]] = None,
        cov: Optional[Callable[[], _ValueType]] = None,
        var: Optional[Callable[[], _ValueType]] = None,
        std: Optional[Callable[[], _ValueType]] = None,
        entropy: Optional[Callable[[], np.float_]] = None,
        as_value_type: Optional[Callable[[Any], _ValueType]] = None,
    ):
        # pylint: disable=too-many-arguments,too-many-locals
        """Create a new random variable."""
        self.__shape = _utils.as_shape(shape)

        # Data Types
        self.__dtype = np.dtype(dtype)
        self.__median_dtype = RandomVariable.infer_median_dtype(self.__dtype)
        self.__moment_dtype = RandomVariable.infer_moment_dtype(self.__dtype)

        self._random_state = _utils.as_random_state(random_state)

        # Probability distribution of the random variable
        self.__parameters = parameters.copy() if parameters is not None else {}

        self.__sample = sample

        self.__in_support = in_support
        self.__cdf = cdf
        self.__logcdf = logcdf
        self.__quantile = quantile

        # Properties of the random variable
        self.__mode = mode
        self.__median = median
        self.__mean = mean
        self.__cov = cov
        self.__var = var
        self.__std = std
        self.__entropy = entropy

        # Utilities
        self.__as_value_type = as_value_type

    def __repr__(self) -> str:
        return (
            f"<{self.__class__.__name__} with shape={self.shape}, dtype"
            f"={self.dtype}>"
        )

    @property
    def shape(self) -> ShapeType:
        """Shape of realizations of the random variable."""
        return self.__shape

    @cached_property
    def ndim(self) -> int:
        """Number of dimensions of realizations of the random variable."""
        return len(self.__shape)

    @cached_property
    def size(self) -> int:
        """Size of realizations of the random variable, defined as the product over all
        components of :meth:`shape`."""
        return int(np.prod(self.__shape))

    @property
    def dtype(self) -> np.dtype:
        """Data type of (elements of) a realization of this random variable."""
        return self.__dtype

    @property
    def median_dtype(self) -> np.dtype:
        """The dtype of the :attr:`median`.

        It will be set to the dtype arising from the multiplication of
        values with dtypes :attr:`dtype` and :class:`np.float_`. This is
        motivated by the fact that, even for discrete random variables,
        e.g. integer-valued random variables, the :attr:`median` might
        lie in between two values in which case these values are
        averaged. For example, a uniform random variable on :math:`\\{
        1, 2, 3, 4 \\}` will have a median of :math:`2.5`.
        """
        return self.__median_dtype

    @property
    def moment_dtype(self) -> np.dtype:
        """The dtype of any (function of a) moment of the random variable, e.g. its
        :attr:`mean`, :attr:`cov`, :attr:`var`, or :attr:`std`. It will be set to the
        dtype arising from the multiplication of values with dtypes :attr:`dtype`
        and :class:`np.float_`. This is motivated by the mathematical definition of a
        moment as a sum or an integral over products of probabilities and values of the
        random variable, which are represented as using the dtypes :class:`np.float_`
        and :attr:`dtype`, respectively.
        """
        return self.__moment_dtype

    @property
    def random_state(self) -> RandomStateType:
        """Random state of the random variable.

        This attribute defines the RandomState object to use for drawing
        realizations from this random variable. If None (or np.random),
        the global np.random state is used. If integer, it is used to
        seed the local :class:`~numpy.random.RandomState` instance.
        """
        return self._random_state

    @random_state.setter
    def random_state(self, seed: RandomStateArgType):
        """Get or set the RandomState object of the random variable.

        This can be either None or an existing RandomState object. If
        None (or np.random), use the RandomState singleton used by
        np.random. If already a RandomState instance, use it. If an int,
        use a new RandomState instance seeded with seed.
        """
        self._random_state = _utils.as_random_state(seed)

    @property
    def parameters(self) -> Dict[str, Any]:
        """Parameters of the associated probability distribution.

        The parameters of the probability distribution of the random
        variable, e.g. mean, variance, scale, rate, etc. stored in a
        ``dict``.
        """
        return self.__parameters.copy()

    @cached_property
    def mode(self) -> _ValueType:
        """Mode of the random variable."""
        if self.__mode is None:
            raise NotImplementedError

        mode = self.__mode()

        RandomVariable._check_property_value(
            "mode",
            mode,
            shape=self.__shape,
            dtype=self.__dtype,
        )

        # Make immutable
        if isinstance(mode, np.ndarray):
            mode.setflags(write=False)

        return mode

    @cached_property
    def median(self) -> _ValueType:
        """Median of the random variable.

        To learn about the dtype of the median, see
        :attr:`median_dtype`.
        """

        if self.__shape != ():
            raise NotImplementedError(
                "The median is only defined for scalar random variables."
            )

        median = self.__median()

        RandomVariable._check_property_value(
            "median",
            median,
            shape=self.__shape,
            dtype=self.__median_dtype,
        )

        # Make immutable
        if isinstance(median, np.ndarray):
            median.setflags(write=False)

        return median

    @cached_property
    def mean(self) -> _ValueType:
        """Mean :math:`\\mathbb{E}(X)` of the random variable.

        To learn about the dtype of the mean, see :attr:`moment_dtype`.
        """
        if self.__mean is None:
            raise NotImplementedError

        mean = self.__mean()

        RandomVariable._check_property_value(
            "mean",
            mean,
            shape=self.__shape,
            dtype=self.__moment_dtype,
        )

        # Make immutable
        if isinstance(mean, np.ndarray):
            mean.setflags(write=False)

        return mean

    @cached_property
    def cov(self) -> _ValueType:
<<<<<<< HEAD
        """
        Covariance :math:`\\operatorname{Cov}(X) = \\mathbb{E}[(X-\\mathbb{E}[X])(X-\\mathbb{E}[X])^\\top]` of the random variable.
=======
        """Covariance :math:`\\operatorname{Cov}(X) = \\mathbb{E}((X-\\mathbb{E}(X))(X-\\mathbb{E}(X))^\\top)` of the random variable.
>>>>>>> c5a3096e

        To learn about the dtype of the covariance, see :attr:`moment_dtype`.
        """  # pylint: disable=line-too-long
        if self.__cov is None:
            raise NotImplementedError

        cov = self.__cov()

        RandomVariable._check_property_value(
            "covariance",
            cov,
            shape=(self.size, self.size) if self.ndim > 0 else (),
            dtype=self.__moment_dtype,
        )

        # Make immutable
        if isinstance(cov, np.ndarray):
            cov.setflags(write=False)

        return cov

    @cached_property
    def var(self) -> _ValueType:
<<<<<<< HEAD
        """
        Variance :math:`\\operatorname{Var}(X) = \\mathbb{E}[(X-\\mathbb{E}(X))^2]` of
        the random variable.
=======
        """Variance :math:`\\operatorname{Var}(X) = \\mathbb{E}((X-\\mathbb{E}(X))^2)`
        of the random variable.
>>>>>>> c5a3096e

        To learn about the dtype of the variance, see :attr:`moment_dtype`.
        """
        if self.__var is None:
            try:
                var = np.diag(self.cov).reshape(self.__shape).copy()
            except NotImplementedError as exc:
                raise NotImplementedError from exc
        else:
            var = self.__var()

        RandomVariable._check_property_value(
            "variance",
            var,
            shape=self.__shape,
            dtype=self.__moment_dtype,
        )

        # Make immutable
        if isinstance(var, np.ndarray):
            var.setflags(write=False)

        return var

    @cached_property
    def std(self) -> _ValueType:
        """Standard deviation of the random variable.

        To learn about the dtype of the standard deviation, see
        :attr:`moment_dtype`.
        """
        if self.__std is None:
            try:
                std = np.sqrt(self.var)
            except NotImplementedError as exc:
                raise NotImplementedError from exc
        else:
            std = self.__std()

        RandomVariable._check_property_value(
            "standard deviation",
            std,
            shape=self.__shape,
            dtype=self.__moment_dtype,
        )

        # Make immutable
        if isinstance(std, np.ndarray):
            std.setflags(write=False)

        return std

    @cached_property
    def entropy(self) -> np.float_:
        """Information-theoretic entropy :math:`H(X)` of the random variable."""
        if self.__entropy is None:
            raise NotImplementedError

        entropy = self.__entropy()

        entropy = RandomVariable._ensure_numpy_float(
            "entropy", entropy, force_scalar=True
        )

        return entropy

    def in_support(self, x: _ValueType) -> bool:
        """Check whether the random variable takes value ``x`` with non-zero
        probability, i.e. if ``x`` is in the support of its distribution.

        Parameters
        ----------
        x :
            Input value.
        """
        if self.__in_support is None:
            raise NotImplementedError

        in_support = self.__in_support(self._as_value_type(x))

        if not isinstance(in_support, bool):
            raise ValueError(
                f"The function `in_support` must return a `bool`, but its return value "
                f"is of type `{type(x)}`."
            )

        return in_support

    def sample(self, size: ShapeArgType = ()) -> _ValueType:
        """Draw realizations from a random variable.

        Parameters
        ----------
        size :
            Size of the drawn sample of realizations.
        """
        if self.__sample is None:
            raise NotImplementedError("No sampling method provided.")

        return self.__sample(_utils.as_shape(size))

    def cdf(self, x: _ValueType) -> np.float_:
        """Cumulative distribution function.

        Parameters
        ----------
        x :
            Evaluation points of the cumulative distribution function.
            The shape of this argument should be :code:`(..., S1, ..., SN)`, where
            :code:`(S1, ..., SN)` is the :attr:`shape` of the random variable.
            The cdf evaluation will be broadcast over all additional dimensions.
        """
        if self.__cdf is not None:
            return RandomVariable._ensure_numpy_float(
                "cdf", self.__cdf(self._as_value_type(x))
            )
        elif self.__logcdf is not None:
            cdf = np.exp(self.logcdf(self._as_value_type(x)))

            assert isinstance(cdf, np.float_)

            return cdf
        else:
            raise NotImplementedError(
                f"Neither the `cdf` nor the `logcdf` of the random variable object "
                f"with type `{type(self).__name__}` is implemented."
            )

    def logcdf(self, x: _ValueType) -> np.float_:
        """Log-cumulative distribution function.

        Parameters
        ----------
        x :
            Evaluation points of the cumulative distribution function.
            The shape of this argument should be :code:`(..., S1, ..., SN)`, where
            :code:`(S1, ..., SN)` is the :attr:`shape` of the random variable.
            The logcdf evaluation will be broadcast over all additional dimensions.
        """
        if self.__logcdf is not None:
            return RandomVariable._ensure_numpy_float(
                "logcdf", self.__logcdf(self._as_value_type(x))
            )
        elif self.__cdf is not None:
            logcdf = np.log(self.__cdf(x))

            assert isinstance(logcdf, np.float_)

            return logcdf
        else:
            raise NotImplementedError(
                f"Neither the `logcdf` nor the `cdf` of the random variable object "
                f"with type `{type(self).__name__}` is implemented."
            )

    def quantile(self, p: FloatArgType) -> _ValueType:
        """Quantile function.

        The quantile function :math:`Q \\colon [0, 1] \\to \\mathbb{R}` of a random
        variable :math:`X` is defined as
        :math:`Q(p) = \\inf\\{ x \\in \\mathbb{R} \\colon p \\le F_X(x) \\}`, where
        :math:`F_X \\colon \\mathbb{R} \\to [0, 1]` is the :meth:`cdf` of the random
        variable. From the definition it follows that the quantile function always
        returns values of the same dtype as the random variable. For instance, for a
        discrete distribution over the integers, the returned quantiles will also be
        integers. This means that, in general, :math:`Q(0.5)` is not equal to the
        :attr:`median` as it is defined in this class. See
        https://en.wikipedia.org/wiki/Quantile_function for more details and examples.
        """
        if self.__shape != ():
            raise NotImplementedError(
                "The quantile function is only defined for scalar random variables."
            )

        if self.__quantile is None:
            raise NotImplementedError

        try:
            p = _utils.as_numpy_scalar(p, dtype=np.floating)
        except TypeError as exc:
            raise TypeError(
                "The given argument `p` can not be cast to a `np.floating` object."
            ) from exc

        quantile = self.__quantile(p)

        if quantile.shape != self.__shape:
            raise ValueError(
                f"The quantile function should return values of the same shape as the "
                f"random variable, i.e. {self.__shape}, but it returned a value with "
                f"{quantile.shape}."
            )

        if quantile.dtype != self.__dtype:
            raise ValueError(
                f"The quantile function should return values of the same dtype as the "
                f"random variable, i.e. `{self.__dtype.name}`, but it returned a value "
                f"with dtype `{quantile.dtype.name}`."
            )

        return quantile

    def __getitem__(self, key: ArrayLikeGetitemArgType) -> "RandomVariable":
        return RandomVariable(
            shape=np.empty(shape=self.shape)[key].shape,
            dtype=self.dtype,
            random_state=_utils.derive_random_seed(self.random_state),
            sample=lambda size: self.sample(size)[key],
            mode=lambda: self.mode[key],
            mean=lambda: self.mean[key],
            var=lambda: self.var[key],
            std=lambda: self.std[key],
            entropy=lambda: self.entropy,
            as_value_type=self.__as_value_type,
        )

    def reshape(self, newshape: ShapeArgType) -> "RandomVariable":
        """Give a new shape to a random variable.

        Parameters
        ----------
        newshape :
            New shape for the random variable. It must be compatible with the original
            shape.
        """
        newshape = _utils.as_shape(newshape)

        return RandomVariable(
            shape=newshape,
            dtype=self.dtype,
            random_state=_utils.derive_random_seed(self.random_state),
            sample=lambda size: self.sample(size).reshape(size + newshape),
            mode=lambda: self.mode.reshape(newshape),
            median=lambda: self.median.reshape(newshape),
            mean=lambda: self.mean.reshape(newshape),
            cov=lambda: self.cov,
            var=lambda: self.var.reshape(newshape),
            std=lambda: self.std.reshape(newshape),
            entropy=lambda: self.entropy,
            as_value_type=self.__as_value_type,
        )

    def transpose(self, *axes: int) -> "RandomVariable":
        """Transpose the random variable.

        Parameters
        ----------
        axes :
            See documentation of numpy.ndarray.transpose.
        """
        return RandomVariable(
            shape=np.empty(shape=self.shape).transpose(*axes).shape,
            dtype=self.dtype,
            random_state=_utils.derive_random_seed(self.random_state),
            sample=lambda size: self.sample(size).transpose(*axes),
            mode=lambda: self.mode.transpose(*axes),
            median=lambda: self.median.transpose(*axes),
            mean=lambda: self.mean.transpose(*axes),
            cov=lambda: self.cov,
            var=lambda: self.var.transpose(*axes),
            std=lambda: self.std.transpose(*axes),
            entropy=lambda: self.entropy,
            as_value_type=self.__as_value_type,
        )

    T = property(transpose)

    # Unary arithmetic operations

    def __neg__(self) -> "RandomVariable":
        return RandomVariable(
            shape=self.shape,
            dtype=self.dtype,
            random_state=_utils.derive_random_seed(self.random_state),
            sample=lambda size: -self.sample(size=size),
            in_support=lambda x: self.in_support(-x),
            mode=lambda: -self.mode,
            median=lambda: -self.median,
            mean=lambda: -self.mean,
            cov=lambda: self.cov,
            var=lambda: self.var,
            std=lambda: self.std,
            as_value_type=self.__as_value_type,
        )

    def __pos__(self) -> "RandomVariable":
        return RandomVariable(
            shape=self.shape,
            dtype=self.dtype,
            random_state=_utils.derive_random_seed(self.random_state),
            sample=lambda size: +self.sample(size=size),
            in_support=lambda x: self.in_support(+x),
            mode=lambda: +self.mode,
            median=lambda: +self.median,
            mean=lambda: +self.mean,
            cov=lambda: self.cov,
            var=lambda: self.var,
            std=lambda: self.std,
            as_value_type=self.__as_value_type,
        )

    def __abs__(self) -> "RandomVariable":
        return RandomVariable(
            shape=self.shape,
            dtype=self.dtype,
            random_state=_utils.derive_random_seed(self.random_state),
            sample=lambda size: abs(self.sample(size=size)),
        )

    # Binary arithmetic operations

    __array_ufunc__ = None
    """
    This prevents numpy from calling elementwise arithmetic
    operations allowing expressions like: y = np.array([1, 1]) + RV
    to call the arithmetic operations defined by RandomVariable
    instead of elementwise. Thus no array of RandomVariables but a
    RandomVariable with the correct shape is returned.
    """

    def __add__(self, other: Any) -> "RandomVariable":
        # pylint: disable=import-outside-toplevel,cyclic-import
        from ._arithmetic import add

        return add(self, other)

    def __radd__(self, other: Any) -> "RandomVariable":
        # pylint: disable=import-outside-toplevel,cyclic-import
        from ._arithmetic import add

        return add(other, self)

    def __sub__(self, other: Any) -> "RandomVariable":
        # pylint: disable=import-outside-toplevel,cyclic-import
        from ._arithmetic import sub

        return sub(self, other)

    def __rsub__(self, other: Any) -> "RandomVariable":
        # pylint: disable=import-outside-toplevel,cyclic-import
        from ._arithmetic import sub

        return sub(other, self)

    def __mul__(self, other: Any) -> "RandomVariable":
        # pylint: disable=import-outside-toplevel,cyclic-import
        from ._arithmetic import mul

        return mul(self, other)

    def __rmul__(self, other: Any) -> "RandomVariable":
        # pylint: disable=import-outside-toplevel,cyclic-import
        from ._arithmetic import mul

        return mul(other, self)

    def __matmul__(self, other: Any) -> "RandomVariable":
        # pylint: disable=import-outside-toplevel,cyclic-import
        from ._arithmetic import matmul

        return matmul(self, other)

    def __rmatmul__(self, other: Any) -> "RandomVariable":
        # pylint: disable=import-outside-toplevel,cyclic-import
        from ._arithmetic import matmul

        return matmul(other, self)

    def __truediv__(self, other: Any) -> "RandomVariable":
        # pylint: disable=import-outside-toplevel,cyclic-import
        from ._arithmetic import truediv

        return truediv(self, other)

    def __rtruediv__(self, other: Any) -> "RandomVariable":
        # pylint: disable=import-outside-toplevel,cyclic-import
        from ._arithmetic import truediv

        return truediv(other, self)

    def __floordiv__(self, other: Any) -> "RandomVariable":
        # pylint: disable=import-outside-toplevel,cyclic-import
        from ._arithmetic import floordiv

        return floordiv(self, other)

    def __rfloordiv__(self, other: Any) -> "RandomVariable":
        # pylint: disable=import-outside-toplevel,cyclic-import
        from ._arithmetic import floordiv

        return floordiv(other, self)

    def __mod__(self, other: Any) -> "RandomVariable":
        # pylint: disable=import-outside-toplevel,cyclic-import
        from ._arithmetic import mod

        return mod(self, other)

    def __rmod__(self, other: Any) -> "RandomVariable":
        # pylint: disable=import-outside-toplevel,cyclic-import
        from ._arithmetic import mod

        return mod(other, self)

    def __divmod__(self, other: Any) -> "RandomVariable":
        # pylint: disable=import-outside-toplevel,cyclic-import
        from ._arithmetic import divmod_

        return divmod_(self, other)

    def __rdivmod__(self, other: Any) -> "RandomVariable":
        # pylint: disable=import-outside-toplevel,cyclic-import
        from ._arithmetic import divmod_

        return divmod_(other, self)

    def __pow__(self, other: Any) -> "RandomVariable":
        # pylint: disable=import-outside-toplevel,cyclic-import
        from ._arithmetic import pow_

        return pow_(self, other)

    def __rpow__(self, other: Any) -> "RandomVariable":
        # pylint: disable=import-outside-toplevel,cyclic-import
        from ._arithmetic import pow_

        return pow_(other, self)

    @staticmethod
    def infer_median_dtype(value_dtype: DTypeArgType) -> np.dtype:
        """Infer the dtype of the median.

        Set the dtype to the dtype arising from
        the multiplication of values with dtypes :attr:`dtype` and :class:`np.float_`.
        This is motivated by the fact that, even for discrete random variables, e.g.
        integer-valued random variables, the :attr:`median` might lie in between two
        values in which case these values are averaged. For example, a uniform random
        variable on :math:`\\{ 1, 2, 3, 4 \\}` will have a median of :math:`2.5`.

        Parameters
        ----------
        value_dtype :
            Dtype of a value.
        """
        return RandomVariable.infer_moment_dtype(value_dtype)

    @staticmethod
    def infer_moment_dtype(value_dtype: DTypeArgType) -> np.dtype:
        """Infer the dtype of any moment.

        Infers the dtype of any (function of a) moment of the random variable, e.g. its
        :attr:`mean`, :attr:`cov`, :attr:`var`, or :attr:`std`. Returns the
        dtype arising from the multiplication of values with dtypes :attr:`dtype`
        and :class:`np.float_`. This is motivated by the mathematical definition of a
        moment as a sum or an integral over products of probabilities and values of the
        random variable, which are represented as using the dtypes :class:`np.float_`
        and :attr:`dtype`, respectively.

        Parameters
        ----------
        value_dtype :
            Dtype of a value.
        """
        return np.promote_types(value_dtype, np.float_)

    def _as_value_type(self, x: Any) -> _ValueType:
        if self.__as_value_type is not None:
            return self.__as_value_type(x)

        return x

    @staticmethod
    def _check_property_value(
        name: str,
        value: Any,
        shape: Optional[Tuple[int, ...]] = None,
        dtype: Optional[np.dtype] = None,
    ):
        if shape is not None:
            if value.shape != shape:
                raise ValueError(
                    f"The {name} of the random variable does not have the correct "
                    f"shape. Expected {shape} but got {value.shape}."
                )

        if dtype is not None:
            if not np.issubdtype(value.dtype, dtype):
                raise ValueError(
                    f"The {name} of the random variable does not have the correct "
                    f"dtype. Expected {dtype.name} but got {value.dtype.name}."
                )

    @classmethod
    def _ensure_numpy_float(
        cls, name: str, value: Any, force_scalar: bool = False
    ) -> Union[np.float_, np.ndarray]:
        if np.isscalar(value):
            if not isinstance(value, np.float_):
                try:
                    value = _utils.as_numpy_scalar(value, dtype=np.float_)
                except TypeError as err:
                    raise TypeError(
                        f"The function `{name}` specified via the constructor of "
                        f"`{cls.__name__}` must return a scalar value that can be "
                        f"converted to a `np.float_`, which is not possible for "
                        f"{value} of type {type(value)}."
                    ) from err
        elif not force_scalar:
            try:
                value = np.asarray(value, dtype=np.float_)
            except TypeError as err:
                raise TypeError(
                    f"The function `{name}` specified via the constructor of "
                    f"`{cls.__name__}` must return a value that can be converted "
                    f"to a `np.ndarray` of type `np.float_`, which is not possible "
                    f"for {value} of type {type(value)}."
                ) from err
        else:
            raise TypeError(
                f"The function `{name}` specified via the constructor of "
                f"`{cls.__name__}` must return a scalar value, but {value} of type "
                f"{type(value)} is not scalar."
            )

        assert isinstance(value, (np.float_, np.ndarray))

        return value


class DiscreteRandomVariable(RandomVariable[_ValueType]):
    """Random variable with countable range.

    Discrete random variables map to a countable set. Typical examples are the natural
    numbers or integers.

    Parameters
    ----------
    shape :
        Shape of realizations of this random variable.
    dtype :
        Data type of realizations of this random variable. If ``object`` will be
        converted to ``numpy.dtype``.
    random_state :
        Random state of the random variable. If None (or np.random), the global
        :mod:`numpy.random` state is used. If integer, it is used to seed the local
        :class:`~numpy.random.RandomState` instance.
    parameters :
        Parameters of the distribution of the random variable.
    sample :
        Callable implementing sampling from the random variable.
    in_support :
        Callable checking whether the random variable takes value ``x`` with non-zero
        probability, i.e. if ``x`` is in the support of its distribution.
    pmf :
        Probability mass function of the random variable.
    logpmf :
        Log-transformed probability mass function of the random variable.
    cdf :
        Cumulative distribution function of the random variable.
    logcdf :
        Log-transformed cumulative distribution function of the random variable.
    quantile :
        Quantile function of the random variable.
    mode :
        Mode of the random variable. Value of the random variable at which
        :meth:`~DiscreteRandomVariable.pmf` takes its maximal value.
    mean :
        Expected value of the random variable.
    cov :
        Covariance of the random variable.
    var :
        (Element-wise) variance of the random variable.
    std :
        (Element-wise) standard deviation of the random variable.
    entropy :
        Shannon entropy :math:`H(X)` of the random variable.
    as_value_type :
        Function which can be used to transform user-supplied arguments, interpreted as
        realizations of this random variable, to an easy-to-process, normalized format.
        Will be called internally to transform the argument of functions like
        :meth:`~DiscreteRandomVariable.in_support`, :meth:`~DiscreteRandomVariable.cdf`
        and :meth:`~DiscreteRandomVariable.logcdf`, :meth:`~DiscreteRandomVariable.pmf`
        and :meth:`~DiscreteRandomVariable.logpmf`, and potentially by similar
        functions in subclasses.

        For instance, this method is useful if (``log``)
        :meth:`~DiscreteRandomVariable.cdf` and (``log``)
        :meth:`~DiscreteRandomVariable.pmf` both only work on :class:`np.float_`
        arguments, but we still want the user to be able to pass Python
        :class:`float`. Then :meth:`~DiscreteRandomVariable.as_value_type`
        should be set to something like ``lambda x: np.float64(x)``.

    See Also
    --------
    RandomVariable : Class representing random variables.
    ContinuousRandomVariable : A random variable with uncountably infinite range.

    Examples
    --------
    >>> # Create a custom categorical random variable
    >>> import numpy as np
    >>> from probnum.random_variables import DiscreteRandomVariable
    >>>
    >>> # Distribution parameters
    >>> support = np.array([-1, 0, 1], dtype=np.int64)
    >>> p = np.array([0.2, 0.5, 0.3])
    >>> parameters_categorical = {
    ...     "support" : support,
    ...     "p" : p}
    >>>
    >>> # Sampling function
    >>> def sample_categorical(size=()):
    ...     return np.random.choice(a=support, size=size, p=p)
    >>>
    >>> # Probability mass function
    >>> def pmf_categorical(x):
    ...     idx = np.where(x == support)[0]
    ...     if len(idx) > 0:
    ...         return p[idx]
    ...     else:
    ...         return 0.0
    >>>
    >>> # Create custom random variable
    >>> x = DiscreteRandomVariable(
    ...       shape=(),
    ...       dtype=np.dtype(np.int64),
    ...       parameters=parameters_categorical,
    ...       sample=sample_categorical,
    ...       pmf=pmf_categorical,
    ...       mean=lambda : np.float64(0),
    ...       median=lambda : np.float64(0),
    ...       )
    >>>
    >>> # Sample from new random variable
    >>> np.random.seed(42)
    >>> x.sample(3)
    array([0, 1, 1])
    >>> x.pmf(2)
    0.0
    >>> x.mean
    0.0
    """

    def __init__(
        self,
        shape: ShapeArgType,
        dtype: DTypeArgType,
        random_state: Optional[RandomStateType] = None,
        parameters: Optional[Dict[str, Any]] = None,
        sample: Optional[Callable[[ShapeArgType], _ValueType]] = None,
        in_support: Optional[Callable[[_ValueType], bool]] = None,
        pmf: Optional[Callable[[_ValueType], np.float_]] = None,
        logpmf: Optional[Callable[[_ValueType], np.float_]] = None,
        cdf: Optional[Callable[[_ValueType], np.float_]] = None,
        logcdf: Optional[Callable[[_ValueType], np.float_]] = None,
        quantile: Optional[Callable[[FloatArgType], _ValueType]] = None,
        mode: Optional[Callable[[], _ValueType]] = None,
        median: Optional[Callable[[], _ValueType]] = None,
        mean: Optional[Callable[[], _ValueType]] = None,
        cov: Optional[Callable[[], _ValueType]] = None,
        var: Optional[Callable[[], _ValueType]] = None,
        std: Optional[Callable[[], _ValueType]] = None,
        entropy: Optional[Callable[[], np.float_]] = None,
        as_value_type: Optional[Callable[[Any], _ValueType]] = None,
    ):
        # Probability mass function
        self.__pmf = pmf
        self.__logpmf = logpmf

        super().__init__(
            shape=shape,
            dtype=dtype,
            random_state=random_state,
            parameters=parameters,
            sample=sample,
            in_support=in_support,
            cdf=cdf,
            logcdf=logcdf,
            quantile=quantile,
            mode=mode,
            median=median,
            mean=mean,
            cov=cov,
            var=var,
            std=std,
            entropy=entropy,
            as_value_type=as_value_type,
        )

    def pmf(self, x: _ValueType) -> np.float_:
        """Probability mass function.

        Computes the probability of the random variable being equal to the given
        value. For a random variable :math:`X` it is defined as
        :math:`p_X(x) = P(X = x)` for a probability measure :math:`P`.

        Probability mass functions are the discrete analogue of probability density
        functions in the sense that they are the Radon-Nikodym derivative of the
        pushforward measure :math:`P \\circ X^{-1}` defined by the random variable with
        respect to the counting measure.

        Parameters
        ----------
        x :
            Evaluation points of the probability mass function.
            The shape of this argument should be :code:`(..., S1, ..., SN)`, where
            :code:`(S1, ..., SN)` is the :attr:`shape` of the random variable.
            The pmf evaluation will be broadcast over all additional dimensions.
        """
        if self.__pmf is not None:
            return DiscreteRandomVariable._ensure_numpy_float("pmf", self.__pmf(x))
        elif self.__logpmf is not None:
            pmf = np.exp(self.__logpmf(x))

            assert isinstance(pmf, np.float_)

            return pmf
        else:
            raise NotImplementedError(
                f"Neither the `pmf` nor the `logpmf` of the discrete random variable "
                f"object with type `{type(self).__name__}` is implemented."
            )

    def logpmf(self, x: _ValueType) -> np.float_:
        """Natural logarithm of the probability mass function.

        Parameters
        ----------
        x :
            Evaluation points of the log-probability mass function.
            The shape of this argument should be :code:`(..., S1, ..., SN)`, where
            :code:`(S1, ..., SN)` is the :attr:`shape` of the random variable.
            The logpmf evaluation will be broadcast over all additional dimensions.
        """
        if self.__logpmf is not None:
            return DiscreteRandomVariable._ensure_numpy_float(
                "logpmf", self.__logpmf(self._as_value_type(x))
            )
        elif self.__pmf is not None:
            logpmf = np.log(self.__pmf(self._as_value_type(x)))

            assert isinstance(logpmf, np.float_)

            return logpmf
        else:
            raise NotImplementedError(
                f"Neither the `logpmf` nor the `pmf` of the discrete random variable "
                f"object with type `{type(self).__name__}` is implemented."
            )


class ContinuousRandomVariable(RandomVariable[_ValueType]):
    """Random variable with uncountably infinite range.

    Continuous random variables map to a uncountably infinite set. Typically, this is a
    subset of a real vector space.

    Parameters
    ----------
    shape :
        Shape of realizations of this random variable.
    dtype :
        Data type of realizations of this random variable. If ``object`` will be
        converted to ``numpy.dtype``.
    random_state :
        Random state of the random variable. If None (or np.random), the global
        :mod:`numpy.random` state is used. If integer, it is used to seed the local
        :class:`~numpy.random.RandomState` instance.
    parameters :
        Parameters of the distribution of the random variable.
    sample :
        Callable implementing sampling from the random variable.
    in_support :
        Callable checking whether the random variable takes value ``x`` with non-zero
        probability, i.e. if ``x`` is in the support of its distribution.
    pdf :
        Probability density function of the random variable.
    logpdf :
        Log-transformed probability density function of the random variable.
    cdf :
        Cumulative distribution function of the random variable.
    logcdf :
        Log-transformed cumulative distribution function of the random variable.
    quantile :
        Quantile function of the random variable.
    mode :
        Mode of the random variable. Value of the random variable at which
        :meth:`~ContinuousRandomVariable.pdf` takes its maximal value.
    mean :
        Expected value of the random variable.
    cov :
        Covariance of the random variable.
    var :
        (Element-wise) variance of the random variable.
    std :
        (Element-wise) standard deviation of the random variable.
    entropy :
        Differential entropy :math:`H(X)` of the random variable.
    as_value_type :
        Function which can be used to transform user-supplied arguments, interpreted as
        realizations of this random variable, to an easy-to-process, normalized format.
        Will be called internally to transform the argument of functions like
        :meth:`~ContinuousRandomVariable.in_support`,
        :meth:`~ContinuousRandomVariable.cdf`
        and :meth:`~ContinuousRandomVariable.logcdf`,
        :meth:`~ContinuousRandomVariable.pdf` and
        :meth:`~ContinuousRandomVariable.logpdf`, and potentially by similar
        functions in subclasses.

        For instance, this method is useful if (``log``)
        :meth:`~ContinuousRandomVariable.cdf` and (``log``)
        :meth:`~ContinuousRandomVariable.pdf` both only work on :class:`np.float_`
        arguments, but we still want the user to be able to pass Python
        :class:`float`. Then :meth:`~ContinuousRandomVariable.as_value_type`
        should be set to something like ``lambda x: np.float64(x)``.

    See Also
    --------
    RandomVariable : Class representing random variables.
    DiscreteRandomVariable : A random variable with countable range.

    Examples
    --------
    >>> # Create a custom uniformly distributed random variable
    >>> import numpy as np
    >>>
    >>> # Distribution parameters
    >>> a = 0.0
    >>> b = 1.0
    >>> parameters_uniform = {"bounds" : [a, b]}
    >>>
    >>> # Sampling function
    >>> def sample_uniform(size=()):
    ...     return np.random.uniform(size=size)
    >>>
    >>> # Probability density function
    >>> def pdf_uniform(x):
    ...     if a <= x < b:
    ...         return 1.0
    ...     else:
    ...         return 0.0
    >>>
    >>> # Create custom random variable
    >>> u = ContinuousRandomVariable(
    ...       shape=(),
    ...       dtype=np.dtype(np.float64),
    ...       parameters=parameters_uniform,
    ...       sample=sample_uniform,
    ...       pdf=pdf_uniform,
    ...       mean=lambda : np.float64(0.5 * (a + b)),
    ...       median=lambda : np.float64(0.5 * (a + b)),
    ...       var=lambda : np.float64(1 / 12 * (b - a) ** 2),
    ...       entropy=lambda : np.log(b - a),
    ...       )
    >>>
    >>> # Sample from new random variable
    >>> np.random.seed(42)
    >>> u.sample(3)
    array([0.37454012, 0.95071431, 0.73199394])
    >>> u.pdf(0.5)
    1.0
    >>> u.var
    0.08333333333333333
    """

    def __init__(
        self,
        shape: ShapeArgType,
        dtype: DTypeArgType,
        random_state: Optional[RandomStateType] = None,
        parameters: Optional[Dict[str, Any]] = None,
        sample: Optional[Callable[[ShapeArgType], _ValueType]] = None,
        in_support: Optional[Callable[[_ValueType], bool]] = None,
        pdf: Optional[Callable[[_ValueType], np.float_]] = None,
        logpdf: Optional[Callable[[_ValueType], np.float_]] = None,
        cdf: Optional[Callable[[_ValueType], np.float_]] = None,
        logcdf: Optional[Callable[[_ValueType], np.float_]] = None,
        quantile: Optional[Callable[[FloatArgType], _ValueType]] = None,
        mode: Optional[Callable[[], _ValueType]] = None,
        median: Optional[Callable[[], _ValueType]] = None,
        mean: Optional[Callable[[], _ValueType]] = None,
        cov: Optional[Callable[[], _ValueType]] = None,
        var: Optional[Callable[[], _ValueType]] = None,
        std: Optional[Callable[[], _ValueType]] = None,
        entropy: Optional[Callable[[], np.float_]] = None,
        as_value_type: Optional[Callable[[Any], _ValueType]] = None,
    ):
        # Probability density function
        self.__pdf = pdf
        self.__logpdf = logpdf

        super().__init__(
            shape=shape,
            dtype=dtype,
            random_state=random_state,
            parameters=parameters,
            sample=sample,
            in_support=in_support,
            cdf=cdf,
            logcdf=logcdf,
            quantile=quantile,
            mode=mode,
            median=median,
            mean=mean,
            cov=cov,
            var=var,
            std=std,
            entropy=entropy,
            as_value_type=as_value_type,
        )

    def pdf(self, x: _ValueType) -> np.float_:
        """Probability density function.

        The area under the curve defined by the probability density function
        specifies the probability of the random variable :math:`X` taking values
        within that area.

        Probability density functions are defined as the Radon-Nikodym derivative of
        the pushforward measure :math:`P \\circ X^{-1}` with respect to the Lebesgue
        measure for a given probability measure :math:`P`. Following convention we
        always assume the Lebesgue measure as a base measure unless stated otherwise.

        Parameters
        ----------
        x :
            Evaluation points of the probability density function.
            The shape of this argument should be :code:`(..., S1, ..., SN)`, where
            :code:`(S1, ..., SN)` is the :attr:`shape` of the random variable.
            The pdf evaluation will be broadcast over all additional dimensions.
        """
        if self.__pdf is not None:
            return ContinuousRandomVariable._ensure_numpy_float(
                "pdf", self.__pdf(self._as_value_type(x))
            )
        if self.__logpdf is not None:
            pdf = np.exp(self.__logpdf(self._as_value_type(x)))

            assert isinstance(pdf, np.float_)

            return pdf
        raise NotImplementedError(
            f"Neither the `pdf` nor the `logpdf` of the continuous random variable "
            f"object with type `{type(self).__name__}` is implemented."
        )

    def logpdf(self, x: _ValueType) -> np.float_:
        """Natural logarithm of the probability density function.

        Parameters
        ----------
        x :
            Evaluation points of the log-probability density function.
            The shape of this argument should be :code:`(..., S1, ..., SN)`, where
            :code:`(S1, ..., SN)` is the :attr:`shape` of the random variable.
            The logpdf evaluation will be broadcast over all additional dimensions.
        """
        if self.__logpdf is not None:
            return ContinuousRandomVariable._ensure_numpy_float(
                "logpdf", self.__logpdf(self._as_value_type(x))
            )
        elif self.__pdf is not None:
            logpdf = np.log(self.__pdf(self._as_value_type(x)))

            assert isinstance(logpdf, np.float_)

            return logpdf
        else:
            raise NotImplementedError(
                f"Neither the `logpdf` nor the `pdf` of the continuous random variable "
                f"object with type `{type(self).__name__}` is implemented."
            )<|MERGE_RESOLUTION|>--- conflicted
+++ resolved
@@ -331,12 +331,7 @@
 
     @cached_property
     def cov(self) -> _ValueType:
-<<<<<<< HEAD
-        """
-        Covariance :math:`\\operatorname{Cov}(X) = \\mathbb{E}[(X-\\mathbb{E}[X])(X-\\mathbb{E}[X])^\\top]` of the random variable.
-=======
         """Covariance :math:`\\operatorname{Cov}(X) = \\mathbb{E}((X-\\mathbb{E}(X))(X-\\mathbb{E}(X))^\\top)` of the random variable.
->>>>>>> c5a3096e
 
         To learn about the dtype of the covariance, see :attr:`moment_dtype`.
         """  # pylint: disable=line-too-long
@@ -360,14 +355,8 @@
 
     @cached_property
     def var(self) -> _ValueType:
-<<<<<<< HEAD
-        """
-        Variance :math:`\\operatorname{Var}(X) = \\mathbb{E}[(X-\\mathbb{E}(X))^2]` of
-        the random variable.
-=======
         """Variance :math:`\\operatorname{Var}(X) = \\mathbb{E}((X-\\mathbb{E}(X))^2)`
         of the random variable.
->>>>>>> c5a3096e
 
         To learn about the dtype of the variance, see :attr:`moment_dtype`.
         """
