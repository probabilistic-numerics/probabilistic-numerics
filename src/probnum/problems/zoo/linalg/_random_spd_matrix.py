"""Random symmetric positive definite matrices."""

from typing import Sequence

import numpy as np
import scipy.stats

from probnum.typing import IntArgType


def random_spd_matrix(
    rng: np.random.Generator,
    dim: IntArgType,
    spectrum: Sequence = None,
) -> np.ndarray:
    """Random symmetric positive definite matrix.

    Constructs a random symmetric positive definite matrix from a given spectrum. An
    orthogonal matrix :math:`Q` with :math:`\\operatorname{det}(Q)` (a rotation) is
    sampled with respect to the Haar measure and the diagonal matrix
    containing the eigenvalues is rotated accordingly resulting in :math:`A=Q
    \\operatorname{diag}(\\lambda_1, \\dots, \\lambda_n)Q^\\top`. If no spectrum is
    provided, one is randomly drawn from a Gamma distribution.

    Parameters
    ----------
    rng
        Random number generator.
    dim
        Matrix dimension.
    spectrum
        Eigenvalues of the matrix.

    See Also
    --------
    random_sparse_spd_matrix : Generate a random sparse symmetric positive definite matrix.

    Examples
    --------
    >>> from probnum.problems.zoo.linalg import random_spd_matrix
    >>> import numpy as np
    >>> rng = np.random.default_rng(1)
    >>> mat = random_spd_matrix(rng, dim=5)
    >>> mat
    array([[10.24394619,  0.05484236,  0.39575826, -0.70032495, -0.75482692],
           [ 0.05484236, 11.31516868,  0.6968935 , -0.13877394,  0.52783063],
           [ 0.39575826,  0.6968935 , 11.5728974 ,  0.21214568,  1.07692458],
           [-0.70032495, -0.13877394,  0.21214568,  9.88674751, -1.09750511],
           [-0.75482692,  0.52783063,  1.07692458, -1.09750511, 10.193655  ]])

    Check for symmetry and positive definiteness.

    >>> np.all(mat == mat.T)
    True
    >>> np.linalg.eigvals(mat)
    array([ 8.09147328, 12.7635956 , 10.84504988, 10.73086331, 10.78143272])
    """

    # Initialization
    if spectrum is None:
        # Create a custom ordered spectrum if none is given.
        spectrum_shape: float = 10.0
        spectrum_scale: float = 1.0
        spectrum_offset: float = 0.0

        spectrum = scipy.stats.gamma.rvs(
            spectrum_shape,
            loc=spectrum_offset,
            scale=spectrum_scale,
            size=dim,
            random_state=rng,
        )
        spectrum = np.sort(spectrum)[::-1]

    else:
        spectrum = np.asarray(spectrum)
        if not np.all(spectrum > 0):
            raise ValueError(f"Eigenvalues must be positive, but are {spectrum}.")

    # Early exit for d=1 -- special_ortho_group does not like this case.
    if dim == 1:
        return spectrum.reshape((1, 1))

    # Draw orthogonal matrix with respect to the Haar measure
    orth_mat = scipy.stats.special_ortho_group.rvs(dim, random_state=rng)
    spd_mat = orth_mat @ np.diag(spectrum) @ orth_mat.T

    # Symmetrize to avoid numerically not symmetric matrix
    # Since A commutes with itself (AA' = A'A = AA) the eigenvalues do not change.
    return 0.5 * (spd_mat + spd_mat.T)


def random_sparse_spd_matrix(
    rng: np.random.Generator,
    dim: IntArgType,
    density: float,
    chol_entry_min: float = 0.1,
    chol_entry_max: float = 1.0,
<<<<<<< HEAD
    format="csr",
=======
    format="csr",  # pylint: disable="redefined-builtin"
    random_state: Optional[RandomStateArgType] = None,
>>>>>>> a060bd61
) -> np.ndarray:
    r"""Random sparse symmetric positive definite matrix.

    Constructs a random sparse symmetric positive definite matrix for a given degree
    of sparsity. The matrix is constructed from its Cholesky factor :math:`L`. Its
    diagonal is set to one and all other nonzero entries of the lower triangle are
    sampled from a uniform distribution with bounds :code:`[chol_entry_min,
    chol_entry_max]`. The resulting sparse matrix is then given by :math:`A=LL^\top`.

    Parameters
    ----------
    rng
        Random number generator.
    dim
        Matrix dimension.
    density
        Degree of sparsity of the off-diagonal entries of the Cholesky factor.
        Between 0 and 1 where 1 represents a dense matrix.
    chol_entry_min
        Lower bound on the entries of the Cholesky factor.
    chol_entry_max
        Upper bound on the entries of the Cholesky factor.
    format
        Sparse matrix format.

    See Also
    --------
    random_spd_matrix : Generate a random symmetric positive definite matrix.

    Examples
    --------
    >>> from probnum.problems.zoo.linalg import random_sparse_spd_matrix
    >>> import numpy as np
    >>> rng = np.random.default_rng(42)
    >>> sparsemat = random_sparse_spd_matrix(rng, dim=5, density=0.1)
    >>> sparsemat
    <5x5 sparse matrix of type '<class 'numpy.float64'>'
        with 7 stored elements in Compressed Sparse Row format>
    >>> sparsemat.todense()
<<<<<<< HEAD
    matrix([[1.        , 0.        , 0.43887844, 0.        , 0.        ],
            [0.        , 1.        , 0.        , 0.        , 0.        ],
            [0.43887844, 0.        , 1.19261428, 0.        , 0.        ],
            [0.        , 0.        , 0.        , 1.        , 0.        ],
=======
    matrix([[1.        , 0.        , 0.        , 0.        , 0.        ],
            [0.        , 1.        , 0.        , 0.37381802, 0.        ],
            [0.        , 0.        , 1.        , 0.        , 0.        ],
            [0.        , 0.37381802, 0.        , 1.13973991, 0.        ],
>>>>>>> a060bd61
            [0.        , 0.        , 0.        , 0.        , 1.        ]])
    """

    # Initialization
    if not 0 <= density <= 1:
        raise ValueError(f"Density must be between 0 and 1, but is {density}.")
    chol = scipy.sparse.eye(dim, format="csr")
    num_off_diag_cholesky = int(0.5 * dim * (dim - 1))
    num_nonzero_entries = int(num_off_diag_cholesky * density)

    if num_nonzero_entries > 0:

        sparse_matrix = scipy.sparse.rand(
            m=dim,
            n=dim,
<<<<<<< HEAD
            format=format,
            density=0.5 * density,
            random_state=rng,
=======
            format="csr",
            density=density,
            random_state=random_state,
>>>>>>> a060bd61
        )

        # Rescale entries
        sparse_matrix.data *= chol_entry_max - chol_entry_min
        sparse_matrix.data += chol_entry_min

        # Extract lower triangle
        chol += scipy.sparse.tril(A=sparse_matrix, k=-1, format=format)

    return (chol @ chol.T).asformat(format=format)<|MERGE_RESOLUTION|>--- conflicted
+++ resolved
@@ -96,12 +96,7 @@
     density: float,
     chol_entry_min: float = 0.1,
     chol_entry_max: float = 1.0,
-<<<<<<< HEAD
-    format="csr",
-=======
     format="csr",  # pylint: disable="redefined-builtin"
-    random_state: Optional[RandomStateArgType] = None,
->>>>>>> a060bd61
 ) -> np.ndarray:
     r"""Random sparse symmetric positive definite matrix.
 
@@ -141,17 +136,10 @@
     <5x5 sparse matrix of type '<class 'numpy.float64'>'
         with 7 stored elements in Compressed Sparse Row format>
     >>> sparsemat.todense()
-<<<<<<< HEAD
     matrix([[1.        , 0.        , 0.43887844, 0.        , 0.        ],
             [0.        , 1.        , 0.        , 0.        , 0.        ],
             [0.43887844, 0.        , 1.19261428, 0.        , 0.        ],
             [0.        , 0.        , 0.        , 1.        , 0.        ],
-=======
-    matrix([[1.        , 0.        , 0.        , 0.        , 0.        ],
-            [0.        , 1.        , 0.        , 0.37381802, 0.        ],
-            [0.        , 0.        , 1.        , 0.        , 0.        ],
-            [0.        , 0.37381802, 0.        , 1.13973991, 0.        ],
->>>>>>> a060bd61
             [0.        , 0.        , 0.        , 0.        , 1.        ]])
     """
 
@@ -167,15 +155,9 @@
         sparse_matrix = scipy.sparse.rand(
             m=dim,
             n=dim,
-<<<<<<< HEAD
-            format=format,
-            density=0.5 * density,
-            random_state=rng,
-=======
             format="csr",
             density=density,
-            random_state=random_state,
->>>>>>> a060bd61
+            random_state=rng,
         )
 
         # Rescale entries
