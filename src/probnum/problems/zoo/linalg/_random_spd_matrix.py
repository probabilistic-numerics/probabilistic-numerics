--- conflicted
+++ resolved
@@ -104,13 +104,9 @@
 
     Constructs a random sparse symmetric positive definite matrix for a given degree
     of sparsity. The matrix is constructed from its Cholesky factor :math:`L`. Its
-<<<<<<< HEAD
-    diagonal is set to one and all other nonzero entries of the lower triangle are sampled from a uniform distribution with bounds :code:`[chol_entry_min, chol_entry_max]`. The resulting sparse matrix is then given by :math:`A=LL^\top`.
-=======
     diagonal is set to one and all other nonzero entries of the lower triangle are
     sampled from a uniform distribution with bounds :code:`[chol_entry_min,
     chol_entry_max]`. The resulting sparse matrix is then given by :math:`A=LL^\top`.
->>>>>>> a060bd61
 
     Parameters
     ----------
@@ -155,10 +151,6 @@
     num_nonzero_entries = int(num_off_diag_cholesky * density)
 
     if num_nonzero_entries > 0:
-<<<<<<< HEAD
-=======
-
->>>>>>> a060bd61
         sparse_matrix = scipy.sparse.rand(
             m=dim,
             n=dim,
