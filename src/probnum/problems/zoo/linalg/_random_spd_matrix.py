--- conflicted
+++ resolved
@@ -5,12 +5,8 @@
 import numpy as np
 import scipy.stats
 
-<<<<<<< HEAD
+import probnum.utils as _utils
 from probnum.type import IntArgType
-=======
-import probnum.utils as _utils
-from probnum.typing import IntArgType, RandomStateArgType
->>>>>>> d80c703b
 
 
 def random_spd_matrix(
@@ -101,11 +97,7 @@
     density: float,
     chol_entry_min: float = 0.1,
     chol_entry_max: float = 1.0,
-<<<<<<< HEAD
-=======
     format="csr",
-    random_state: Optional[RandomStateArgType] = None,
->>>>>>> d80c703b
 ) -> np.ndarray:
     """Random sparse symmetric positive definite matrix.
 
@@ -128,15 +120,8 @@
         Lower bound on the entries of the Cholesky factor.
     chol_entry_max
         Upper bound on the entries of the Cholesky factor.
-<<<<<<< HEAD
-=======
     format
         Sparse matrix format.
-    random_state
-        Random state of the random variable. If None (or np.random), the global
-        :mod:`numpy.random` state is used. If integer, it is used to seed the local
-        :class:`~numpy.random.RandomState` instance.
->>>>>>> d80c703b
 
     See Also
     --------
@@ -145,7 +130,6 @@
     Examples
     --------
     >>> from probnum.problems.zoo.linalg import random_sparse_spd_matrix
-<<<<<<< HEAD
     >>> import numpy as np
     >>> rng = np.random.default_rng(42)
     >>> sparsemat = random_sparse_spd_matrix(rng, dim=5, density=0.1)
@@ -155,15 +139,6 @@
            [0.        , 0.        , 1.        , 0.        , 0.        ],
            [0.        , 0.        , 0.        , 1.        , 0.        ],
            [0.        , 0.        , 0.        , 0.        , 1.        ]])
-=======
-    >>> sparsemat = random_sparse_spd_matrix(dim=5, density=0.1, random_state=42)
-    >>> sparsemat.todense()
-    matrix([[1.        , 0.        , 0.        , 0.        , 0.        ],
-            [0.        , 1.        , 0.        , 0.30424224, 0.        ],
-            [0.        , 0.        , 1.        , 0.        , 0.        ],
-            [0.        , 0.30424224, 0.        , 1.09256334, 0.        ],
-            [0.        , 0.        , 0.        , 0.        , 1.        ]])
->>>>>>> d80c703b
     """
 
     # Initialization
@@ -174,33 +149,19 @@
     num_nonzero_entries = int(num_off_diag_cholesky * density)
 
     if num_nonzero_entries > 0:
-<<<<<<< HEAD
-        # Draw entries of lower triangle (below diagonal) according to sparsity level
-        entry_ids = np.mask_indices(n=dim, mask_func=np.tril, k=-1)
-        idx_samples = rng.choice(
-            a=num_off_diag_cholesky, size=num_nonzero_entries, replace=False
-=======
         # Samples sparse (non-symmetric) (n, n) matrix
         sparse_matrix = scipy.sparse.rand(
             m=dim,
             n=dim,
             format=format,
             density=0.5 * density,
-            random_state=random_state,
->>>>>>> d80c703b
+            random_state=rng,
         )
 
-<<<<<<< HEAD
-        # Fill Cholesky factor
-        chol[nonzero_entry_ids] = rng.uniform(
-            low=chol_entry_min, high=chol_entry_max, size=num_nonzero_entries
-        )
-=======
         # Symmetrize sparse matrix
         sparse_matrix += sparse_matrix.T
 
         # Extract lower triangle
         chol += scipy.sparse.tril(A=sparse_matrix, k=-1, format=format)
->>>>>>> d80c703b
 
     return chol @ chol.T