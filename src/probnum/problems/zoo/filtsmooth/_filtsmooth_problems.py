from typing import Optional, Tuple, Union

import numpy as np

<<<<<<< HEAD
from probnum import diffeq, filtsmooth, problems, randprocs, randvars, statespace
from probnum.problems.zoo import diffeq as diffeq_zoo
=======
from probnum import filtsmooth, problems, randprocs, randvars
>>>>>>> 86920be7
from probnum.typing import FloatArgType, IntArgType

__all__ = [
    "benes_daum",
    "car_tracking",
    "logistic_ode",
    "ornstein_uhlenbeck",
    "pendulum",
]


def car_tracking(
    rng: np.random.Generator,
    measurement_variance: FloatArgType = 0.5,
    process_diffusion: FloatArgType = 1.0,
    num_prior_derivatives: IntArgType = 1,
    timespan: Tuple[FloatArgType, FloatArgType] = (0.0, 20.0),
    step: FloatArgType = 0.2,
    initrv: Optional[randvars.RandomVariable] = None,
    forward_implementation: str = "classic",
    backward_implementation: str = "classic",
):
    r"""Filtering/smoothing setup for a simple car-tracking scenario.

    A discrete, linear, time-invariant Gaussian state space model for car-tracking,
    based on Example 3.6 in Särkkä, 2013. [1]_
    Let :math:`X = (\dot{x}_1, \dot{x}_2, \ddot{x}_1, \ddot{x}_2)`. Then the state
    space model has the following discretized formulation

    .. math::

        X(t_{n}) &=
        \begin{pmatrix}
          1 & 0 & \Delta t& 0 \\
          0 & 1 & 0 & \Delta t \\
          0 & 0 & 1 & 0 \\
          0 & 0 & 0 & 1
        \end{pmatrix} X(t_{n-1})
        +
        q_n \\
        y_{n} &=
        \begin{pmatrix}
          1 & 0 & 0 & 0 \\
          0 & 1 & 0 & 0 \\
        \end{pmatrix} X(t_{n})
        + r_n

    where :math:`q_n \sim \mathcal{N}(0, Q)` and :math:`r_n \sim \mathcal{N}(0, R)`
    for process noise covariance matrix :math:`Q` and measurement noise covariance
    matrix :math:`R`.

    Parameters
    ----------
    rng
        Random number generator.
    measurement_variance
        Marginal measurement variance.
    process_diffusion
        Diffusion constant for the dynamics.
    num_prior_derivatives
        Order of integration for the dynamics model. Defaults to one, which corresponds
        to a Wiener velocity model.
    timespan
        :math:`t_0` and :math:`t_{\max}` of the time grid.
    step
        Step size of the time grid.
    initrv
        Initial random variable.
    forward_implementation
        Implementation of the forward transitions inside prior and measurement model.
        Optional. Default is `classic`. For improved numerical stability, use `sqrt`.
    backward_implementation
        Implementation of the backward transitions inside prior and measurement model.
        Optional. Default is `classic`. For improved numerical stability, use `sqrt`.

    Returns
    -------
    regression_problem
        ``TimeSeriesRegressionProblem`` object with time points and noisy observations.
    info
        Dictionary containing additional information like the prior process.

    References
    ----------
    .. [1] Särkkä, Simo. Bayesian Filtering and Smoothing. Cambridge University Press,
        2013.

    """
    state_dim = 2
    model_dim = state_dim * (num_prior_derivatives + 1)
    measurement_dim = 2
    dynamics_model = randprocs.markov.integrator.IntegratedWienerTransition(
        num_derivatives=num_prior_derivatives,
        wiener_process_dimension=state_dim,
        forward_implementation=forward_implementation,
        backward_implementation=backward_implementation,
    )
    dynamics_model.dispmat *= process_diffusion

    discrete_dynamics_model = dynamics_model.discretise(dt=step)

    measurement_matrix = np.eye(measurement_dim, model_dim)
    measurement_cov = measurement_variance * np.eye(measurement_dim)
    measurement_cov_cholesky = np.sqrt(measurement_variance) * np.eye(measurement_dim)
    measurement_model = randprocs.markov.discrete.DiscreteLTIGaussian(
        state_trans_mat=measurement_matrix,
        shift_vec=np.zeros(measurement_dim),
        proc_noise_cov_mat=measurement_cov,
        proc_noise_cov_cholesky=measurement_cov_cholesky,
        forward_implementation=forward_implementation,
        backward_implementation=backward_implementation,
    )

    if initrv is None:
        initrv = randvars.Normal(
            np.zeros(model_dim),
            measurement_variance * np.eye(model_dim),
            cov_cholesky=np.sqrt(measurement_variance) * np.eye(model_dim),
        )

    # Set up regression problem
    time_grid = np.arange(*timespan, step=step)

    prior_process = randprocs.markov.MarkovProcess(
        transition=discrete_dynamics_model, initrv=initrv, initarg=time_grid[0]
    )

    states, obs = randprocs.markov.utils.generate_artificial_measurements(
        rng=rng,
        prior_process=prior_process,
        measmod=measurement_model,
        times=time_grid,
    )
    regression_problem = problems.TimeSeriesRegressionProblem(
        observations=obs,
        locations=time_grid,
        measurement_models=measurement_model,
        solution=states,
    )

    info = dict(prior_process=prior_process)
    return regression_problem, info


def ornstein_uhlenbeck(
    rng: np.random.Generator,
    measurement_variance: FloatArgType = 0.1,
    driftspeed: FloatArgType = 0.21,
    process_diffusion: FloatArgType = 0.5,
    time_grid: Optional[np.ndarray] = None,
    initrv: Optional[randvars.RandomVariable] = None,
    forward_implementation: str = "classic",
    backward_implementation: str = "classic",
):
    r"""Filtering/smoothing setup based on an Ornstein Uhlenbeck process.

    A linear, time-invariant state space model for the dynamics of a time-invariant
    Ornstein-Uhlenbeck process. See e.g. Example 10.19 in Särkkä et. al, 2019. [1]_
    Here, we formulate a continuous-discrete state space model:

    .. math::

        d x(t) &= \lambda x(t) d t + L d w(t) \\
        y_n &= x(t_n) + r_n

    for a drift constant :math:`\lambda` and a driving Wiener process :math:`w(t)`.
    :math:`r_n \sim \mathcal{N}(0, R)` is Gaussian distributed measurement noise
    with covariance matrix :math:`R`.
    Note that the linear, time-invariant dynamics have an equivalent discretization.

    Parameters
    ----------
    rng
        Random number generator.
    measurement_variance
        Marginal measurement variance.
    driftspeed
        Drift parameter of the Ornstein-Uhlenbeck process.
    process_diffusion
        Diffusion constant for the dynamics
    time_grid
        Time grid for the filtering/smoothing problem.
    initrv
        Initial random variable.
    forward_implementation
        Implementation of the forward transitions inside prior and measurement model.
        Optional. Default is `classic`. For improved numerical stability, use `sqrt`.
    backward_implementation
        Implementation of the backward transitions inside prior and measurement model.
        Optional. Default is `classic`. For improved numerical stability, use `sqrt`.


    Returns
    -------
    regression_problem
        ``TimeSeriesRegressionProblem`` object with time points and noisy observations.
    info
        Dictionary containing additional information like the prior process.


    References
    ----------
    .. [1] Särkkä, Simo, and Solin, Arno. Applied Stochastic Differential Equations.
        Cambridge University Press, 2019
    """

    dynamics_model = randprocs.markov.integrator.IntegratedOrnsteinUhlenbeckTransition(
        num_derivatives=0,
        wiener_process_dimension=1,
        driftspeed=driftspeed,
        forward_implementation=forward_implementation,
        backward_implementation=backward_implementation,
    )
    dynamics_model.dispmat *= process_diffusion

    measurement_model = randprocs.markov.discrete.DiscreteLTIGaussian(
        state_trans_mat=np.eye(1),
        shift_vec=np.zeros(1),
        proc_noise_cov_mat=measurement_variance * np.eye(1),
        forward_implementation=forward_implementation,
        backward_implementation=backward_implementation,
    )

    if initrv is None:
        initrv = randvars.Normal(10.0 * np.ones(1), np.eye(1))

    # Set up regression problem
    if time_grid is None:
        time_grid = np.arange(0.0, 20.0, step=0.2)

    prior_process = randprocs.markov.MarkovProcess(
        transition=dynamics_model, initrv=initrv, initarg=time_grid[0]
    )
    states, obs = randprocs.markov.utils.generate_artificial_measurements(
        rng=rng, prior_process=prior_process, measmod=measurement_model, times=time_grid
    )

    regression_problem = problems.TimeSeriesRegressionProblem(
        observations=obs,
        locations=time_grid,
        measurement_models=measurement_model,
        solution=states,
    )

    info = dict(prior_process=prior_process)
    return regression_problem, info


def pendulum(
    rng: np.random.Generator,
    measurement_variance: FloatArgType = 0.1024,
    timespan: Tuple[FloatArgType, FloatArgType] = (0.0, 4.0),
    step: FloatArgType = 0.0075,
    initrv: Optional[randvars.RandomVariable] = None,
    initarg: Optional[float] = None,
):
    r"""Filtering/smoothing setup for a (noisy) pendulum.

    A non-linear, discretized state space model for a pendulum with unknown forces
    acting on the dynamics, modeled as Gaussian noise.
    See e.g. Särkkä, 2013 [1]_ for more details.

    .. math::

        \begin{pmatrix}
          x_1(t_n) \\
          x_2(t_n)
        \end{pmatrix}
        &=
        \begin{pmatrix}
          x_1(t_{n-1}) + x_2(t_{n-1}) \cdot h \\
          x_2(t_{n-1}) - g \sin(x_1(t_{n-1})) \cdot h
        \end{pmatrix}
        +
        q_n \\
        y_n &\sim \sin(x_1(t_n)) + r_n

    for some ``step`` size :math:`h` and Gaussian process noise
    :math:`q_n \sim \mathcal{N}(0, Q)` with

    .. math::
        Q =
        \begin{pmatrix}
          \frac{h^3}{3} & \frac{h^2}{2} \\
          \frac{h^2}{2} & h
        \end{pmatrix}

    :math:`g` denotes the gravitational constant and :math:`r_n \sim \mathcal{N}(0, R)`
    is Gaussian mesurement noise with some covariance :math:`R`.

    Parameters
    ----------
    rng
        Random number generator.
    measurement_variance
        Marginal measurement variance.
    timespan
        :math:`t_0` and :math:`t_{\max}` of the time grid.
    step
        Step size of the time grid.
    initrv
        Initial random variable.
    initarg
        Initial time point of the prior process.
        Optional. Default is the left boundary of timespan.

    Returns
    -------
    regression_problem
        ``TimeSeriesRegressionProblem`` object with time points and noisy observations.
    info
        Dictionary containing additional information like the prior process.


    References
    ----------
    .. [1] Särkkä, Simo. Bayesian Filtering and Smoothing. Cambridge University Press,
        2013.

    """

    # Graviational constant
    g = 9.81

    # Define non-linear dynamics and measurements
    def f(t, x):
        x1, x2 = x
        y1 = x1 + x2 * step
        y2 = x2 - g * np.sin(x1) * step
        return np.array([y1, y2])

    def df(t, x):
        x1, _ = x
        y1 = [1, step]
        y2 = [-g * np.cos(x1) * step, 1]
        return np.array([y1, y2])

    def h(t, x):
        x1, _ = x
        return np.array([np.sin(x1)])

    def dh(t, x):
        x1, _ = x
        return np.array([[np.cos(x1), 0.0]])

    process_noise_cov = (
        np.diag(np.array([step ** 3 / 3, step]))
        + np.diag(np.array([step ** 2 / 2]), 1)
        + np.diag(np.array([step ** 2 / 2]), -1)
    )

    dynamics_model = randprocs.markov.discrete.DiscreteGaussian(
        input_dim=2,
        output_dim=2,
        state_trans_fun=f,
        proc_noise_cov_mat_fun=lambda t: process_noise_cov,
        jacob_state_trans_fun=df,
    )

    measurement_model = randprocs.markov.discrete.DiscreteGaussian(
        input_dim=2,
        output_dim=1,
        state_trans_fun=h,
        proc_noise_cov_mat_fun=lambda t: measurement_variance * np.eye(1),
        jacob_state_trans_fun=dh,
    )

    if initrv is None:
        initrv = randvars.Normal(np.ones(2), measurement_variance * np.eye(2))

    # Generate data
    time_grid = np.arange(*timespan, step=step)

    if initarg is None:
        initarg = time_grid[0]
    prior_process = randprocs.markov.MarkovProcess(
        transition=dynamics_model, initrv=initrv, initarg=initarg
    )

    states, obs = randprocs.markov.utils.generate_artificial_measurements(
        rng=rng,
        prior_process=prior_process,
        measmod=measurement_model,
        times=time_grid,
    )
    regression_problem = problems.TimeSeriesRegressionProblem(
        observations=obs,
        locations=time_grid,
        measurement_models=measurement_model,
        solution=states,
    )

    info = dict(prior_process=prior_process)
    return regression_problem, info


def benes_daum(
    rng: np.random.Generator,
    measurement_variance: FloatArgType = 0.1,
    process_diffusion: FloatArgType = 1.0,
    time_grid: Optional[np.ndarray] = None,
    initrv: Optional[randvars.RandomVariable] = None,
):
    r"""Filtering/smoothing setup based on the Beneš SDE.

    A non-linear state space model for the dynamics of a Beneš SDE.
    Here, we formulate a continuous-discrete state space model:

    .. math::

        d x(t) &= \tanh(x(t)) d t + L d w(t) \\
        y_n &= x(t_n) + r_n

    for a driving Wiener process :math:`w(t)` and Gaussian distributed measurement noise
    :math:`r_n \sim \mathcal{N}(0, R)` with measurement noise
    covariance matrix :math:`R`.

    Parameters
    ----------
    rng
        Random number generator.
    measurement_variance
        Marginal measurement variance.
    process_diffusion
        Diffusion constant for the dynamics
    time_grid
        Time grid for the filtering/smoothing problem.
    initrv
        Initial random variable.

    Returns
    -------
    regression_problem
        ``TimeSeriesRegressionProblem`` object with time points and noisy observations.
    info
        Dictionary containing additional information like the prior process.

    Notes
    -----
    In order to generate observations for the returned ``TimeSeriesRegressionProblem`` object,
    the non-linear Beneš SDE has to be linearized.
    Here, a ``ContinuousEKFComponent`` is used, which corresponds to a first-order
    linearization as used in the extended Kalman filter.
    """

    def f(t, x):
        return np.tanh(x)

    def df(t, x):
        return 1.0 - np.tanh(x) ** 2

    def l(t):
        return process_diffusion * np.ones((1, 1))

    if initrv is None:
        initrv = randvars.Normal(np.zeros(1), 3.0 * np.eye(1))

    dynamics_model = randprocs.markov.continuous.SDE(
        dimension=1, driftfun=f, dispmatfun=l, jacobfun=df
    )
    measurement_model = randprocs.markov.discrete.DiscreteLTIGaussian(
        state_trans_mat=np.eye(1),
        shift_vec=np.zeros(1),
        proc_noise_cov_mat=measurement_variance * np.eye(1),
    )

    # Generate data
    if time_grid is None:
        time_grid = np.arange(0.0, 4.0, step=0.2)
    # The non-linear dynamics are linearized according to an EKF in order
    # to generate samples.
    linearized_dynamics_model = filtsmooth.gaussian.approx.ContinuousEKFComponent(
        non_linear_model=dynamics_model
    )

    prior_process = randprocs.markov.MarkovProcess(
        transition=dynamics_model, initrv=initrv, initarg=time_grid[0]
    )
    prior_process_with_linearized_dynamics = randprocs.markov.MarkovProcess(
        transition=linearized_dynamics_model, initrv=initrv, initarg=time_grid[0]
    )

    states, obs = randprocs.markov.utils.generate_artificial_measurements(
        rng=rng,
        prior_process=prior_process_with_linearized_dynamics,
        measmod=measurement_model,
        times=time_grid,
    )
    regression_problem = problems.TimeSeriesRegressionProblem(
        observations=obs,
        locations=time_grid,
        measurement_models=measurement_model,
        solution=states,
    )

    info = dict(prior_process=prior_process)
    return regression_problem, info


def logistic_ode(
    y0: Optional[Union[np.ndarray, FloatArgType]] = None,
    timespan: Tuple[FloatArgType, FloatArgType] = (0.0, 2.0),
    step: FloatArgType = 0.1,
    params: Tuple[FloatArgType, FloatArgType] = (6.0, 1.0),
    initrv: Optional[randvars.RandomVariable] = None,
    evlvar: Optional[Union[np.ndarray, FloatArgType]] = None,
    ek0_or_ek1: IntArgType = 1,
    exclude_initial_condition: bool = True,
    order: IntArgType = 3,
    forward_implementation: str = "classic",
    backward_implementation: str = "classic",
):
    r"""Filtering/smoothing setup for a probabilistic ODE solver for the logistic ODE.

    This state space model assumes an integrated Brownian motion prior on the dynamics
    and constructs the ODE likelihood based on the vector field defining the
    logistic ODE.

    Parameters
    ----------
    y0
        Initial conditions of the Initial Value Problem
    timespan
        Time span of the problem
    params
        Parameters for the logistic ODE
    initrv
        Initial random variable of the probabilistic ODE solver
    evlvar
        See :py:class:`probnum.diffeq.GaussianIVPFilter`
    ek0_or_ek1
        See :py:class:`probnum.diffeq.GaussianIVPFilter`
    exclude_initial_condition
        Whether the resulting regression problem should exclude (i.e. not contain) the initial condition of the ODE.
        Optional. Default is True, which means that the initial condition is omitted.
    order
        Order of integration for the Integrated Brownian Motion prior of the solver.
    forward_implementation
        Implementation of the forward transitions inside prior and measurement model.
        Optional. Default is `classic`. For improved numerical stability, use `sqrt`.
    backward_implementation
        Implementation of the backward transitions inside prior and measurement model.
        Optional. Default is `classic`. For improved numerical stability, use `sqrt`.

    Returns
    -------
    regression_problem
        ``TimeSeriesRegressionProblem`` object with time points and zero-observations.
    info
        Dictionary containing additional information like the prior process.

    See Also
    --------
    :py:class:`probnum.diffeq.GaussianIVPFilter`

    """

    if y0 is None:
        y0 = np.array([0.1])
    y0 = np.atleast_1d(y0)

    if evlvar is None:
        evlvar = np.zeros((1, 1))

    t0, tmax = timespan
<<<<<<< HEAD

    # Generate ODE regression problem
    logistic_ivp = diffeq_zoo.logistic(t0=t0, tmax=tmax, y0=y0, params=params)
    time_grid = np.arange(*timespan, step=step)
    ode_residual = diffeq.odefiltsmooth.information_operators.ODEResidual(
        prior_ordint=order, prior_spatialdim=logistic_ivp.dimension
=======
    logistic_ivp = diffeq.logistic(t0=t0, tmax=tmax, y0=y0, params=params)
    dynamics_model = randprocs.markov.integrator.IntegratedWienerTransition(
        num_derivatives=order,
        wiener_process_dimension=1,
        forward_implementation=forward_implementation,
        backward_implementation=backward_implementation,
>>>>>>> 86920be7
    )
    if ek0_or_ek1 == 0:
        ek = diffeq.odefiltsmooth.approx_strategies.EK0()
    else:
        ek = diffeq.odefiltsmooth.approx_strategies.EK1()
    regression_problem = diffeq.odefiltsmooth.utils.ivp_to_regression_problem(
        ivp=logistic_ivp,
        locations=time_grid,
        ode_information_operator=ode_residual,
        approx_strategy=ek,
        ode_measurement_variance=evlvar,
        exclude_initial_condition=exclude_initial_condition,
    )

    # Generate prior process
    if initrv is None:
        initmean = np.array([0.1, 0, 0.0, 0.0])
        initcov = np.diag([0.0, 1.0, 1.0, 1.0])
        initrv = randvars.Normal(initmean, initcov)
    dynamics_model = statespace.IBM(
        ordint=order,
        spatialdim=1,
        forward_implementation=forward_implementation,
        backward_implementation=backward_implementation,
    )
<<<<<<< HEAD
    prior_process = randprocs.MarkovProcess(
=======

    prior_process = randprocs.markov.MarkovProcess(
>>>>>>> 86920be7
        transition=dynamics_model, initrv=initrv, initarg=time_grid[0]
    )

    # Return problems and info
    info = dict(
        ivp=logistic_ivp,
        prior_process=prior_process,
    )
    return regression_problem, info<|MERGE_RESOLUTION|>--- conflicted
+++ resolved
@@ -2,12 +2,8 @@
 
 import numpy as np
 
-<<<<<<< HEAD
-from probnum import diffeq, filtsmooth, problems, randprocs, randvars, statespace
+from probnum import diffeq, filtsmooth, problems, randprocs, randvars
 from probnum.problems.zoo import diffeq as diffeq_zoo
-=======
-from probnum import filtsmooth, problems, randprocs, randvars
->>>>>>> 86920be7
 from probnum.typing import FloatArgType, IntArgType
 
 __all__ = [
@@ -573,21 +569,12 @@
         evlvar = np.zeros((1, 1))
 
     t0, tmax = timespan
-<<<<<<< HEAD
 
     # Generate ODE regression problem
     logistic_ivp = diffeq_zoo.logistic(t0=t0, tmax=tmax, y0=y0, params=params)
     time_grid = np.arange(*timespan, step=step)
     ode_residual = diffeq.odefiltsmooth.information_operators.ODEResidual(
         prior_ordint=order, prior_spatialdim=logistic_ivp.dimension
-=======
-    logistic_ivp = diffeq.logistic(t0=t0, tmax=tmax, y0=y0, params=params)
-    dynamics_model = randprocs.markov.integrator.IntegratedWienerTransition(
-        num_derivatives=order,
-        wiener_process_dimension=1,
-        forward_implementation=forward_implementation,
-        backward_implementation=backward_implementation,
->>>>>>> 86920be7
     )
     if ek0_or_ek1 == 0:
         ek = diffeq.odefiltsmooth.approx_strategies.EK0()
@@ -607,18 +594,14 @@
         initmean = np.array([0.1, 0, 0.0, 0.0])
         initcov = np.diag([0.0, 1.0, 1.0, 1.0])
         initrv = randvars.Normal(initmean, initcov)
-    dynamics_model = statespace.IBM(
-        ordint=order,
-        spatialdim=1,
+    dynamics_model = randprocs.markov.integrator.IntegratedWienerTransition(
+        num_derivatives=order,
+        wiener_process_dimension=1,
         forward_implementation=forward_implementation,
         backward_implementation=backward_implementation,
     )
-<<<<<<< HEAD
-    prior_process = randprocs.MarkovProcess(
-=======
 
     prior_process = randprocs.markov.MarkovProcess(
->>>>>>> 86920be7
         transition=dynamics_model, initrv=initrv, initarg=time_grid[0]
     )
 
