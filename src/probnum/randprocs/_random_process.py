"""Random Processes."""

import abc
from typing import Callable, Generic, Optional, Type, TypeVar, Union

import numpy as np

<<<<<<< HEAD
from probnum import backend, randvars
from probnum.typing import DTypeLike, IntLike, ShapeLike
=======
from probnum import _function, randvars, utils as _utils
from probnum.randprocs import kernels
from probnum.typing import DTypeLike, ShapeLike, ShapeType
>>>>>>> 8a30f083

_InputType = TypeVar("InputType")
_OutputType = TypeVar("OutputType")


class RandomProcess(Generic[_InputType, _OutputType], abc.ABC):
    """Random processes represent uncertainty about a function.

    Random processes generalize functions by encoding uncertainty over function
    values in their covariance function. They can be used to model (deterministic)
    functions which are not fully known or to define functions with stochastic
    output.

    Parameters
    ----------
    input_shape :
        Input shape of the random process.
    output_shape :
        Output shape of the random process.
    dtype :
        Data type of the random process evaluated at an input. If ``object`` will be
        converted to ``numpy.dtype``.
    mean :
        Mean function of the random process.
    cov :
        Covariance function of the random process.

    See Also
    --------
    RandomVariable : Random variables.
    GaussianProcess : Gaussian processes.
    MarkovProcess : Random processes with the Markov property.

    Notes
    -----
    Random processes are assumed to have an (un-/countably) infinite domain. Random
    processes with a finite index set are represented by :class:`RandomVariable`.
    """

    # pylint: disable=invalid-name

    def __init__(
        self,
        input_shape: ShapeLike,
        output_shape: ShapeLike,
        dtype: DTypeLike,
        mean: Optional[_function.Function] = None,
        cov: Optional[kernels.Kernel] = None,
    ):
<<<<<<< HEAD
        self._input_dim = np.int_(backend.as_scalar(input_dim))
=======
        self._input_shape = _utils.as_shape(input_shape)
        self._input_ndim = len(self._input_shape)
>>>>>>> 8a30f083

        self._output_shape = _utils.as_shape(output_shape)
        self._output_ndim = len(self._output_shape)

<<<<<<< HEAD
        if output_dim is not None:
            self._output_dim = np.int_(backend.as_scalar(output_dim))
=======
        if self._output_ndim > 1:
            raise ValueError(
                "Currently, we only support random processes with at most one output"
                "dimension."
            )
>>>>>>> 8a30f083

        self._dtype = np.dtype(dtype)

        # Mean function
        if mean is not None:
            if not isinstance(mean, _function.Function):
                raise TypeError("The mean function must have type `probnum.Function`.")

            if mean.input_shape != self._input_shape:
                raise ValueError(
                    f"The mean function must have the same `input_shape` as the random "
                    f"process (`{mean.input_shape}` != `{self._input_shape}`)."
                )

            if mean.output_shape != self._output_shape:
                raise ValueError(
                    f"The mean function must have the same `output_shape` as the "
                    f"random process (`{mean.output_shape}` != `{self._output_shape}`)."
                )

        self._mean = mean

        # Covariance function
        if cov is not None:
            if not isinstance(cov, kernels.Kernel):
                raise TypeError(
                    "The covariance functions must be implemented as a " "`Kernel`."
                )

            if cov.input_shape != self._input_shape:
                raise ValueError(
                    f"The covariance function must have the same `input_shape` as the "
                    f"random process (`{cov.input_shape}` != `{self._input_shape}`)."
                )

            if cov.output_shape != 2 * self._output_shape:
                raise ValueError(
                    f"The `output_shape` of the covariance function must be given by "
                    f"`2 * self.output_shape` (`{cov.output_shape}` != "
                    f"`{2 * self._output_shape}`)."
                )

        self._cov = cov

    @property
    def input_shape(self) -> ShapeType:
        """Shape of inputs to the random process."""
        return self._input_shape

    @property
    def input_ndim(self) -> int:
        """Syntactic sugar for ``len(input_shape)``."""
        return self._input_ndim

    @property
    def output_shape(self) -> ShapeType:
        """Shape of the random process evaluated at an input."""
        return self._output_shape

    @property
    def output_ndim(self) -> int:
        """Syntactic sugar for ``len(output_shape)``."""
        return self._output_ndim

    @property
    def dtype(self) -> np.dtype:
        """Data type of (elements of) the random process evaluated at an input."""
        return self._dtype

    def __repr__(self) -> str:
        return (
            f"<{self.__class__.__name__} with "
            f"input_shape={self.input_shape}, output_shape={self.output_shape}, "
            f"dtype={self.dtype}>"
        )

    @abc.abstractmethod
    def __call__(self, args: _InputType) -> randvars.RandomVariable:
        """Evaluate the random process at a set of input arguments.

        Parameters
        ----------
        args
            *shape=* ``batch_shape +`` :attr:`input_shape` -- (Batch of) input(s) at
            which to evaluate the random process. Currently, we require ``batch_shape``
            to have at most one dimension.

        Returns
        -------
        randvars.RandomVariable
            *shape=* ``batch_shape +`` :attr:`output_shape` -- Random process evaluated
            at the input(s).
        """

    def marginal(self, args: _InputType) -> randvars._RandomVariableList:
        """Batch of random variables defining the marginal distributions at the inputs.

        Parameters
        ----------
        args
            *shape=* ``batch_shape +`` :attr:`input_shape` -- (Batch of) input(s) at
            which to evaluate the random process. Currently, we require ``batch_shape``
            to have at most one dimension.
        """
        raise NotImplementedError

    @property
    def mean(self) -> _function.Function:
        r"""Mean function :math:`m(x) := \mathbb{E}[f(x)]` of the random process."""
        if self._mean is None:
            raise NotImplementedError

        return self._mean

    @property
    def cov(self) -> kernels.Kernel:
        r"""Covariance function :math:`k(x_0, x_1)` of the random process.

        .. math::
            :nowrap:

            \begin{equation}
                k(x_0, x_1) := \mathbb{E} \left[
                    (f(x_0) - \mathbb{E}[f(x_0)])
                    (f(x_1) - \mathbb{E}[f(x_1)])^\top
                \right]
            \end{equation}
        """
        if self._cov is None:
            raise NotImplementedError

        return self._cov

    def var(self, args: _InputType) -> _OutputType:
        """Variance function.

        Returns the variance function which is the value of the covariance or kernel
        evaluated elementwise at ``args`` for each output dimension separately.

        Parameters
        ----------
        args
            *shape=* ``batch_shape +`` :attr:`input_shape` -- (Batch of) input(s) at
            which to evaluate the variance function.

        Returns
        -------
        _OutputType
            *shape=* ``batch_shape +`` :attr:`output_shape` -- Variance of the process
            at ``args``.
        """
        pointwise_covs = self.cov(args, None)  # pylint: disable=not-callable

        assert (
            pointwise_covs.shape
            == args.shape[: args.ndim - self._input_ndim] + 2 * self._output_shape
        )

        if self._output_ndim == 0:
            return pointwise_covs

        assert self._output_ndim == 1

        return np.diagonal(pointwise_covs, axis1=-2, axis2=-1)

    def std(self, args: _InputType) -> _OutputType:
        """Standard deviation function.

        Parameters
        ----------
        args
            *shape=* ``batch_shape +`` :attr:`input_shape` -- (Batch of) input(s) at
            which to evaluate the standard deviation function.

        Returns
        -------
        _OutputType
            *shape=* ``batch_shape +`` :attr:`output_shape` -- Standard deviation of the
            process at ``args``.
        """
        return np.sqrt(self.var(args=args))

    def push_forward(
        self,
        args: _InputType,
        base_measure: Type[randvars.RandomVariable],
        sample: np.ndarray,
    ) -> np.ndarray:
        """Transform samples from a base measure into samples from the random process.

        This function can be used to control sampling from the random process by
        explicitly passing samples from a base measure evaluated at the input arguments.

        Parameters
        ----------
        args
            Input arguments.
        base_measure
            Base measure. Given as a type of random variable.
        sample
            *shape=* ``sample_shape +`` :attr:`input_shape` -- (Batch of) input(s) at
            which to evaluate the random process. Currently, we require ``sample_shape``
            to have at most one dimension.
        """
        raise NotImplementedError

    def sample(
        self,
        rng: np.random.Generator,
        args: _InputType = None,
        size: ShapeLike = (),
    ) -> Union[Callable[[_InputType], _OutputType], _OutputType]:
        """Sample paths from the random process.

        If no inputs are provided this function returns sample paths which are
        callables, otherwise random variables corresponding to the input locations
        are returned.

        Parameters
        ----------
        rng
            Random number generator.
        args
            *shape=* ``size +`` :attr:`input_shape` -- (Batch of) input(s) at
            which the sample paths will be evaluated. Currently, we require
            ``size`` to have at most one dimension. If ``None``, sample paths,
            i.e. callables are returned.
        size
            Size of the sample.
        """
        if args is None:
            raise NotImplementedError

        return self._sample_at_input(rng=rng, args=args, size=size)

    def _sample_at_input(
        self,
        rng: np.random.Generator,
        args: _InputType,
        size: ShapeLike = (),
    ) -> _OutputType:
        """Evaluate a set of sample paths at the given inputs.

        This function should be implemented by subclasses of :class:`RandomProcess`.
        This enables :meth:`sample` to both return functions, i.e. sample paths if
        only a `size` is provided and random variables if inputs are provided as well.

        Parameters
        ----------
        rng
            Random number generator.
        args
            *shape=* ``size +`` :attr:`input_shape` -- (Batch of) input(s) at
            which the sample paths will be evaluated. Currently, we require
            ``size`` to have at most one dimension.
        size
            Size of the sample.
        """
        return self(args).sample(rng, size=size)<|MERGE_RESOLUTION|>--- conflicted
+++ resolved
@@ -5,14 +5,9 @@
 
 import numpy as np
 
-<<<<<<< HEAD
-from probnum import backend, randvars
-from probnum.typing import DTypeLike, IntLike, ShapeLike
-=======
-from probnum import _function, randvars, utils as _utils
+from probnum import _function, backend, randvars
 from probnum.randprocs import kernels
-from probnum.typing import DTypeLike, ShapeLike, ShapeType
->>>>>>> 8a30f083
+from probnum.typing import DTypeLike, SeedLike, ShapeLike, ShapeType
 
 _InputType = TypeVar("InputType")
 _OutputType = TypeVar("OutputType")
@@ -62,28 +57,19 @@
         mean: Optional[_function.Function] = None,
         cov: Optional[kernels.Kernel] = None,
     ):
-<<<<<<< HEAD
-        self._input_dim = np.int_(backend.as_scalar(input_dim))
-=======
-        self._input_shape = _utils.as_shape(input_shape)
+        self._input_shape = backend.as_shape(input_shape)
         self._input_ndim = len(self._input_shape)
->>>>>>> 8a30f083
-
-        self._output_shape = _utils.as_shape(output_shape)
+
+        self._output_shape = backend.as_shape(output_shape)
         self._output_ndim = len(self._output_shape)
 
-<<<<<<< HEAD
-        if output_dim is not None:
-            self._output_dim = np.int_(backend.as_scalar(output_dim))
-=======
         if self._output_ndim > 1:
             raise ValueError(
                 "Currently, we only support random processes with at most one output"
                 "dimension."
             )
->>>>>>> 8a30f083
-
-        self._dtype = np.dtype(dtype)
+
+        self._dtype = backend.asdtype(dtype)
 
         # Mean function
         if mean is not None:
@@ -147,7 +133,7 @@
         return self._output_ndim
 
     @property
-    def dtype(self) -> np.dtype:
+    def dtype(self) -> backend.dtype:
         """Data type of (elements of) the random process evaluated at an input."""
         return self._dtype
 
@@ -245,7 +231,7 @@
 
         assert self._output_ndim == 1
 
-        return np.diagonal(pointwise_covs, axis1=-2, axis2=-1)
+        return backend.diagonal(pointwise_covs, axis1=-2, axis2=-1)
 
     def std(self, args: _InputType) -> _OutputType:
         """Standard deviation function.
@@ -262,14 +248,14 @@
             *shape=* ``batch_shape +`` :attr:`output_shape` -- Standard deviation of the
             process at ``args``.
         """
-        return np.sqrt(self.var(args=args))
+        return backend.sqrt(self.var(args=args))
 
     def push_forward(
         self,
         args: _InputType,
         base_measure: Type[randvars.RandomVariable],
-        sample: np.ndarray,
-    ) -> np.ndarray:
+        sample: backend.ndarray,
+    ) -> backend.ndarray:
         """Transform samples from a base measure into samples from the random process.
 
         This function can be used to control sampling from the random process by
@@ -290,9 +276,9 @@
 
     def sample(
         self,
-        rng: np.random.Generator,
+        seed: SeedLike,
         args: _InputType = None,
-        size: ShapeLike = (),
+        sample_shape: ShapeLike = (),
     ) -> Union[Callable[[_InputType], _OutputType], _OutputType]:
         """Sample paths from the random process.
 
@@ -305,39 +291,39 @@
         rng
             Random number generator.
         args
-            *shape=* ``size +`` :attr:`input_shape` -- (Batch of) input(s) at
+            *shape=* ``sample_shape +`` :attr:`input_shape` -- (Batch of) input(s) at
             which the sample paths will be evaluated. Currently, we require
-            ``size`` to have at most one dimension. If ``None``, sample paths,
+            ``sample_shape`` to have at most one dimension. If ``None``, sample paths,
             i.e. callables are returned.
-        size
-            Size of the sample.
+        sample_shape
+            Shape of the sample.
         """
         if args is None:
             raise NotImplementedError
 
-        return self._sample_at_input(rng=rng, args=args, size=size)
+        return self._sample_at_input(seed=seed, args=args, sample_shape=sample_shape)
 
     def _sample_at_input(
         self,
-        rng: np.random.Generator,
+        seed: SeedLike,
         args: _InputType,
-        size: ShapeLike = (),
+        sample_shape: ShapeLike = (),
     ) -> _OutputType:
         """Evaluate a set of sample paths at the given inputs.
 
         This function should be implemented by subclasses of :class:`RandomProcess`.
         This enables :meth:`sample` to both return functions, i.e. sample paths if
-        only a `size` is provided and random variables if inputs are provided as well.
+        only a `sample_shape` is provided and random variables if inputs are provided as well.
 
         Parameters
         ----------
         rng
             Random number generator.
         args
-            *shape=* ``size +`` :attr:`input_shape` -- (Batch of) input(s) at
+            *shape=* ``sample_shape +`` :attr:`input_shape` -- (Batch of) input(s) at
             which the sample paths will be evaluated. Currently, we require
-            ``size`` to have at most one dimension.
-        size
-            Size of the sample.
-        """
-        return self(args).sample(rng, size=size)+            ``sample_shape`` to have at most one dimension.
+        sample_shape
+            Shape of the sample.
+        """
+        return self(args).sample(seed=seed, sample_shape=sample_shape)