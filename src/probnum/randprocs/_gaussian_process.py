--- conflicted
+++ resolved
@@ -1,14 +1,14 @@
 """Gaussian processes."""
 import numpy as np
 
-from probnum import randvars
+from probnum import backend, randvars
 
 from . import _random_process, kernels
 from .. import _function
 from ..typing import ArrayLike
 
 
-class GaussianProcess(_random_process.RandomProcess[ArrayLike, np.ndarray]):
+class GaussianProcess(_random_process.RandomProcess[ArrayLike, backend.ndarray]):
     """Gaussian processes.
 
     A Gaussian process is a continuous stochastic process which if evaluated at a
@@ -64,46 +64,15 @@
         super().__init__(
             input_shape=mean.input_shape,
             output_shape=mean.output_shape,
-            dtype=np.dtype(np.float_),
+            dtype=backend.dtype(backend.double),
             mean=mean,
             cov=cov,
         )
 
-<<<<<<< HEAD
-    def __call__(self, args: _InputType) -> randvars.Normal:
-        return randvars.Normal(mean=self.mean(args), cov=self.covmatrix(args))
-
-    def mean(self, args: _InputType) -> _OutputType:
-        return self._meanfun(args)
-
-    def cov(self, args0: _InputType, args1: Optional[_InputType] = None) -> _OutputType:
-        return self._covfun(args0, args1)
-
-    def covmatrix(
-        self, args0: _InputType, args1: Optional[_InputType] = None
-    ) -> _OutputType:
-        return self._covfun.matrix(args0, args1)
-
-    def _sample_at_input(
-        self,
-        rng: np.random.Generator,
-        args: _InputType,
-        size: ShapeLike = (),
-    ) -> _OutputType:
-        gaussian_rv = self.__call__(args)
-        return gaussian_rv.sample(rng=rng, size=size)
-
-    def push_forward(
-        self,
-        args: _InputType,
-        base_measure: Type[randvars.RandomVariable],
-        sample: np.ndarray,
-    ) -> np.ndarray:
-        raise NotImplementedError
-=======
     def __call__(self, args: ArrayLike) -> randvars.Normal:
         return randvars.Normal(
-            mean=np.array(self.mean(args), copy=False),  # pylint: disable=not-callable
+            mean=backend.array(
+                self.mean(args), copy=False
+            ),  # pylint: disable=not-callable
             cov=self.cov.matrix(args),
-        )
->>>>>>> 8a30f083
+        )