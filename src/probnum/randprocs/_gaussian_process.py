--- conflicted
+++ resolved
@@ -34,13 +34,7 @@
     --------
     Define a Gaussian process with a zero mean function and RBF kernel.
 
-<<<<<<< HEAD
     >>> from probnum import backend
-    >>> from probnum.randprocs.mean_fns import Zero
-=======
-    >>> import numpy as np
-    >>> from probnum.functions import Zero
->>>>>>> 23089cf7
     >>> from probnum.randprocs.kernels import ExpQuad
     >>> from probnum.randprocs import GaussianProcess
     >>> mu = Zero(input_shape=())
