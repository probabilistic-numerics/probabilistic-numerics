"""Linear covariance function."""

from typing import Optional

<<<<<<< HEAD
from probnum import backend
from probnum.typing import IntLike, ScalarLike
=======
import numpy as np

from probnum.typing import ScalarLike, ShapeLike
import probnum.utils as _utils
>>>>>>> 8a30f083

from ._kernel import Kernel


class Linear(Kernel):
    r"""Linear kernel.

    Linear covariance function defined by

    .. math ::
        k(x_0, x_1) = x_0^\top x_1 + c.

    Parameters
    ----------
    input_shape :
        Shape of the kernel's input.
    constant
        Constant offset :math:`c`.

    See Also
    --------
    Polynomial : Polynomial covariance function.

    Examples
    --------
    >>> import numpy as np
    >>> from probnum.randprocs.kernels import Linear
    >>> K = Linear(input_shape=2)
    >>> xs = np.array([[1, 2], [2, 3]])
    >>> K.matrix(xs)
    array([[ 5.,  8.],
           [ 8., 13.]])
    """

<<<<<<< HEAD
    def __init__(self, input_dim: IntLike, constant: ScalarLike = 0.0):
        self.constant = backend.as_scalar(constant)
        super().__init__(input_dim=input_dim)
=======
    def __init__(self, input_shape: ShapeLike, constant: ScalarLike = 0.0):
        self.constant = _utils.as_numpy_scalar(constant)
        super().__init__(input_shape=input_shape)
>>>>>>> 8a30f083

    @backend.jit_method
    def _evaluate(
        self, x0: backend.ndarray, x1: Optional[backend.ndarray]
    ) -> backend.ndarray:
        return self._euclidean_inner_products(x0, x1) + self.constant<|MERGE_RESOLUTION|>--- conflicted
+++ resolved
@@ -2,15 +2,8 @@
 
 from typing import Optional
 
-<<<<<<< HEAD
 from probnum import backend
-from probnum.typing import IntLike, ScalarLike
-=======
-import numpy as np
-
 from probnum.typing import ScalarLike, ShapeLike
-import probnum.utils as _utils
->>>>>>> 8a30f083
 
 from ._kernel import Kernel
 
@@ -45,15 +38,9 @@
            [ 8., 13.]])
     """
 
-<<<<<<< HEAD
-    def __init__(self, input_dim: IntLike, constant: ScalarLike = 0.0):
+    def __init__(self, input_shape: ShapeLike, constant: ScalarLike = 0.0):
         self.constant = backend.as_scalar(constant)
-        super().__init__(input_dim=input_dim)
-=======
-    def __init__(self, input_shape: ShapeLike, constant: ScalarLike = 0.0):
-        self.constant = _utils.as_numpy_scalar(constant)
         super().__init__(input_shape=input_shape)
->>>>>>> 8a30f083
 
     @backend.jit_method
     def _evaluate(
