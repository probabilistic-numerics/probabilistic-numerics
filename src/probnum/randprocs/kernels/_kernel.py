--- conflicted
+++ resolved
@@ -3,15 +3,8 @@
 import abc
 from typing import Optional
 
-<<<<<<< HEAD
 from probnum import backend
-from probnum.typing import ArrayLike, IntLike, ShapeLike, ShapeType
-=======
-import numpy as np
-
-from probnum import utils as _pn_utils
 from probnum.typing import ArrayLike, ShapeLike, ShapeType
->>>>>>> 8a30f083
 
 
 class Kernel(abc.ABC):
@@ -127,7 +120,7 @@
         input_shape: ShapeLike,
         output_shape: ShapeLike = (),
     ):
-        self._input_shape = _pn_utils.as_shape(input_shape)
+        self._input_shape = backend.as_shape(input_shape)
         self._input_ndim = len(self._input_shape)
 
         if self._input_ndim > 1:
@@ -135,12 +128,9 @@
                 "Currently, we only support kernels with at most 1 input dimension."
             )
 
-        self._output_shape = _pn_utils.as_shape(output_shape)
+        self._output_shape = backend.as_shape(output_shape)
         self._output_ndim = len(self._output_shape)
 
-<<<<<<< HEAD
-        self._shape = backend.as_shape(shape)
-=======
     @property
     def input_shape(self) -> ShapeType:
         """Shape of single, i.e. non-batched, arguments of the covariance function."""
@@ -155,11 +145,10 @@
     def output_shape(self) -> ShapeType:
         """Shape of single, i.e. non-batched, return values of the covariance function.
 
-        If :attr:`output_shape` is ``()``, the :class:`Kernel` instance represents
-        a single (cross-)covariance function.
-        Otherwise, i.e. if :attr:`output_shape` is non-empty, the :class:`Kernel`
-        instance represents a tensor of (cross-)covariance functions whose shape is
-        given by ``output_shape``.
+        If :attr:`output_shape` is ``()``, the :class:`Kernel` instance represents a
+        single (cross-)covariance function. Otherwise, i.e. if :attr:`output_shape` is
+        non-empty, the :class:`Kernel` instance represents a tensor of
+        (cross-)covariance functions whose shape is given by ``output_shape``.
         """
         return self._output_shape
 
@@ -167,7 +156,6 @@
     def output_ndim(self) -> int:
         """Syntactic sugar for ``len(output_shape)``."""
         return self._output_ndim
->>>>>>> 8a30f083
 
     def __repr__(self) -> str:
         return (
@@ -181,11 +169,7 @@
         self,
         x0: ArrayLike,
         x1: Optional[ArrayLike],
-<<<<<<< HEAD
-    ) -> backend.ndarray:
-=======
-    ) -> np.ndarray:
->>>>>>> 8a30f083
+    ) -> backend.ndarray:
         """Evaluate the (cross-)covariance function(s).
 
         The evaluation of the (cross-covariance) function(s) is vectorized over the
@@ -243,17 +227,10 @@
         See documentation of class :class:`Kernel`.
         """
 
-<<<<<<< HEAD
-        x0 = backend.atleast_1d(x0)
+        x0 = backend.asarray(x0)
 
         if x1 is not None:
-            x1 = backend.atleast_1d(x1)
-=======
-        x0 = np.asarray(x0)
-
-        if x1 is not None:
-            x1 = np.asarray(x1)
->>>>>>> 8a30f083
+            x1 = backend.asarray(x1)
 
         # Shape checking
         broadcast_batch_shape = self._check_shapes(
@@ -263,14 +240,7 @@
         # Evaluate the kernel
         k_x0_x1 = self._evaluate(x0, x1)
 
-<<<<<<< HEAD
-        if backend.ndim(k_x0_x1) == 0:
-            k_x0_x1 = backend.asarray(k_x0_x1)
-
-        assert k_x0_x1.shape == self._shape + broadcast_input_shape[:-1]
-=======
         assert k_x0_x1.shape == broadcast_batch_shape + self._output_shape
->>>>>>> 8a30f083
 
         return k_x0_x1
 
@@ -322,13 +292,8 @@
         See documentation of class :class:`Kernel`.
         """
 
-<<<<<<< HEAD
-        x0 = backend.atleast_2d(x0)
-        x1 = x0 if x1 is None else backend.atleast_2d(x1)
-=======
-        x0 = np.asarray(x0)
-        x1 = x0 if x1 is None else np.asarray(x1)
->>>>>>> 8a30f083
+        x0 = backend.asarray(x0)
+        x1 = x0 if x1 is None else backend.asarray(x1)
 
         # Shape checking
         errmsg = (
@@ -354,11 +319,7 @@
         self,
         x0: ArrayLike,
         x1: Optional[ArrayLike],
-<<<<<<< HEAD
-    ) -> backend.ndarray:
-=======
-    ) -> np.ndarray:
->>>>>>> 8a30f083
+    ) -> backend.ndarray:
         """Implementation of the kernel evaluation which is called after input checking.
 
         When implementing a particular kernel, the subclass should implement the kernel
@@ -383,13 +344,8 @@
 
     def _check_shapes(
         self,
-<<<<<<< HEAD
-        x0: backend.ndarray,
-        x1: Optional[backend.ndarray] = None,
-=======
         x0_shape: ShapeType,
         x1_shape: Optional[ShapeType] = None,
->>>>>>> 8a30f083
     ) -> ShapeType:
         """Checks input argument shapes and computes the broadcast batch shape of both
         inputs.
@@ -434,22 +390,7 @@
                 raise ValueError(err_msg.format(argname="x1", shape=x1_shape))
 
             try:
-<<<<<<< HEAD
-                # Ironically, `np.broadcast_arrays` seems to be more efficient than
-                # `np.broadcast_shapes`
-                broadcast_input_shape = backend.broadcast_arrays(x0, x1)[0].shape
-            except ValueError as v:
-                raise ValueError(
-                    f"The input arrays `x0` and `x1` with shapes {x0.shape} and "
-                    f"{x1.shape} can not be broadcast to a common shape."
-                ) from v
-
-        if broadcast_input_shape[-1] == 1:
-            broadcast_input_shape = broadcast_input_shape[:-1] + (self.input_dim,)
-
-        return broadcast_input_shape
-=======
-                broadcast_batch_shape = np.broadcast_shapes(
+                broadcast_batch_shape = backend.broadcast_shapes(
                     broadcast_batch_shape,
                     x1_shape[: len(x1_shape) - self._input_ndim],
                 )
@@ -461,26 +402,17 @@
                 raise ValueError(err_msg) from ve
 
         return broadcast_batch_shape
->>>>>>> 8a30f083
 
     @backend.jit_method
     def _euclidean_inner_products(
-<<<<<<< HEAD
         self, x0: backend.ndarray, x1: Optional[backend.ndarray]
     ) -> backend.ndarray:
-        """Implementation of the Euclidean inner product, which supports kernel
-        broadcasting semantics."""
-        prods = x0 ** 2 if x1 is None else x0 * x1
-=======
-        self, x0: np.ndarray, x1: Optional[np.ndarray]
-    ) -> np.ndarray:
         """Implementation of the Euclidean inner product, which supports scalar inputs
         and an optional second argument."""
         prods = x0**2 if x1 is None else x0 * x1
 
         if self.input_ndim == 0:
             return prods
->>>>>>> 8a30f083
 
         assert self.input_ndim == 1
 
@@ -502,17 +434,10 @@
 
     @backend.jit_method
     def _squared_euclidean_distances(
-<<<<<<< HEAD
         self, x0: backend.ndarray, x1: Optional[backend.ndarray]
     ) -> backend.ndarray:
-        """Implementation of the squared Euclidean distance, which supports kernel
-        broadcasting semantics."""
-=======
-        self, x0: np.ndarray, x1: Optional[np.ndarray]
-    ) -> np.ndarray:
         """Implementation of the squared Euclidean distance, which supports scalar
         inputs and an optional second argument."""
->>>>>>> 8a30f083
         if x1 is None:
             return backend.zeros_like(  # pylint: disable=unexpected-keyword-arg
                 x0,
@@ -530,17 +455,10 @@
 
     @backend.jit_method
     def _euclidean_distances(
-<<<<<<< HEAD
         self, x0: backend.ndarray, x1: Optional[backend.ndarray]
     ) -> backend.ndarray:
-        """Implementation of the Euclidean distance, which supports kernel
-        broadcasting semantics."""
-=======
-        self, x0: np.ndarray, x1: Optional[np.ndarray]
-    ) -> np.ndarray:
-        """Implementation of the Euclidean distance, which supports scalar
-        inputs and an optional second argument."""
->>>>>>> 8a30f083
+        """Implementation of the Euclidean distance, which supports scalar inputs and an
+        optional second argument."""
         if x1 is None:
             return backend.zeros_like(  # pylint: disable=unexpected-keyword-arg
                 x0,
