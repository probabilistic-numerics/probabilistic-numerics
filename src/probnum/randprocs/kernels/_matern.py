"""Matern kernel."""

from typing import Optional

<<<<<<< HEAD
from probnum import backend
from probnum.typing import FloatLike, IntLike, ScalarLike
=======
import numpy as np
import scipy.spatial.distance
import scipy.special

from probnum.typing import ScalarLike, ShapeLike
import probnum.utils as _utils
>>>>>>> 8a30f083

from ._kernel import IsotropicMixin, Kernel


class Matern(Kernel, IsotropicMixin):
    r"""Matern kernel.

    Covariance function defined by

    .. math::
        :nowrap:

        \begin{equation}
            k(x_0, x_1)
            =
            \frac{1}{\Gamma(\nu) 2^{\nu - 1}}
            \left( \frac{\sqrt{2 \nu}}{l} \lVert x_0 - x_1 \rVert_2 \right)^\nu
            K_\nu \left( \frac{\sqrt{2 \nu}}{l} \lVert x_0 - x_1 \rVert_2 \right),
        \end{equation}

    where :math:`K_\nu` is a modified Bessel function. The Matern kernel generalizes the
    :class:`~probnum.randprocs.kernels.ExpQuad` kernel via its additional parameter
    :math:`\nu` controlling the smoothness of the function. For :math:`\nu \rightarrow
    \infty` the Matern kernel converges to the :class:`~probnum.randprocs.kernels.\
    ExpQuad` kernel. A Gaussian process with Matern covariance function is :math:`\lceil
    \nu \rceil - 1` times differentiable.

    Parameters
    ----------
    input_shape :
        Shape of the kernel's input.
    lengthscale :
        Lengthscale :math:`l` of the kernel. Describes the input scale on which the
        process varies.
    nu :
        Hyperparameter :math:`\nu` controlling differentiability.

    See Also
    --------
    ExpQuad : Exponentiated Quadratic / RBF kernel.

    Examples
    --------
    >>> import numpy as np
    >>> from probnum.randprocs.kernels import Matern
    >>> K = Matern(input_shape=(), lengthscale=0.1, nu=2.5)
    >>> xs = np.linspace(0, 1, 3)
    >>> K.matrix(xs)
    array([[1.00000000e+00, 7.50933789e-04, 3.69569622e-08],
           [7.50933789e-04, 1.00000000e+00, 7.50933789e-04],
           [3.69569622e-08, 7.50933789e-04, 1.00000000e+00]])
    """

    def __init__(
        self,
        input_shape: ShapeLike,
        lengthscale: ScalarLike = 1.0,
        nu: FloatLike = 1.5,
    ):
        self.lengthscale = backend.as_scalar(lengthscale)
        if not self.lengthscale > 0:
            raise ValueError(f"Lengthscale l={self.lengthscale} must be positive.")
        self.nu = float(nu)
        if not self.nu > 0:
            raise ValueError(f"Hyperparameter nu={self.nu} must be positive.")

        super().__init__(input_shape=input_shape)

    @backend.jit_method
    def _evaluate(
        self, x0: backend.ndarray, x1: Optional[backend.ndarray] = None
    ) -> backend.ndarray:
        distances = self._euclidean_distances(x0, x1)

        # Kernel matrix computation dependent on differentiability
        if self.nu == 0.5:
            return backend.exp(-1.0 / self.lengthscale * distances)

        if self.nu == 1.5:
<<<<<<< HEAD
            scaled_distances = -backend.sqrt(3) / self.lengthscale * distances
            return (1.0 + scaled_distances) * backend.exp(-scaled_distances)

        if self.nu == 2.5:
            scaled_distances = backend.sqrt(5) / self.lengthscale * distances
            return (1.0 + scaled_distances + scaled_distances ** 2 / 3.0) * backend.exp(
                -scaled_distances
            )

        if self.nu == backend.inf:
            return backend.exp(-1.0 / (2.0 * self.lengthscale ** 2) * distances ** 2)
=======
            scaled_distances = np.sqrt(3) / self.lengthscale * distances
            return (1.0 + scaled_distances) * np.exp(-scaled_distances)

        if self.nu == 2.5:
            scaled_distances = np.sqrt(5) / self.lengthscale * distances
            return (1.0 + scaled_distances + scaled_distances**2 / 3.0) * np.exp(
                -scaled_distances
            )

        if self.nu == np.inf:
            return np.exp(-1.0 / (2.0 * self.lengthscale**2) * distances**2)
>>>>>>> 8a30f083

        # The modified Bessel function K_nu is not defined for z=0
        distances = backend.maximum(distances, backend.finfo(distances.dtype).eps)

        scaled_distances = backend.sqrt(2 * self.nu) / self.lengthscale * distances
        return (
            2 ** (1.0 - self.nu)
<<<<<<< HEAD
            / backend.special.gamma(self.nu)
            * scaled_distances ** self.nu
            * backend.special.kv(self.nu, scaled_distances)
=======
            / scipy.special.gamma(self.nu)
            * scaled_distances**self.nu
            * scipy.special.kv(self.nu, scaled_distances)
>>>>>>> 8a30f083
        )<|MERGE_RESOLUTION|>--- conflicted
+++ resolved
@@ -2,17 +2,8 @@
 
 from typing import Optional
 
-<<<<<<< HEAD
 from probnum import backend
-from probnum.typing import FloatLike, IntLike, ScalarLike
-=======
-import numpy as np
-import scipy.spatial.distance
-import scipy.special
-
-from probnum.typing import ScalarLike, ShapeLike
-import probnum.utils as _utils
->>>>>>> 8a30f083
+from probnum.typing import FloatLike, ScalarLike, ShapeLike
 
 from ._kernel import IsotropicMixin, Kernel
 
@@ -92,31 +83,17 @@
             return backend.exp(-1.0 / self.lengthscale * distances)
 
         if self.nu == 1.5:
-<<<<<<< HEAD
-            scaled_distances = -backend.sqrt(3) / self.lengthscale * distances
+            scaled_distances = backend.sqrt(3) / self.lengthscale * distances
             return (1.0 + scaled_distances) * backend.exp(-scaled_distances)
 
         if self.nu == 2.5:
             scaled_distances = backend.sqrt(5) / self.lengthscale * distances
-            return (1.0 + scaled_distances + scaled_distances ** 2 / 3.0) * backend.exp(
+            return (1.0 + scaled_distances + scaled_distances**2 / 3.0) * backend.exp(
                 -scaled_distances
             )
 
         if self.nu == backend.inf:
-            return backend.exp(-1.0 / (2.0 * self.lengthscale ** 2) * distances ** 2)
-=======
-            scaled_distances = np.sqrt(3) / self.lengthscale * distances
-            return (1.0 + scaled_distances) * np.exp(-scaled_distances)
-
-        if self.nu == 2.5:
-            scaled_distances = np.sqrt(5) / self.lengthscale * distances
-            return (1.0 + scaled_distances + scaled_distances**2 / 3.0) * np.exp(
-                -scaled_distances
-            )
-
-        if self.nu == np.inf:
-            return np.exp(-1.0 / (2.0 * self.lengthscale**2) * distances**2)
->>>>>>> 8a30f083
+            return backend.exp(-1.0 / (2.0 * self.lengthscale**2) * distances**2)
 
         # The modified Bessel function K_nu is not defined for z=0
         distances = backend.maximum(distances, backend.finfo(distances.dtype).eps)
@@ -124,13 +101,7 @@
         scaled_distances = backend.sqrt(2 * self.nu) / self.lengthscale * distances
         return (
             2 ** (1.0 - self.nu)
-<<<<<<< HEAD
             / backend.special.gamma(self.nu)
-            * scaled_distances ** self.nu
+            * scaled_distances**self.nu
             * backend.special.kv(self.nu, scaled_distances)
-=======
-            / scipy.special.gamma(self.nu)
-            * scaled_distances**self.nu
-            * scipy.special.kv(self.nu, scaled_distances)
->>>>>>> 8a30f083
         )