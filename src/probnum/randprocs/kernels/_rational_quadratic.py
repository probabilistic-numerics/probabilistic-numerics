--- conflicted
+++ resolved
@@ -2,15 +2,8 @@
 
 from typing import Optional
 
-<<<<<<< HEAD
 from probnum import backend
-from probnum.typing import IntLike, ScalarLike
-=======
-import numpy as np
-
 from probnum.typing import ScalarLike, ShapeLike
-import probnum.utils as _utils
->>>>>>> 8a30f083
 
 from ._kernel import IsotropicMixin, Kernel
 
@@ -77,14 +70,10 @@
         self, x0: backend.ndarray, x1: Optional[backend.ndarray] = None
     ) -> backend.ndarray:
         if x1 is None:
-<<<<<<< HEAD
-            return backend.ones_like(x0[..., 0])
-=======
-            return np.ones_like(  # pylint: disable=unexpected-keyword-arg
+            return backend.ones_like(  # pylint: disable=unexpected-keyword-arg
                 x0,
                 shape=x0.shape[: x0.ndim - self.input_ndim],
             )
->>>>>>> 8a30f083
 
         return (
             1.0
