--- conflicted
+++ resolved
@@ -293,11 +293,4 @@
         # time_stamps=time_stamps,
     )
 
-<<<<<<< HEAD
-    if time_stamps is not None:
-        with solver.stop_at(locations=time_stamps):
-            return solver.solve(steprule=stprl)
-    return solver.solve(steprule=stprl)
-=======
-    return solver.solve(ivp=ivp)
->>>>>>> c489de7c
+    return solver.solve(ivp=ivp)