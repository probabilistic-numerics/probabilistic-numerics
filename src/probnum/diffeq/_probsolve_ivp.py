--- conflicted
+++ resolved
@@ -297,23 +297,13 @@
     method = method.upper()
     if method not in METHODS:
         raise ValueError("Method is not supported.")
-<<<<<<< HEAD
-    approx_strategy = choose_method[method]
-
-    rk_init = odefilter.init_routines.SciPyFit()
-=======
     approx_strategy = METHODS[method]()
->>>>>>> eff12ad5
 
     solver = odefilter.ODEFilter(
         steprule=steprule,
         prior_process=prior_process,
         approx_strategy=approx_strategy,
         with_smoothing=dense_output,
-<<<<<<< HEAD
-        init_routine=rk_init,
-=======
->>>>>>> eff12ad5
         diffusion_model=diffusion,
     )
 
