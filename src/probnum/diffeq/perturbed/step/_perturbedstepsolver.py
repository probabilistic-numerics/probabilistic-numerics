"""ODE-Solver as proposed by Abdulle and Garegnani."""

from typing import Callable

import numpy as np

from probnum import _randomvariablelist
from probnum.diffeq import _odesolver
from probnum.diffeq.perturbed import scipy_wrapper
from probnum.diffeq.perturbed.step import (
    _perturbation_functions,
    _perturbedstepsolution,
)
from probnum.typing import FloatArgType


class PerturbedStepSolver(_odesolver.ODESolver):
    """Probabilistic ODE solver based on random perturbation of the step-sizes.

    Perturbs the steps accordingly and projects the solution back to the originally
    proposed time points. Proposed by Abdulle and Garegnani (2020) [1]_.

    Parameters
    ----------
    rng :
        Random number generator.
    solver :
        Currently this has to be a Runge-Kutta method based on SciPy.
    noise-scale :
        Scales the amount of noise that is introduced.
    perturb_function :
        Defines how the stepsize is distributed. This can be either one of
        ``perturb_lognormal()`` or ``perturb_uniform()`` or any other perturbation function with
        the same signature.

    References
    ----------
    .. [1] Abdulle, A. and Garegnani, G.
        Random time step probabilistic methods for uncertainty quantification in chaotic and geometric numerical integration.
        Statistics and Computing. 2020.
    """

    def __init__(
        self,
        rng: np.random.Generator,
        solver: scipy_wrapper.WrappedScipyRungeKutta,
        noise_scale: FloatArgType,
        perturb_function: Callable,
        time_stamps=None,
        callbacks=None,
    ):
        def perturb_step(rng, step):
            return perturb_function(
                rng=rng,
                step=step,
                solver_order=solver.order,
                noise_scale=noise_scale,
                size=(),
            )

        self.rng = rng
        self.perturb_step = perturb_step
        self.solver = solver
        self.scales = None
<<<<<<< HEAD
        super().__init__(
            ivp=solver.ivp,
            order=solver.order,
            time_stamps=time_stamps,
            callbacks=callbacks,
        )
=======
        super().__init__(steprule=solver.steprule, order=solver.order)
>>>>>>> c489de7c

    @classmethod
    def construct_with_lognormal_perturbation(
        cls,
        rng: np.random.Generator,
        solver: scipy_wrapper.WrappedScipyRungeKutta,
        noise_scale: FloatArgType,
        time_stamps=None,
        callbacks=None,
    ):
        pertfun = _perturbation_functions.perturb_lognormal
        return cls(
            rng=rng,
            solver=solver,
            noise_scale=noise_scale,
            perturb_function=pertfun,
            time_stamps=time_stamps,
            callbacks=callbacks,
        )

    @classmethod
    def construct_with_uniform_perturbation(
        cls,
        rng: np.random.Generator,
        solver: scipy_wrapper.WrappedScipyRungeKutta,
        noise_scale: FloatArgType,
        time_stamps=None,
        callbacks=None,
    ):
        pertfun = _perturbation_functions.perturb_uniform
        return cls(
            rng=rng,
            solver=solver,
            noise_scale=noise_scale,
            perturb_function=pertfun,
            time_stamps=time_stamps,
            callbacks=callbacks,
        )

<<<<<<< HEAD
    def initialize(self):
        """Initialise and reset the solver."""
        self.scales = []
        return self.solver.initialize()
=======
    def initialise(self, ivp):
        """Initialise and reset the solver."""
        self.scales = []
        return self.solver.initialise(ivp)

    @property
    def ivp(self):
        return self.solver.ivp
>>>>>>> c489de7c

    def attempt_step(self, state: _odesolver.ODESolver.State, dt: FloatArgType):
        """Perturb the original stopping point.

        Perform one perturbed step and project the solution back to the original
        stopping point.

        Parameters
        ----------
        state
            Current state of the ODE solver.
        dt
            Step-size.

        Returns
        -------
        _odesolver.ODESolver.State
            New state.
        """
        noisy_step = self.perturb_step(self.rng, dt)
        new_state = self.solver.attempt_step(state, noisy_step)
        scale = noisy_step / dt
        self.scales.append(scale)

        t_new = state.t + dt
        state = self.State(
            rv=new_state.rv,
            t=t_new,
            error_estimate=new_state.error_estimate,
            reference_state=new_state.reference_state,
        )
        return state

    def method_callback(self, state):
        """Call dense output after each step and store the interpolants."""
        return self.solver.method_callback(state)

    def rvlist_to_odesol(
        self, times: np.ndarray, rvs: _randomvariablelist._RandomVariableList
    ):
        interpolants = self.solver.interpolants
        probnum_solution = _perturbedstepsolution.PerturbedStepSolution(
            self.scales, times, rvs, interpolants
        )
        return probnum_solution

    def postprocess(self, odesol):
        return self.solver.postprocess(odesol)<|MERGE_RESOLUTION|>--- conflicted
+++ resolved
@@ -62,16 +62,7 @@
         self.perturb_step = perturb_step
         self.solver = solver
         self.scales = None
-<<<<<<< HEAD
-        super().__init__(
-            ivp=solver.ivp,
-            order=solver.order,
-            time_stamps=time_stamps,
-            callbacks=callbacks,
-        )
-=======
         super().__init__(steprule=solver.steprule, order=solver.order)
->>>>>>> c489de7c
 
     @classmethod
     def construct_with_lognormal_perturbation(
@@ -111,21 +102,10 @@
             callbacks=callbacks,
         )
 
-<<<<<<< HEAD
-    def initialize(self):
+    def initialize(self, ivp):
         """Initialise and reset the solver."""
         self.scales = []
-        return self.solver.initialize()
-=======
-    def initialise(self, ivp):
-        """Initialise and reset the solver."""
-        self.scales = []
-        return self.solver.initialise(ivp)
-
-    @property
-    def ivp(self):
-        return self.solver.ivp
->>>>>>> c489de7c
+        return self.solver.initialize(ivp)
 
     def attempt_step(self, state: _odesolver.ODESolver.State, dt: FloatArgType):
         """Perturb the original stopping point.
