"""Gaussian IVP filtering and smoothing."""

from typing import Optional

import numpy as np
import scipy.linalg

from probnum import backend, filtsmooth, randprocs, randvars
from probnum.diffeq import _odesolver, _odesolver_state, stepsize
from probnum.diffeq.odefilter import (
    _odefilter_solution,
    approx_strategies,
    information_operators,
    init_routines,
)


class ODEFilter(_odesolver.ODESolver):
    """Probabilistic ODE solver based on Gaussian filtering and smoothing. This is based
    on continuous-discrete Gaussian filtering.

    Note: this is specific for IVPs and does not apply without
    further considerations to, e.g., BVPs.

    Parameters
    ----------
    prior_process
        Prior Gauss-Markov process.
    steprule
        Step-size-selection rule.
    information_operator
        Information operator.
    approx_strategy
        Approximation strategy to turn an intractable information operator into a
        tractable one.
    with_smoothing
        To smooth after the solve or not to smooth after the solve.
    init_routine
        Initialization algorithm.
        Either via fitting the prior to a few steps of a Runge-Kutta method
        (:class:`RungeKuttaInitialization`) or via Taylor-mode automatic differentiation
        (:class:``TaylorModeInitialization``) [1]_.
    diffusion_model :
        Diffusion model. This determines which kind of calibration is used. We refer to
        Bosch et al. (2020) [2]_ for a survey.
    _reference_coordinates :
        Use this state as a reference state to compute the normalized error estimate.
        Optional. Default is 0 (which amounts to the usual reference state for ODE
        solvers). Another reasonable choice could be 1, but use this at your own risk!

    References
    ----------
    .. [1] Krämer, N., and Hennig, P..
        Stable implementation of probabilistic ODE solvers.
        2021.
    .. [2] Bosch, N., and Hennig, P., and Tronarp, F..
        Calibrated adaptive probabilistic ODE solvers.
        2021.

    """

    def __init__(
        self,
        *,
        steprule: stepsize.StepRule,
        prior_process: randprocs.markov.MarkovProcess,
        information_operator: Optional[
            information_operators.ODEInformationOperator
        ] = None,
        approx_strategy: Optional[approx_strategies.ApproximationStrategy] = None,
        with_smoothing: Optional[bool] = True,
        init_routine: Optional[init_routines.InitializationRoutine] = None,
        diffusion_model: Optional[randprocs.markov.continuous.Diffusion] = None,
        _reference_coordinates: Optional[int] = 0,
    ):

        if not isinstance(
            prior_process.transition,
            randprocs.markov.integrator.IntegratorTransition,
        ):
            raise ValueError(
                "Please initialise a Gaussian filter with an Integrator "
                "(see `probnum.randprocs.markov.integrator`)."
            )

        self.prior_process = prior_process

        self.information_operator = (
            information_operator
            or information_operators.ODEResidual(
                num_prior_derivatives=prior_process.transition.num_derivatives,
                ode_dimension=prior_process.transition.wiener_process_dimension,
            )
        )
        self.approx_strategy = approx_strategy or approx_strategies.EK0()

        # Filled in in initialize(), once the ODE has been seen.
        self.measurement_model = None

        self.sigma_squared_mle = 1.0
        self.with_smoothing = with_smoothing

        self.init_routine = init_routine or init_routines.NonProbabilisticFit()
        super().__init__(
            steprule=steprule, order=self.prior_process.transition.num_derivatives
        )

        # Set up the diffusion_model style: constant or piecewise constant.
        self.diffusion_model = (
            randprocs.markov.continuous.PiecewiseConstantDiffusion(
                t0=self.prior_process.initarg
            )
            if diffusion_model is None
            else diffusion_model
        )

        # Once the diffusion has been calibrated, the covariance can either
        # be calibrated after each step, or all states can be calibrated
        # with a global diffusion estimate. The choices here depend on the
        # employed diffusion model.
        is_dynamic = isinstance(
            self.diffusion_model, randprocs.markov.continuous.PiecewiseConstantDiffusion
        )
        self._calibrate_at_each_step = is_dynamic
        self._calibrate_all_states_post_hoc = not self._calibrate_at_each_step

        # Normalize the error estimate with the values from the 0th state
        # or from any other state.
        self._reference_coordinates = _reference_coordinates

    def initialize(self, ivp):
        self.information_operator.incorporate_ode(ode=ivp)
        self.measurement_model = self.approx_strategy(
            self.information_operator
        ).as_transition()

        initrv = self.init_routine(
            ivp=ivp,
            prior_process=self.prior_process,
        )
        state = _odesolver_state.ODESolverState(
            ivp=ivp, t=ivp.t0, rv=initrv, error_estimate=None, reference_state=None
        )
        return state

    def attempt_step(self, state, dt):
        r"""Gaussian IVP filter step as nonlinear Kalman filtering with zero data.

        It goes as follows:

        1. The current state :math:`x(t) \sim \mathcal{N}(m(t), P(t))` is split into a
        deterministic component and a noisy component,

        .. math::
            x(t) = m(t) + p(t), \quad p(t) \sim \mathcal{N}(0, P(t))

        which is required for accurate calibration and error estimation: in order to
        only work with the local error, ODE solvers often assume that the error at the
        previous step is zero.

        2. The deterministic component is propagated through dynamics model and
        measurement model

        .. math::
            \hat{z}(t+\Delta t)\sim\mathcal{N}(H\Phi(\Delta t)m(t),H Q(\Delta t) H^\top)

        which is a random variable that estimates the expected local defect
        :math:`\dot y - f(y)`.

        3. The counterpart of :math:`\hat{z}` in the (much more likely) interpretation
        of an erronous previous state (recall that :math:`\hat z` was based on the
        interpretation of an error-free previous state) is computed as,

        .. math::
            z(t + \Delta t) \sim \mathcal{N}(\mathbb{E}[\hat{z}(t + \Delta t)],
            \mathbb{C}[\hat{z}(t+\Delta t)]+H\Phi(\Delta t)P(t)\Phi(\Delta t)^\top
            H^\top),

        which acknowledges the covariance :math:`P(t)` of the previous state.
        :math:`\mathbb{E}` is the mean, and :math:`\mathbb{C}` is the covariance.
        Both :math:`z(t + \Delta t)` and :math:`\hat z(t + \Delta t)` give rise to a
        reasonable diffusion_model estimate. Which one to use is handled by the
        ``Diffusion`` attribute of the solver. At this point already we can compute a
        local error estimate of the current step.

        4. Depending on the diffusion model, there are two options now:

            4.1. For a piecewise constant diffusion, the covariances are calibrated
            locally -- that is, at each step. In this case we update the predicted
            covariance and measured covariance with the most recent diffusion estimate.

            4.2. For a constant diffusion, the calibration happens post hoc, and the
            only step that is carried out here is an assembly of the full predicted
            random variable (up to now, only its parts were available).

        5. With the results of either 4.1. or 4.2. (which both return a predicted RV and
        a measured RV), we finally compute the Kalman update and return the result.
        Recall that the error estimate has been computed in the third step.

        """

        # Read off system matrices; required for calibration / error estimation
        # Use only where a full call to forward_*() would be too costly.
        # We use the mathematical symbol `Phi` (and later, `H`), because this makes
        # it easier to read for us.
        discrete_dynamics = self.prior_process.transition.discretise(dt)

        Phi = discrete_dynamics.transition_matrix

        # Split the current RV into a deterministic part and a noisy part.
        # This split is necessary for efficient calibration; see docstring.
        error_free_state = state.rv.mean.copy()
        noisy_component = randvars.Normal(
            mean=np.zeros(state.rv.shape),
            cov=state.rv.cov.copy(),
            cache={"cov_cholesky": state.rv._cov_cholesky.copy()},
        )

        # Compute the measurements for the error-free component
        pred_rv_error_free, _ = discrete_dynamics.forward_realization(
            error_free_state, t=state.t
        )
        linearized_observation = self.measurement_model.linearize(
            state.t + dt, pred_rv_error_free
        )
        meas_rv_error_free, _ = linearized_observation.forward_rv(
            pred_rv_error_free, t=state.t + dt
        )
        H = linearized_observation.transition_matrix_fun(t=state.t + dt)

        # Compute the measurements for the full components.
        # Since the means of noise-free and noisy measurements coincide,
        # we manually update only the covariance.
<<<<<<< HEAD
        # The first two are only matrix square-roots and will be turned into proper Cholesky factors below.
        pred_sqrtm = Phi @ noisy_component._cov_cholesky
=======
        # The first two are only matrix square-roots and will be turned into proper
        # Cholesky factors below.
        pred_sqrtm = Phi @ noisy_component.cov_cholesky
>>>>>>> 3e2e59bd
        meas_sqrtm = H @ pred_sqrtm
        full_meas_cov_cholesky = backend.linalg.cholesky_update(
            meas_rv_error_free._cov_cholesky, meas_sqrtm
        )
        full_meas_cov = full_meas_cov_cholesky @ full_meas_cov_cholesky.T
        meas_rv = randvars.Normal(
            mean=meas_rv_error_free.mean,
            cov=full_meas_cov,
            cache={"cov_cholesky": full_meas_cov_cholesky},
        )

        # Estimate local diffusion_model and error
        local_diffusion = self.diffusion_model.estimate_locally(
            meas_rv=meas_rv,
            meas_rv_assuming_zero_previous_cov=meas_rv_error_free,
            t=state.t + dt,
        )

        local_errors = np.sqrt(local_diffusion) * np.sqrt(
            np.diag(meas_rv_error_free.cov)
        )
        proj = self.prior_process.transition.proj2coord(
            coord=self._reference_coordinates
        )
        reference_values = np.abs(proj @ state.rv.mean)

        # Overwrite the acceptance/rejection step here, because we need control over
        # Appending or not appending the diffusion (and because the computations below
        # are sufficiently costly such that skipping them here will have a positive
        # impact).
        internal_norm = self.steprule.errorest_to_norm(
            errorest=local_errors,
            reference_state=reference_values,
        )

        if not self.steprule.is_accepted(internal_norm):
            t_new = state.t + dt
            new_rv = randvars.Normal(
                mean=state.rv.mean.copy(),
                cov=state.rv.cov.copy(),
                cache={"cov_cholesky": state.rv._cov_cholesky.copy()},
            )
            state = _odesolver_state.ODESolverState(
                ivp=state.ivp,
                rv=np.nan * new_rv,
                t=t_new,
                error_estimate=local_errors,
                reference_state=reference_values,
            )

            return state

        # Now we can be certain that the step will be accepted. In this case
        # we update the diffusion model and continue the rest of the iteration.,
        self.diffusion_model.update_in_place(local_diffusion, t=state.t)

        if self._calibrate_at_each_step:
            # With the updated diffusion, we need to re-compute the covariances of the
            # predicted RV and measured RV.
            # The resulting predicted and measured RV are overwritten herein.
            full_pred_cov_cholesky = backend.linalg.cholesky_update(
                np.sqrt(local_diffusion) * pred_rv_error_free._cov_cholesky, pred_sqrtm
            )
            full_pred_cov = full_pred_cov_cholesky @ full_pred_cov_cholesky.T
            pred_rv = randvars.Normal(
                mean=pred_rv_error_free.mean,
                cov=full_pred_cov,
                cache={"cov_cholesky": full_pred_cov_cholesky},
            )

            full_meas_cov_cholesky = backend.linalg.cholesky_update(
                np.sqrt(local_diffusion) * meas_rv_error_free._cov_cholesky, meas_sqrtm
            )
            full_meas_cov = full_meas_cov_cholesky @ full_meas_cov_cholesky.T
            meas_rv = randvars.Normal(
                mean=meas_rv_error_free.mean,
                cov=full_meas_cov,
                cache={"cov_cholesky": full_meas_cov_cholesky},
            )

        else:
            # Combine error-free and noisy-component predictions into a full prediction.
            # This has not been assembled as a standalone random variable yet,
            # but is needed for the update below.
            # (The measurement has been updated already.)
            full_pred_cov_cholesky = backend.linalg.cholesky_update(
                pred_rv_error_free._cov_cholesky, pred_sqrtm
            )
            full_pred_cov = full_pred_cov_cholesky @ full_pred_cov_cholesky.T
            pred_rv = randvars.Normal(
                mean=pred_rv_error_free.mean,
                cov=full_pred_cov,
                cache={"cov_cholesky": full_pred_cov_cholesky},
            )

        # Gain needs manual catching up, too. Use it to compute the update
        crosscov = full_pred_cov @ H.T
        gain = scipy.linalg.cho_solve((meas_rv._cov_cholesky, True), crosscov.T).T
        zero_data = np.zeros(meas_rv.mean.shape)
        filt_rv, _ = self.measurement_model.backward_realization(
            zero_data, pred_rv, rv_forwarded=meas_rv, gain=gain
        )

        t_new = state.t + dt
        state = _odesolver_state.ODESolverState(
            ivp=state.ivp,
            rv=filt_rv,
            t=t_new,
            error_estimate=local_errors,
            reference_state=reference_values,
        )
        return state

    def rvlist_to_odesol(self, times, rvs):
        """Create an ODESolution object."""

        kalman_posterior = filtsmooth.gaussian.FilteringPosterior(
            transition=self.prior_process.transition,
            locations=times,
            states=rvs,
            diffusion_model=self.diffusion_model,
        )

        return _odefilter_solution.ODEFilterSolution(kalman_posterior)

    def postprocess(self, odesol):
        """If specified (at initialisation), smooth the filter output."""
        locations = odesol.kalman_posterior.locations
        rv_list = odesol.kalman_posterior.states

        kalman_posterior = filtsmooth.gaussian.FilteringPosterior(
            transition=self.prior_process.transition,
            diffusion_model=self.diffusion_model,
        )

        # Constant diffusion model is the only way to go here.
        s = (
            self.diffusion_model.diffusion
            if self._calibrate_all_states_post_hoc
            else 1.0
        )

        for idx, (t, rv) in enumerate(zip(locations, rv_list)):
            kalman_posterior.append(
                location=t,
                state=randvars.Normal(
                    mean=rv.mean,
                    cov=s * rv.cov,
                    cache={"cov_cholesky": np.sqrt(s) * rv._cov_cholesky},
                ),
            )

        if self.with_smoothing is True:

            squared_diffusion_list = self.diffusion_model(locations[1:])
            rv_list = self.prior_process.transition.smooth_list(
                rv_list, locations, _diffusion_list=squared_diffusion_list
            )
            kalman_posterior = filtsmooth.gaussian.SmoothingPosterior(
                filtering_posterior=kalman_posterior,
                transition=self.prior_process.transition,
                locations=locations,
                states=rv_list,
                diffusion_model=self.diffusion_model,
            )

        return _odefilter_solution.ODEFilterSolution(kalman_posterior)<|MERGE_RESOLUTION|>--- conflicted
+++ resolved
@@ -231,14 +231,9 @@
         # Compute the measurements for the full components.
         # Since the means of noise-free and noisy measurements coincide,
         # we manually update only the covariance.
-<<<<<<< HEAD
-        # The first two are only matrix square-roots and will be turned into proper Cholesky factors below.
-        pred_sqrtm = Phi @ noisy_component._cov_cholesky
-=======
         # The first two are only matrix square-roots and will be turned into proper
         # Cholesky factors below.
-        pred_sqrtm = Phi @ noisy_component.cov_cholesky
->>>>>>> 3e2e59bd
+        pred_sqrtm = Phi @ noisy_component._cov_cholesky
         meas_sqrtm = H @ pred_sqrtm
         full_meas_cov_cholesky = backend.linalg.cholesky_update(
             meas_rv_error_free._cov_cholesky, meas_sqrtm
