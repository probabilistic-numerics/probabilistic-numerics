"""ODESolution object, returned by `probsolve_ivp`

Contains the discrete time and function outputs. Provides dense output
by being callable. Can function values can also be accessed by indexing.
"""
import numpy as np

from probnum import utils
from probnum._randomvariablelist import _RandomVariableList
from probnum.filtsmooth import KalmanPosterior
from probnum.filtsmooth.filtsmoothposterior import FiltSmoothPosterior


class ODESolution(FiltSmoothPosterior):
    """Gaussian IVP filtering solution of an ODE problem.

    Parameters
    ----------
    times : `array_like`
        Times of the discrete-time solution.
    rvs : :obj:`list` of :obj:`RandomVariable`
        Estimated states (in the state-space model view) of the discrete-time solution.
    solver : :obj:`GaussianIVPFilter`
        Solver used to compute the discrete-time solution.


    See Also
    --------
    GaussianIVPFilter : ODE solver that behaves like a Gaussian filter.
    KalmanPosterior : Posterior over states after Gaussian filtering/smoothing.


    Examples
    --------
    >>> from probnum.diffeq import logistic, probsolve_ivp
    >>> from probnum import random_variables as rvs
    >>> initrv = rvs.Constant(0.15)
    >>> ivp = logistic(timespan=[0., 1.5], initrv=initrv, params=(4, 1))
    >>> solution = probsolve_ivp(ivp, method="ekf0", step=0.1)
    >>> # Mean of the discrete-time solution
    >>> print(solution.y.mean)
    [[0.15      ]
     [0.2076198 ]
     [0.27932997]
     [0.3649165 ]
     [0.46054129]
     [0.55945475]
     [0.65374523]
     [0.73686744]
     [0.8053776 ]
     [0.85895587]
     [0.89928283]
     [0.92882899]
     [0.95007559]
     [0.96515825]
     [0.97577054]
     [0.9831919 ]]
    >>> # Times of the discrete-time solution
    >>> print(solution.t)
    [0.  0.1 0.2 0.3 0.4 0.5 0.6 0.7 0.8 0.9 1.  1.1 1.2 1.3 1.4 1.5]
    >>> # Individual entries of the discrete-time solution can be accessed with
    >>> print(solution[5])
    <Normal with shape=(1,), dtype=float64>
    >>> print(solution[5].mean)
    [0.55945475]
    >>> # Evaluate the continuous-time solution at a new time point t=0.65
    >>> print(solution(0.65).mean)
    [0.69875089]
    """

    def __init__(self, times, rvs, solver):

        # try-except is a hotfix for now:
        # future PR is to move KalmanPosterior-info out of here, e.g. into GaussianIVPFilter
        try:
            self._kalman_posterior = KalmanPosterior(
                times, rvs, solver.gfilt, solver.with_smoothing
            )
            self._t = None
            self._y = None
        except AttributeError:
            self._kalman_posterior = None
            self._t = times
            self._y = _RandomVariableList(rvs)
        self._solver = solver

    @property
    def t(self):
        """:obj:`np.ndarray`: Times of the discrete-time solution"""
        if self._t:  # hotfix
            return self._t
        else:
            return self._kalman_posterior.locations

    @property
    def y(self):
        """:obj:`list` of :obj:`RandomVariable`: Probabilistic discrete-time solution

        Probabilistic discrete-time solution at times :math:`t_1, ..., t_N`,
        as a list of random variables.
        To return means and covariances use ``y.mean`` and ``y.cov``.
        """
        if self._y:  # hotfix
            return self._y
        else:
            projmat = self._solver.prior.proj2coord(coord=0)
            function_rvs = [projmat @ rv for rv in self._state_rvs]
            return _RandomVariableList(function_rvs)

    @property
    def dy(self):
<<<<<<< HEAD
        """
        :obj:`list` of :obj:`RandomVariable`: Derivatives of the discrete-time solution
        """
        projmat = self._solver.prior.proj2coord(coord=1)
        dy_rvs = [projmat @ rv for rv in self._state_rvs]
=======
        """:obj:`list` of :obj:`RandomVariable`: Derivatives of the discrete-time
        solution"""
        dy_rvs = [self._proj_normal_rv(rv, 1) for rv in self._state_rvs]
>>>>>>> be3c9061
        return _RandomVariableList(dy_rvs)

    @property
    def _state_rvs(self):
<<<<<<< HEAD
        """
        :obj:`list` of :obj:`RandomVariable`:
=======
        """:obj:`list` of :obj:`RandomVariable`:
        Time-discrete posterior estimates over states, without preconditioning.

        Note that this does not correspond to ``self._kalman_posterior.state_rvs``:
        Here we undo the preconditioning to make the "states" interpretable.
>>>>>>> be3c9061
        """
        return self._kalman_posterior.state_rvs

    def __call__(self, t):
        """Evaluate the time-continuous solution at time t.

        `KalmanPosterior.__call__` does the main algorithmic work to return the
        posterior for a given location. All that is left to do here is to (1) undo the
        preconditioning, and (2) to slice the state_rv in order to return only the
        rv for the function value.

        Parameters
        ----------
        t : float
            Location / time at which to evaluate the continuous ODE solution.

        Returns
        -------
        :obj:`RandomVariable`
            Probabilistic estimate of the continuous-time solution at time ``t``.
        """
        out_rv = self._kalman_posterior(t)
        projmat = self._solver.prior.proj2coord(coord=0)

        if np.isscalar(t):
            return projmat @ out_rv

        return _RandomVariableList([projmat @ rv for rv in out_rv])

    def __len__(self):
        """Number of points in the discrete-time solution."""
        return len(self._kalman_posterior)

    def __getitem__(self, idx):
        """Access the discrete-time solution through indexing and slicing."""
        projmat = self._solver.prior.proj2coord(coord=0)

        if isinstance(idx, int):
            rv = self._kalman_posterior[idx]
            return projmat @ rv
        elif isinstance(idx, slice):
            rvs = self._kalman_posterior[idx]
            f_rvs = [projmat @ rv for rv in rvs]
            return _RandomVariableList(f_rvs)
        else:
            raise ValueError("Invalid index")

    def sample(self, t=None, size=()):
<<<<<<< HEAD
=======
        # has its own recursion because of the tedious undoing of preconditioning...
>>>>>>> be3c9061

        size = utils.as_shape(size)
        projmat = self._solver.prior.proj2coord(coord=0)

        # implement only single samples, rest via recursion
        if size != ():
            return np.array([self.sample(t=t, size=size[1:]) for _ in range(size[0])])

        samples = self._kalman_posterior.sample(locations=t, size=size)
        return np.array([projmat @ sample for sample in samples])<|MERGE_RESOLUTION|>--- conflicted
+++ resolved
@@ -109,31 +109,17 @@
 
     @property
     def dy(self):
-<<<<<<< HEAD
         """
         :obj:`list` of :obj:`RandomVariable`: Derivatives of the discrete-time solution
         """
         projmat = self._solver.prior.proj2coord(coord=1)
         dy_rvs = [projmat @ rv for rv in self._state_rvs]
-=======
-        """:obj:`list` of :obj:`RandomVariable`: Derivatives of the discrete-time
-        solution"""
-        dy_rvs = [self._proj_normal_rv(rv, 1) for rv in self._state_rvs]
->>>>>>> be3c9061
         return _RandomVariableList(dy_rvs)
 
     @property
     def _state_rvs(self):
-<<<<<<< HEAD
         """
         :obj:`list` of :obj:`RandomVariable`:
-=======
-        """:obj:`list` of :obj:`RandomVariable`:
-        Time-discrete posterior estimates over states, without preconditioning.
-
-        Note that this does not correspond to ``self._kalman_posterior.state_rvs``:
-        Here we undo the preconditioning to make the "states" interpretable.
->>>>>>> be3c9061
         """
         return self._kalman_posterior.state_rvs
 
@@ -182,10 +168,6 @@
             raise ValueError("Invalid index")
 
     def sample(self, t=None, size=()):
-<<<<<<< HEAD
-=======
-        # has its own recursion because of the tedious undoing of preconditioning...
->>>>>>> be3c9061
 
         size = utils.as_shape(size)
         projmat = self._solver.prior.proj2coord(coord=0)
