--- conflicted
+++ resolved
@@ -5,11 +5,7 @@
 import numpy as np
 import scipy.linalg
 
-<<<<<<< HEAD
-from probnum import filtsmooth, randvars, statespace, utils
-=======
-from probnum import filtsmooth, randprocs, randvars, statespace
->>>>>>> 328695e8
+from probnum import filtsmooth, randprocs, randvars, statespace, utils
 
 from ..ode import IVP
 from ..odesolver import ODESolver
@@ -32,28 +28,15 @@
     ----------
     ivp :
         Initial value problem to be solved.
-<<<<<<< HEAD
-    dynamics_model :
-        Dynamics model.
-    measurement_model :
-        Linearized ODE measurement model. Must be a `DiscreteEKFComponent`.
-    with_smoothing :
-=======
     prior_process
         Prior Gauss-Markov process.
     measurement_model
         ODE measurement model.
     with_smoothing
->>>>>>> 328695e8
         To smooth after the solve or not to smooth after the solve.
     init_implementation :
         Initialization algorithm. Either via Scipy (``initialize_odefilter_with_rk``) or via Taylor-mode AD (``initialize_odefilter_with_taylormode``).
         For more convenient construction, consider :func:`GaussianIVPFilter.construct_with_rk_init` and :func:`GaussianIVPFilter.construct_with_taylormode_init`.
-<<<<<<< HEAD
-    initrv :
-        Initial random variable to be used by the filter. Optional. Default is `None`, which amounts to choosing a standard-normal initial RV.
-        As part of `GaussianIVPFilter.initialise()` (called in `GaussianIVPFilter.solve()`), this variable is improved upon with the help of the
-        initialisation algorithm. The influence of this choice on the posterior may vary depending on the initialization strategy, but is almost always weak.
     diffusion_model :
         Diffusion model. This determines which kind of calibration is used. We refer to Bosch et al. (2020) [1]_ for a survey.
     _reference_coordinates :
@@ -66,18 +49,12 @@
     .. [1] Bosch, N., and Hennig, P., and Tronarp, F..
         Calibrated Adaptive Probabilistic ODE Solvers.
         2021.
-=======
->>>>>>> 328695e8
     """
 
     def __init__(
         self,
         ivp: IVP,
-<<<<<<< HEAD
-        dynamics_model: statespace.Integrator,
-=======
         prior_process: randprocs.MarkovProcess,
->>>>>>> 328695e8
         measurement_model: statespace.DiscreteGaussian,
         with_smoothing: bool,
         init_implementation: Callable[
@@ -85,43 +62,24 @@
                 Callable,
                 np.ndarray,
                 float,
-                statespace.Integrator,
-                randvars.Normal,
+                randprocs.MarkovProcess,
                 Optional[Callable],
             ],
             randvars.Normal,
         ],
-<<<<<<< HEAD
-        initrv: Optional[randvars.Normal] = None,
-        diffusion_model: Optional[statespace.Diffusion] = None,
-        _reference_coordinates: Optional[int] = 0,
     ):
-
-        # Raise a comprehensible error if the wrong models are passed.
-        if not isinstance(measurement_model, filtsmooth.DiscreteEKFComponent):
-            raise TypeError(
-                "Please initialize a Gaussian ODE filter with an EKF component as a measurement model."
-            )
-        if not isinstance(dynamics_model, statespace.Integrator):
-            raise TypeError(
-                "Please initialize a Gaussian ODE filter with an Integrator as a dynamics_model"
-            )
-
-        if initrv is None:
-            d = dynamics_model.dimension
-            scale = 1e6
-            initrv = randvars.Normal(
-                mean=np.zeros(d),
-                cov=scale * np.eye(d),
-                cov_cholesky=np.sqrt(scale) * np.eye(d),
-            )
-        self.dynamics_model = dynamics_model
+        if not isinstance(prior_process.transition, statespace.Integrator):
+            raise ValueError(
+                "Please initialise a Gaussian filter with an Integrator (see `probnum.statespace`)"
+            )
+
+        self.prior_process = prior_process
         self.measurement_model = measurement_model
-        self.initrv = initrv
-
+
+        self.sigma_squared_mle = 1.0
         self.with_smoothing = with_smoothing
         self.init_implementation = init_implementation
-        super().__init__(ivp=ivp, order=dynamics_model.ordint)
+        super().__init__(ivp=ivp, order=prior_process.transition.ordint)
 
         # Set up the diffusion_model style: constant or piecewise constant.
         self.diffusion_model = (
@@ -129,66 +87,6 @@
             if diffusion_model is None
             else diffusion_model
         )
-=======
-    ):
-        if not isinstance(prior_process.transition, statespace.Integrator):
-            raise ValueError(
-                "Please initialise a Gaussian filter with an Integrator (see `probnum.statespace`)"
-            )
-
-        self.prior_process = prior_process
-        self.measurement_model = measurement_model
-
-        self.sigma_squared_mle = 1.0
-        self.with_smoothing = with_smoothing
-        self.init_implementation = init_implementation
-        super().__init__(ivp=ivp, order=prior_process.transition.ordint)
-
-    @staticmethod
-    def string_to_measurement_model(
-        measurement_model_string, ivp, prior_process, measurement_noise_covariance=0.0
-    ):
-        """Construct a measurement model :math:`\\mathcal{N}(g(m), R)` for an ODE.
-
-        Return a :class:`DiscreteGaussian` (either a :class:`DiscreteEKFComponent` or a `DiscreteUKFComponent`) that provides
-        a tractable approximation of the transition densities based on the local defect of the ODE
-
-        .. math:: g(m) = H_1 m(t) - f(t, H_0 m(t))
-
-        and user-specified measurement noise covariance :math:`R`. Almost always, the measurement noise covariance is zero.
-
-        EK0, EK1, and UK derive a tractable approximation of this intractable model with zeroth-order or first-order Taylor series approximations,
-        respectively the unscented transform.
-        """
-        measurement_model_string = measurement_model_string.upper()
-
-        # While "UK" is not available in probsolve_ivp (because it is not recommended)
-        # It is an option in this function here, because there is no obvious reason to restrict
-        # the options in this lower level function.
-        choose_meas_model = {
-            "EK0": filtsmooth.DiscreteEKFComponent.from_ode(
-                ivp,
-                prior=prior_process.transition,
-                ek0_or_ek1=0,
-                evlvar=measurement_noise_covariance,
-                forward_implementation="sqrt",
-                backward_implementation="sqrt",
-            ),
-            "EK1": filtsmooth.DiscreteEKFComponent.from_ode(
-                ivp,
-                prior=prior_process.transition,
-                ek0_or_ek1=1,
-                evlvar=measurement_noise_covariance,
-                forward_implementation="sqrt",
-                backward_implementation="sqrt",
-            ),
-            "UK": filtsmooth.DiscreteUKFComponent.from_ode(
-                ivp,
-                prior=prior_process.transition,
-                evlvar=measurement_noise_covariance,
-            ),
-        }
->>>>>>> 328695e8
 
         # Once the diffusion has been calibrated, the covariance can either
         # be calibrated after each step, or all states can be calibrated
@@ -212,39 +110,23 @@
     def construct_with_rk_init(
         cls,
         ivp,
-<<<<<<< HEAD
-        dynamics_model,
-        measurement_model,
-        with_smoothing,
-        initrv=None,
-        diffusion_model=None,
-        _reference_coordinates=0,
-=======
         prior_process,
         measurement_model,
         with_smoothing,
->>>>>>> 328695e8
+        diffusion_model=None,
+        _reference_coordinates=0,
         init_h0=0.01,
         init_method="DOP853",
     ):
         """Create a Gaussian IVP filter that is initialised via
         :func:`initialize_odefilter_with_rk`."""
 
-<<<<<<< HEAD
-        def init_implementation(f, y0, t0, dynamics_model, initrv, df=None):
-=======
         def init_implementation(f, y0, t0, prior_process, df=None):
->>>>>>> 328695e8
             return initialize_odefilter_with_rk(
                 f=f,
                 y0=y0,
                 t0=t0,
-<<<<<<< HEAD
-                prior=dynamics_model,
-                initrv=initrv,
-=======
                 prior_process=prior_process,
->>>>>>> 328695e8
                 df=df,
                 h0=init_h0,
                 method=init_method,
@@ -252,55 +134,34 @@
 
         return cls(
             ivp,
-<<<<<<< HEAD
-            dynamics_model,
-            measurement_model,
-            with_smoothing,
-            init_implementation=init_implementation,
-            initrv=initrv,
-            diffusion_model=diffusion_model,
-            _reference_coordinates=_reference_coordinates,
-=======
             prior_process,
             measurement_model,
             with_smoothing,
             init_implementation=init_implementation,
->>>>>>> 328695e8
+            diffusion_model=diffusion_model,
+            _reference_coordinates=_reference_coordinates,
         )
 
     @classmethod
     def construct_with_taylormode_init(
-<<<<<<< HEAD
         cls,
         ivp,
-        dynamics_model,
+        prior_process,
         measurement_model,
         with_smoothing,
-        initrv=None,
         diffusion_model=None,
         _reference_coordinates=0,
-=======
-        cls, ivp, prior_process, measurement_model, with_smoothing
->>>>>>> 328695e8
     ):
         """Create a Gaussian IVP filter that is initialised via
         :func:`initialize_odefilter_with_taylormode`."""
         return cls(
             ivp,
-<<<<<<< HEAD
-            dynamics_model,
-            measurement_model,
-            with_smoothing,
-            init_implementation=initialize_odefilter_with_taylormode,
-            initrv=initrv,
-            diffusion_model=diffusion_model,
-            _reference_coordinates=_reference_coordinates,
-=======
             prior_process,
             measurement_model,
             with_smoothing,
             init_implementation=initialize_odefilter_with_taylormode,
->>>>>>> 328695e8
+            diffusion_model=diffusion_model,
+            _reference_coordinates=_reference_coordinates,
         )
 
     def initialise(self):
@@ -308,12 +169,7 @@
             self.ivp.rhs,
             self.ivp.initrv.mean,
             self.ivp.t0,
-<<<<<<< HEAD
-            self.dynamics_model,
-            self.initrv,
-=======
             self.prior_process,
->>>>>>> 328695e8
             self.ivp._jac,
         )
 
@@ -322,7 +178,6 @@
     def step(self, t, t_new, current_rv):
         r"""Gaussian IVP filter step as nonlinear Kalman filtering with zero data.
 
-<<<<<<< HEAD
         It goes as follows:
 
         1. The current state :math:`x(t) \sim \mathcal{N}(m(t), P(t))` is split into a deterministic component
@@ -358,27 +213,10 @@
 
             4.1. For a piecewise constant diffusion, the covariances are calibrated locally -- that is, at each step.
             In this case we update the predicted covariance and measured covariance with the most recent diffusion estimate.
-=======
-        # Read the diffusion matrix; required for calibration / error estimation
-        discrete_dynamics = self.prior_process.transition.discretise(t_new - t)
-        proc_noise_cov = discrete_dynamics.proc_noise_cov_mat
-        proc_noise_cov_cholesky = discrete_dynamics.proc_noise_cov_cholesky
-
-        # 1. Predict
-        pred_rv, _ = self.prior_process.transition.forward_rv(
-            rv=current_rv, t=t, dt=t_new - t
-        )
-
-        # 2. Measure
-        meas_rv, info = self.measurement_model.forward_rv(
-            rv=pred_rv, t=t_new, compute_gain=False
-        )
->>>>>>> 328695e8
 
             4.2. For a constant diffusion, the calibration happens post hoc, and the only step that is carried out here is an assembly
             of the full predicted random variable (up to now, only its parts were available).
 
-<<<<<<< HEAD
         5. With the results of either 4.1. or 4.2. (which both return a predicted RV and a measured RV),
         we finally compute the Kalman update and return the result. Recall that the error estimate has been computed in the third step.
         """
@@ -389,7 +227,7 @@
         # The system matrix H of the measurement model can be accessed after the first forward_*,
         # therefore we read it off further below.
         dt = t_new - t
-        discrete_dynamics = self.dynamics_model.discretise(dt)
+        discrete_dynamics = self.prior_process.transition.discretise(dt)
         Phi = discrete_dynamics.state_trans_mat
 
         # Split the current RV into a deterministic part and a noisy part.
@@ -402,7 +240,7 @@
         )
 
         # Compute the measurements for the error-free component
-        pred_rv_error_free, _ = self.dynamics_model.forward_realization(
+        pred_rv_error_free, _ = self.prior_process.transition.forward_realization(
             error_free_state, t=t, dt=dt
         )
         meas_rv_error_free, _ = self.measurement_model.forward_rv(
@@ -434,7 +272,9 @@
         local_errors = np.sqrt(local_diffusion) * np.sqrt(
             np.diag(meas_rv_error_free.cov)
         )
-        proj = self.dynamics_model.proj2coord(coord=self._reference_coordinates)
+        proj = self.prior_process.transition.proj2coord(
+            coord=self._reference_coordinates
+        )
         reference_values = np.abs(proj @ current_rv.mean)
 
         # Overwrite the acceptance/rejection step here, because we need control over
@@ -443,22 +283,6 @@
         internal_norm = self.steprule.errorest_to_norm(
             errorest=local_errors,
             reference_state=reference_values,
-=======
-        # 3.1. Adjust the prediction covariance to include the diffusion
-        pred_rv, _ = self.prior_process.transition.forward_rv(
-            rv=current_rv, t=t, dt=t_new - t, _diffusion=self.sigma_squared_mle
-        )
-
-        # 3.2 Update the measurement covariance (measure again)
-        meas_rv, info = self.measurement_model.forward_rv(
-            rv=pred_rv, t=t_new, compute_gain=True
-        )
-
-        # 4. Update
-        zero_data = np.zeros(meas_rv.mean.shape)
-        filt_rv, _ = self.measurement_model.backward_realization(
-            zero_data, pred_rv, rv_forwarded=meas_rv, gain=info["gain"]
->>>>>>> 328695e8
         )
         if not self.steprule.is_accepted(internal_norm):
             return np.nan * current_rv, local_errors, reference_values
@@ -521,11 +345,10 @@
         """Create an ODESolution object."""
 
         kalman_posterior = filtsmooth.FilteringPosterior(
-<<<<<<< HEAD
-            times, rvs, self.dynamics_model, diffusion_model=self.diffusion_model
-=======
-            times, rvs, self.prior_process.transition
->>>>>>> 328695e8
+            times,
+            rvs,
+            self.prior_process.transition,
+            diffusion_model=self.diffusion_model,
         )
 
         return KalmanODESolution(kalman_posterior)
@@ -555,7 +378,6 @@
 
         if self.with_smoothing is True:
 
-<<<<<<< HEAD
             squared_diffusion_list = self.diffusion_model(locations[1:])
             rv_list = self.dynamics_model.smooth_list(
                 rv_list, locations, _diffusion_list=squared_diffusion_list
@@ -567,16 +389,6 @@
                 filtering_posterior=kalman_posterior,
                 diffusion_model=self.diffusion_model,
             )
-=======
-        Returns
-        -------
-        smoothed_solution: ODESolution
-        """
-        smoothing_posterior = filtsmooth.Kalman(self.prior_process).smooth(
-            ode_solution.kalman_posterior
-        )
-        return KalmanODESolution(smoothing_posterior)
->>>>>>> 328695e8
 
         return KalmanODESolution(kalman_posterior)
 
@@ -589,15 +401,9 @@
         Return a :class:`DiscreteGaussian` (:class:`DiscreteEKFComponent`) that provides
         a tractable approximation of the transition densities based on the local defect of the ODE
 
-<<<<<<< HEAD
         .. math:: g(m) = H_1 m(t) - f(t, H_0 m(t))
 
         and user-specified measurement noise covariance :math:`R`. Almost always, the measurement noise covariance is zero.
-
-        Compute either type filter, each with a different interpretation of the Jacobian :math:`J_g`:
-
-        - EKF0 thinks :math:`J_g(m) = H_1`
-        - EKF1 thinks :math:`J_g(m) = H_1 - J_f(t, H_0 m(t)) H_0^\\top`
         """
         measurement_model_string = measurement_model_string.upper()
 
@@ -626,43 +432,4 @@
         if measurement_model_string not in choose_meas_model.keys():
             raise ValueError("Type of measurement model not supported.")
 
-        return choose_meas_model[measurement_model_string]
-=======
-        References
-        ----------
-        .. [1] Schober, M., Särkkä, S. and Hennig, P..
-            A probabilistic model for the numerical solution of initial
-            value problems.
-            Statistics and Computing, 2019.
-        """
-        local_pred_rv = randvars.Normal(
-            pred_rv.mean,
-            calibrated_proc_noise_cov,
-            cov_cholesky=calibrated_proc_noise_cov_cholesky,
-        )
-        local_meas_rv, _ = self.measurement_model.forward_rv(rv=local_pred_rv, t=t_new)
-        error = local_meas_rv.cov.diagonal()
-        return np.sqrt(np.abs(error))
-
-    def _estimate_diffusion(self, meas_rv):
-        """Estimate the dynamic diffusion parameter sigma_squared.
-
-        This corresponds to the approach in [1], implemented such that it is compatible
-        with the EKF1 and UKF.
-
-        References
-        ----------
-        .. [1] Schober, M., Särkkä, S. and Hennig, P..
-            A probabilistic model for the numerical solution of initial
-            value problems.
-            Statistics and Computing, 2019.
-        """
-        std_like = meas_rv.cov_cholesky
-        whitened_res = np.linalg.solve(std_like, meas_rv.mean)
-        ssq = whitened_res @ whitened_res / meas_rv.size
-        return ssq
-
-    @property
-    def prior(self):
-        return self.prior_process.transition
->>>>>>> 328695e8
+        return choose_meas_model[measurement_model_string]