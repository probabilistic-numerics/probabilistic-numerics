"""Gaussian IVP filtering and smoothing."""

from typing import Iterable, Optional, Union

import numpy as np
import scipy.linalg

<<<<<<< HEAD
from probnum import filtsmooth, problems, randprocs, randvars, statespace, utils
from probnum.diffeq import _odesolver, callbacks
from probnum.diffeq.odefiltsmooth import _kalman_odesolution, initialization_routines
=======
from probnum import filtsmooth, randprocs, randvars, utils
from probnum.diffeq import _odesolver, stepsize
from probnum.diffeq.odefiltsmooth import (
    _kalman_odesolution,
    approx_strategies,
    information_operators,
    initialization_routines,
)
>>>>>>> c489de7c


class GaussianIVPFilter(_odesolver.ODESolver):
    """Probabilistic ODE solver based on Gaussian filtering and smoothing.

    This is based on continuous-discrete Gaussian filtering.

    Note: this is specific for IVPs and does not apply without
    further considerations to, e.g., BVPs.

    Parameters
    ----------
    ivp :
        Initial value problem to be solved.
    prior_process
        Prior Gauss-Markov process.
    measurement_model
        ODE measurement model.
    with_smoothing
        To smooth after the solve or not to smooth after the solve.
    initialization_routine :
        Initialization algorithm.
        Either via fitting the prior to a few steps of a Runge-Kutta method (:class:`RungeKuttaInitialization`)
        or via Taylor-mode automatic differentiation (:class:``TaylorModeInitialization``).
    diffusion_model :
        Diffusion model. This determines which kind of calibration is used. We refer to Bosch et al. (2020) [1]_ for a survey.
    _reference_coordinates :
        Use this state as a reference state to compute the normalized error estimate.
        Optional. Default is 0 (which amounts to the usual reference state for ODE solvers).
        Another reasonable choice could be 1, but use this at your own risk!

    References
    ----------
    .. [1] Bosch, N., and Hennig, P., and Tronarp, F..
        Calibrated Adaptive Probabilistic ODE Solvers.
        2021.
    """

    def __init__(
        self,
        steprule: stepsize.StepRule,
        prior_process: randprocs.markov.MarkovProcess,
        information_operator: information_operators.ODEInformationOperator,
        approx_strategy: approx_strategies.ApproximationStrategy,
        with_smoothing: bool,
        initialization_routine: initialization_routines.InitializationRoutine,
<<<<<<< HEAD
        diffusion_model: Optional[statespace.Diffusion] = None,
        callbacks: Optional[
            Union[callbacks.ODESolverCallback, Iterable[callbacks.ODESolverCallback]]
        ] = None,
=======
        diffusion_model: Optional[randprocs.markov.continuous.Diffusion] = None,
>>>>>>> c489de7c
        _reference_coordinates: Optional[int] = 0,
    ):
        if not isinstance(
            prior_process.transition,
            randprocs.markov.integrator.IntegratorTransition,
        ):
            raise ValueError(
                "Please initialise a Gaussian filter with an Integrator (see `probnum.randprocs.markov.integrator`)"
            )

        self.prior_process = prior_process

        self.information_operator = information_operator
        self.approx_strategy = approx_strategy

        # Filled in in initialize(), once the ODE has been seen.
        self.measurement_model = None

        self.sigma_squared_mle = 1.0
        self.with_smoothing = with_smoothing
        self.initialization_routine = initialization_routine
<<<<<<< HEAD

        super().__init__(
            ivp=ivp,
            order=prior_process.transition.ordint,
            callbacks=callbacks,
=======
        super().__init__(
            steprule=steprule, order=prior_process.transition.num_derivatives
>>>>>>> c489de7c
        )

        # Set up the diffusion_model style: constant or piecewise constant.
        self.diffusion_model = (
            randprocs.markov.continuous.PiecewiseConstantDiffusion(t0=self.ivp.t0)
            if diffusion_model is None
            else diffusion_model
        )

        # Once the diffusion has been calibrated, the covariance can either
        # be calibrated after each step, or all states can be calibrated
        # with a global diffusion estimate. The choices here depend on the
        # employed diffusion model.
        is_dynamic = isinstance(
            self.diffusion_model, randprocs.markov.continuous.PiecewiseConstantDiffusion
        )
        self._calibrate_at_each_step = is_dynamic
        self._calibrate_all_states_post_hoc = not self._calibrate_at_each_step

        # Normalize the error estimate with the values from the 0th state
        # or from any other state.
        self._reference_coordinates = _reference_coordinates

<<<<<<< HEAD
    def initialize(self):
=======
    def initialise(self, ivp):
        self.information_operator.incorporate_ode(ode=ivp)
>>>>>>> c489de7c
        initrv = self.initialization_routine(
            ivp=self.ivp,
            prior_process=self.prior_process,
        )
        state = self.State(
            t=self.ivp.t0, rv=initrv, error_estimate=None, reference_state=None
        )
        return state

<<<<<<< HEAD
    def attempt_step(self, state, dt):
=======
        self.measurement_model = self.approx_strategy(
            self.information_operator
        ).as_transition()
        return self.ivp.t0, initrv

    @property
    def ivp(self):
        return self.information_operator.ode

    def step(self, t, t_new, current_rv):
>>>>>>> c489de7c
        r"""Gaussian IVP filter step as nonlinear Kalman filtering with zero data.

        It goes as follows:

        1. The current state :math:`x(t) \sim \mathcal{N}(m(t), P(t))` is split into a deterministic component
        and a noisy component,

        .. math::
            x(t) = m(t) + p(t), \quad p(t) \sim \mathcal{N}(0, P(t))

        which is required for accurate calibration and error estimation: in order to only work with the local error,
        ODE solvers often assume that the error at the previous step is zero.

        2. The deterministic component is propagated through dynamics model and measurement model

        .. math::
            \hat{z}(t + \Delta t) \sim \mathcal{N}(H \Phi(\Delta t) m(t), H Q(\Delta t) H^\top)

        which is a random variable that estimates the expected local defect :math:`\dot y - f(y)`.

        3. The counterpart of :math:`\hat{z}` in the (much more likely) interpretation of an erronous previous state
        (recall that :math:`\hat z` was based on the interpretation of an error-free previous state) is computed as,

        .. math::
            z(t + \Delta t) \sim \mathcal{N}(\mathbb{E}[\hat{z}(t + \Delta t)],
            \mathbb{C}[\hat{z}(t + \Delta t)] + H \Phi(\Delta t) P(t) \Phi(\Delta t)^\top H^\top ),

        which acknowledges the covariance :math:`P(t)` of the previous state.
        :math:`\mathbb{E}` is the mean, and :math:`\mathbb{C}` is the covariance.
        Both :math:`z(t + \Delta t)` and :math:`\hat z(t + \Delta t)` give rise to a reasonable diffusion_model estimate.
        Which one to use is handled by the ``Diffusion`` attribute of the solver.
        At this point already we can compute a local error estimate of the current step.

        4. Depending on the diffusion model, there are two options now:

            4.1. For a piecewise constant diffusion, the covariances are calibrated locally -- that is, at each step.
            In this case we update the predicted covariance and measured covariance with the most recent diffusion estimate.

            4.2. For a constant diffusion, the calibration happens post hoc, and the only step that is carried out here is an assembly
            of the full predicted random variable (up to now, only its parts were available).

        5. With the results of either 4.1. or 4.2. (which both return a predicted RV and a measured RV),
        we finally compute the Kalman update and return the result. Recall that the error estimate has been computed in the third step.
        """

        # Read off system matrices; required for calibration / error estimation
        # Use only where a full call to forward_*() would be too costly.
        # We use the mathematical symbol `Phi` (and later, `H`), because this makes it easier to read for us.
        # The system matrix H of the measurement model can be accessed after the first forward_*,
        # therefore we read it off further below.
        discrete_dynamics = self.prior_process.transition.discretise(dt)
        Phi = discrete_dynamics.state_trans_mat

        # Split the current RV into a deterministic part and a noisy part.
        # This split is necessary for efficient calibration; see docstring.
        error_free_state = state.rv.mean.copy()
        noisy_component = randvars.Normal(
            mean=np.zeros(state.rv.shape),
            cov=state.rv.cov.copy(),
            cov_cholesky=state.rv.cov_cholesky.copy(),
        )

        # Compute the measurements for the error-free component
        pred_rv_error_free, _ = self.prior_process.transition.forward_realization(
            error_free_state, t=state.t, dt=dt
        )
        meas_rv_error_free, _ = self.measurement_model.forward_rv(
            pred_rv_error_free, t=state.t + dt
        )
        H = self.measurement_model.linearized_model.state_trans_mat_fun(t=state.t + dt)

        # Compute the measurements for the full components.
        # Since the means of noise-free and noisy measurements coincide,
        # we manually update only the covariance.
        # The first two are only matrix square-roots and will be turned into proper Cholesky factors below.
        pred_sqrtm = Phi @ noisy_component.cov_cholesky
        meas_sqrtm = H @ pred_sqrtm
        full_meas_cov_cholesky = utils.linalg.cholesky_update(
            meas_rv_error_free.cov_cholesky, meas_sqrtm
        )
        full_meas_cov = full_meas_cov_cholesky @ full_meas_cov_cholesky.T
        meas_rv = randvars.Normal(
            mean=meas_rv_error_free.mean,
            cov=full_meas_cov,
            cov_cholesky=full_meas_cov_cholesky,
        )

        # Estimate local diffusion_model and error
        local_diffusion = self.diffusion_model.estimate_locally(
            meas_rv=meas_rv,
            meas_rv_assuming_zero_previous_cov=meas_rv_error_free,
            t=state.t + dt,
        )

        local_errors = np.sqrt(local_diffusion) * np.sqrt(
            np.diag(meas_rv_error_free.cov)
        )
        proj = self.prior_process.transition.proj2coord(
            coord=self._reference_coordinates
        )
        reference_values = np.abs(proj @ state.rv.mean)

        # Overwrite the acceptance/rejection step here, because we need control over
        # Appending or not appending the diffusion (and because the computations below
        # are sufficiently costly such that skipping them here will have a positive impact).
        internal_norm = self.steprule.errorest_to_norm(
            errorest=local_errors,
            reference_state=reference_values,
        )

        if not self.steprule.is_accepted(internal_norm):
            t_new = state.t + dt
            new_rv = randvars.Normal(
                mean=state.rv.mean.copy(),
                cov=state.rv.cov.copy(),
                cov_cholesky=state.rv.cov_cholesky.copy(),
            )
            state = self.State(
                rv=np.nan * new_rv,
                t=t_new,
                error_estimate=local_errors,
                reference_state=reference_values,
            )

            return state

        # Now we can be certain that the step will be accepted. In this case
        # we update the diffusion model and continue the rest of the iteration.,
        self.diffusion_model.update_in_place(local_diffusion, t=state.t)

        if self._calibrate_at_each_step:
            # With the updated diffusion, we need to re-compute the covariances of the
            # predicted RV and measured RV.
            # The resulting predicted and measured RV are overwritten herein.
            full_pred_cov_cholesky = utils.linalg.cholesky_update(
                np.sqrt(local_diffusion) * pred_rv_error_free.cov_cholesky, pred_sqrtm
            )
            full_pred_cov = full_pred_cov_cholesky @ full_pred_cov_cholesky.T
            pred_rv = randvars.Normal(
                mean=pred_rv_error_free.mean,
                cov=full_pred_cov,
                cov_cholesky=full_pred_cov_cholesky,
            )

            full_meas_cov_cholesky = utils.linalg.cholesky_update(
                np.sqrt(local_diffusion) * meas_rv_error_free.cov_cholesky, meas_sqrtm
            )
            full_meas_cov = full_meas_cov_cholesky @ full_meas_cov_cholesky.T
            meas_rv = randvars.Normal(
                mean=meas_rv_error_free.mean,
                cov=full_meas_cov,
                cov_cholesky=full_meas_cov_cholesky,
            )

        else:
            # Combine error-free and noisy-component predictions into a full prediction.
            # This has not been assembled as a standalone random variable yet,
            # but is needed for the update below.
            # (The measurement has been updated already.)
            full_pred_cov_cholesky = utils.linalg.cholesky_update(
                pred_rv_error_free.cov_cholesky, pred_sqrtm
            )
            full_pred_cov = full_pred_cov_cholesky @ full_pred_cov_cholesky.T
            pred_rv = randvars.Normal(
                mean=pred_rv_error_free.mean,
                cov=full_pred_cov,
                cov_cholesky=full_pred_cov_cholesky,
            )

        # Gain needs manual catching up, too. Use it to compute the update
        crosscov = full_pred_cov @ H.T
        gain = scipy.linalg.cho_solve((meas_rv.cov_cholesky, True), crosscov.T).T
        zero_data = np.zeros(meas_rv.mean.shape)
        filt_rv, _ = self.measurement_model.backward_realization(
            zero_data, pred_rv, rv_forwarded=meas_rv, gain=gain
        )

        t_new = state.t + dt
        state = self.State(
            rv=filt_rv,
            t=t_new,
            error_estimate=local_errors,
            reference_state=reference_values,
        )
        return state

    def rvlist_to_odesol(self, times, rvs):
        """Create an ODESolution object."""

        kalman_posterior = filtsmooth.gaussian.FilteringPosterior(
            transition=self.prior_process.transition,
            locations=times,
            states=rvs,
            diffusion_model=self.diffusion_model,
        )

        return _kalman_odesolution.KalmanODESolution(kalman_posterior)

    def postprocess(self, odesol):
        """If specified (at initialisation), smooth the filter output."""
        locations = odesol.kalman_posterior.locations
        rv_list = odesol.kalman_posterior.states

        kalman_posterior = filtsmooth.gaussian.FilteringPosterior(
            transition=self.prior_process.transition,
            diffusion_model=self.diffusion_model,
        )

        # Constant diffusion model is the only way to go here.
        s = (
            self.diffusion_model.diffusion
            if self._calibrate_all_states_post_hoc
            else 1.0
        )

        for idx, (t, rv) in enumerate(zip(locations, rv_list)):
            kalman_posterior.append(
                location=t,
                state=randvars.Normal(
                    mean=rv.mean,
                    cov=s * rv.cov,
                    cov_cholesky=np.sqrt(s) * rv.cov_cholesky,
                ),
            )

        if self.with_smoothing is True:

            squared_diffusion_list = self.diffusion_model(locations[1:])
            rv_list = self.prior_process.transition.smooth_list(
                rv_list, locations, _diffusion_list=squared_diffusion_list
            )
            kalman_posterior = filtsmooth.gaussian.SmoothingPosterior(
                filtering_posterior=kalman_posterior,
                transition=self.prior_process.transition,
                locations=locations,
                states=rv_list,
                diffusion_model=self.diffusion_model,
            )

        return _kalman_odesolution.KalmanODESolution(kalman_posterior)<|MERGE_RESOLUTION|>--- conflicted
+++ resolved
@@ -5,11 +5,6 @@
 import numpy as np
 import scipy.linalg
 
-<<<<<<< HEAD
-from probnum import filtsmooth, problems, randprocs, randvars, statespace, utils
-from probnum.diffeq import _odesolver, callbacks
-from probnum.diffeq.odefiltsmooth import _kalman_odesolution, initialization_routines
-=======
 from probnum import filtsmooth, randprocs, randvars, utils
 from probnum.diffeq import _odesolver, stepsize
 from probnum.diffeq.odefiltsmooth import (
@@ -18,7 +13,6 @@
     information_operators,
     initialization_routines,
 )
->>>>>>> c489de7c
 
 
 class GaussianIVPFilter(_odesolver.ODESolver):
@@ -65,14 +59,7 @@
         approx_strategy: approx_strategies.ApproximationStrategy,
         with_smoothing: bool,
         initialization_routine: initialization_routines.InitializationRoutine,
-<<<<<<< HEAD
-        diffusion_model: Optional[statespace.Diffusion] = None,
-        callbacks: Optional[
-            Union[callbacks.ODESolverCallback, Iterable[callbacks.ODESolverCallback]]
-        ] = None,
-=======
         diffusion_model: Optional[randprocs.markov.continuous.Diffusion] = None,
->>>>>>> c489de7c
         _reference_coordinates: Optional[int] = 0,
     ):
         if not isinstance(
@@ -94,16 +81,8 @@
         self.sigma_squared_mle = 1.0
         self.with_smoothing = with_smoothing
         self.initialization_routine = initialization_routine
-<<<<<<< HEAD
-
-        super().__init__(
-            ivp=ivp,
-            order=prior_process.transition.ordint,
-            callbacks=callbacks,
-=======
         super().__init__(
             steprule=steprule, order=prior_process.transition.num_derivatives
->>>>>>> c489de7c
         )
 
         # Set up the diffusion_model style: constant or piecewise constant.
@@ -127,12 +106,12 @@
         # or from any other state.
         self._reference_coordinates = _reference_coordinates
 
-<<<<<<< HEAD
-    def initialize(self):
-=======
-    def initialise(self, ivp):
+    def initialize(self, ivp):
         self.information_operator.incorporate_ode(ode=ivp)
->>>>>>> c489de7c
+        self.measurement_model = self.approx_strategy(
+            self.information_operator
+        ).as_transition()
+
         initrv = self.initialization_routine(
             ivp=self.ivp,
             prior_process=self.prior_process,
@@ -142,20 +121,7 @@
         )
         return state
 
-<<<<<<< HEAD
     def attempt_step(self, state, dt):
-=======
-        self.measurement_model = self.approx_strategy(
-            self.information_operator
-        ).as_transition()
-        return self.ivp.t0, initrv
-
-    @property
-    def ivp(self):
-        return self.information_operator.ode
-
-    def step(self, t, t_new, current_rv):
->>>>>>> c489de7c
         r"""Gaussian IVP filter step as nonlinear Kalman filtering with zero data.
 
         It goes as follows:
