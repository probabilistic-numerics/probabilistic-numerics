--- conflicted
+++ resolved
@@ -7,16 +7,12 @@
 
 from probnum import filtsmooth, randprocs, randvars, statespace, utils
 from probnum.diffeq import _odesolver
-<<<<<<< HEAD
 from probnum.diffeq.odefiltsmooth import (
     _kalman_odesolution,
     approx_strategies,
     information_operators,
-    initialize,
+    initialization_routines,
 )
-=======
-from probnum.diffeq.odefiltsmooth import _kalman_odesolution, initialization_routines
->>>>>>> 8604e12c
 
 
 class GaussianIVPFilter(_odesolver.ODESolver):
@@ -81,13 +77,8 @@
 
         self.sigma_squared_mle = 1.0
         self.with_smoothing = with_smoothing
-<<<<<<< HEAD
-        self.init_implementation = init_implementation
-        super().__init__(steprule=steprule, order=prior_process.transition.ordint)
-=======
         self.initialization_routine = initialization_routine
         super().__init__(ivp=ivp, order=prior_process.transition.ordint)
->>>>>>> 8604e12c
 
         # Set up the diffusion_model style: constant or piecewise constant.
         self.diffusion_model = (
@@ -110,86 +101,10 @@
         # or from any other state.
         self._reference_coordinates = _reference_coordinates
 
-<<<<<<< HEAD
-    # Construct an ODE solver from different initialisation methods.
-    # The reason for implementing these via classmethods is that different
-    # initialisation methods require different parameters.
-
-    @classmethod
-    def construct_with_rk_init(
-        cls,
-        steprule,
-        prior_process,
-        information_operator: information_operators.InformationOperator,
-        approx_strategy: approx_strategies.ApproximationStrategy,
-        with_smoothing,
-        diffusion_model=None,
-        _reference_coordinates=0,
-        init_h0=0.01,
-        init_method="DOP853",
-    ):
-        """Create a Gaussian IVP filter that is initialised via
-        :func:`initialize_odefilter_with_rk`."""
-
-        def init_implementation(f, y0, t0, prior_process, df=None):
-            return initialize.initialize_odefilter_with_rk(
-                f=f,
-                y0=y0,
-                t0=t0,
-                prior_process=prior_process,
-                df=df,
-                h0=init_h0,
-                method=init_method,
-            )
-
-        return cls(
-            steprule,
-            prior_process,
-            information_operator=information_operator,
-            approx_strategy=approx_strategy,
-            with_smoothing=with_smoothing,
-            init_implementation=init_implementation,
-            diffusion_model=diffusion_model,
-            _reference_coordinates=_reference_coordinates,
-        )
-
-    @classmethod
-    def construct_with_taylormode_init(
-        cls,
-        steprule,
-        prior_process,
-        information_operator: information_operators.InformationOperator,
-        approx_strategy: approx_strategies.ApproximationStrategy,
-        with_smoothing,
-        diffusion_model=None,
-        _reference_coordinates=0,
-    ):
-        """Create a Gaussian IVP filter that is initialised via
-        :func:`initialize_odefilter_with_taylormode`."""
-        return cls(
-            steprule,
-            prior_process,
-            information_operator=information_operator,
-            approx_strategy=approx_strategy,
-            with_smoothing=with_smoothing,
-            init_implementation=initialize.initialize_odefilter_with_taylormode,
-            diffusion_model=diffusion_model,
-            _reference_coordinates=_reference_coordinates,
-        )
-
     def initialise(self, ivp):
         self.information_operator.incorporate_ode(ode=ivp)
         initrv = self.init_implementation(
-            self.ivp.f,
-            self.ivp.y0,
-            self.ivp.t0,
-            self.prior_process,
-            self.ivp.df,
-=======
-    def initialise(self):
-        initrv = self.initialization_routine(
-            ivp=self.ivp, prior_process=self.prior_process
->>>>>>> 8604e12c
+            self.ivp.f, self.ivp.y0, self.ivp.t0, self.prior_process, self.ivp.df
         )
 
         self.measurement_model = self.approx_strategy(self.information_operator)
