--- conflicted
+++ resolved
@@ -411,50 +411,4 @@
                 diffusion_model=self.diffusion_model,
             )
 
-<<<<<<< HEAD
-        return _kalman_odesolution.KalmanODESolution(kalman_posterior)
-=======
-        return _kalman_odesolution.KalmanODESolution(kalman_posterior)
-
-    @staticmethod
-    def string_to_measurement_model(
-        measurement_model_string, ivp, prior_process, measurement_noise_covariance=0.0
-    ):
-        """Construct a measurement model :math:`\\mathcal{N}(g(m), R)` for an ODE.
-
-        Return a :class:`DiscreteGaussian` (:class:`DiscreteEKFComponent`) that provides
-        a tractable approximation of the transition densities based on the local defect of the ODE
-
-        .. math:: g(m) = H_1 m(t) - f(t, H_0 m(t))
-
-        and user-specified measurement noise covariance :math:`R`. Almost always, the measurement noise covariance is zero.
-        """
-        measurement_model_string = measurement_model_string.upper()
-
-        # While "UK" is not available in probsolve_ivp (because it is not recommended)
-        # It is an option in this function here, because there is no obvious reason to restrict
-        # the options in this lower level function.
-        choose_meas_model = {
-            "EK0": filtsmooth.gaussian.approx.DiscreteEKFComponent.from_ode(
-                ivp,
-                prior=prior_process.transition,
-                ek0_or_ek1=0,
-                evlvar=measurement_noise_covariance,
-                forward_implementation="sqrt",
-                backward_implementation="sqrt",
-            ),
-            "EK1": filtsmooth.gaussian.approx.DiscreteEKFComponent.from_ode(
-                ivp,
-                prior=prior_process.transition,
-                ek0_or_ek1=1,
-                evlvar=measurement_noise_covariance,
-                forward_implementation="sqrt",
-                backward_implementation="sqrt",
-            ),
-        }
-
-        if measurement_model_string not in choose_meas_model.keys():
-            raise ValueError("Type of measurement model not supported.")
-
-        return choose_meas_model[measurement_model_string]
->>>>>>> 449b9b61
+        return _kalman_odesolution.KalmanODESolution(kalman_posterior)