--- conflicted
+++ resolved
@@ -97,8 +97,6 @@
 
 
 def _initialdistribution(ivp, prior):
-<<<<<<< HEAD
-=======
     """Conditions initialdistribution :math:`\\mathcal{N}(0, P P^\\top)` on the initial
     values :math:`(x_0, f(t_0, x_0), ...)` using as many available derivatives as
     possible.
@@ -109,7 +107,6 @@
     if not issubclass(type(ivp.initrv), pnrv.Normal):
         if not issubclass(type(ivp.initrv), pnrv.Constant):
             raise RuntimeError("Initial distribution not Normal nor Dirac")
->>>>>>> be3c9061
     x0 = ivp.initialdistribution.mean
     dx0 = ivp.rhs(ivp.t0, x0)
     ddx0 = _ddx(ivp.t0, x0, ivp)
