--- conflicted
+++ resolved
@@ -10,12 +10,8 @@
 
 import numpy as np
 
-<<<<<<< HEAD
-from probnum import randvars, statespace
+from probnum import randprocs, randvars, statespace
 from probnum.diffeq.odefiltsmooth.ivpfiltsmooth import GaussianIVPFilter
-=======
-from probnum import randprocs, randvars, statespace
->>>>>>> 328695e8
 
 from .. import steprule
 from ..ode import IVP
@@ -274,8 +270,6 @@
         forward_implementation="sqrt",
         backward_implementation="sqrt",
     )
-<<<<<<< HEAD
-=======
     initrv = randvars.Normal(
         mean=np.zeros(prior.dimension),
         cov=1e6 * np.eye(prior.dimension),
@@ -285,20 +279,15 @@
         transition=prior, initrv=initrv, initarg=ivp.t0
     )
 
->>>>>>> 328695e8
     if method.upper() not in ["EK0", "EK1"]:
         raise ValueError("Method is not supported.")
     measmod = GaussianIVPFilter.string_to_measurement_model(method, ivp, prior_process)
     solver = GaussianIVPFilter.construct_with_rk_init(
-<<<<<<< HEAD
         ivp,
         prior,
         measmod,
         with_smoothing=dense_output,
         diffusion_model=diffusion,
-=======
-        ivp, prior_process, measmod, with_smoothing=dense_output
->>>>>>> 328695e8
     )
 
     return solver.solve(steprule=stprl)