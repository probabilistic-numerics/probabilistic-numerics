"""Convenience functions for Gaussian filtering and smoothing.

References
----------
.. [1] https://arxiv.org/pdf/1610.05261.pdf
.. [2] https://arxiv.org/abs/1807.09737
.. [3] https://arxiv.org/abs/1810.03440
.. [4] https://arxiv.org/pdf/2004.00623.pdf
"""

import numpy as np

import probnum.filtsmooth as pnfs
import probnum.random_variables as pnrv
from probnum.diffeq import steprule
<<<<<<< HEAD
from probnum.diffeq.ode import IVP
from probnum.diffeq.odefiltsmooth import ivp2filter
=======
>>>>>>> 1e73fb21
from probnum.diffeq.odefiltsmooth.ivpfiltsmooth import GaussianIVPFilter

__all__ = ["probsolve_ivp"]


def probsolve_ivp(
    f,
    t0,
    tmax,
    y0,
    df=None,
    method="EK0",
    dense_output=True,
    algo_order=2,
    adaptive=True,
    atol=1e-2,
    rtol=1e-2,
    step=None,
):
    r"""Solve initial value problem with Gaussian filtering and smoothing.

    Numerically computes a Gauss-Markov process which solves numerically
    the initial value problem (IVP) based on a system of first order
    ordinary differential equations (ODEs)

    .. math:: \\dot x(t) = f(t, x(t)), \\quad x(t_0) = x_0,
        \\quad t \\in [t_0, T]

    by regarding it as a (nonlinear) Gaussian filtering (and smoothing)
    problem [3]_. For some configurations it recovers certain multistep
    methods [1]_.
    Convergence rates of filtering [2]_ and smoothing [4]_ are
    comparable to those of methods of Runge-Kutta type.


    This function turns a prior-string into an :class:`ODEPrior`, a
    method-string into a filter/smoother of class :class:`GaussFiltSmooth`, creates a
    :class:`GaussianIVPFilter` object and calls the :meth:`solve()` method. For
    advanced usage we recommend to do this process manually which
    enables advanced methods of tuning the algorithm.

    This function supports the methods:
    extended Kalman filtering based on a zero-th order Taylor
    approximation (EKF0),
    extended Kalman filtering (EKF1),
    unscented Kalman filtering (UKF),
    extended Kalman smoothing based on a zero-th order Taylor
    approximation (EKS0),
    extended Kalman smoothing (EKS1), and
    unscented Kalman smoothing (UKS).

    For adaptive step-size selection of ODE filters, we implement the
    scheme proposed by Schober et al. (2019), and further examined by Bosch et al (2021),
    where the local error estimate is derived from the local, calibrated
    uncertainty estimate.

    Arguments
    ---------
    f :
        ODE vector field.
    t0 :
        Initial time point.
    tmax :
        Final time point.
    y0 :
        Initial value.
    df :
        Jacobian of the ODE vector field.
    adaptive :
        Whether to use adaptive steps or not. Default is `True`.
    atol : float
        Absolute tolerance  of the adaptive step-size selection scheme.
        Optional. Default is ``1e-4``.
    rtol : float
        Relative tolerance   of the adaptive step-size selection scheme.
        Optional. Default is ``1e-4``.
    step :
        Step size. If atol and rtol are not specified, this step-size is used for a fixed-step ODE solver.
        If they are specified, this only affects the first step. Optional.
        Default is None, in which case the first step is chosen as :math:`0.01 \cdot |y_0|/|f(t_0, y_0)|`.
    algo_order
        Order of the algorithm. This amounts to choosing the order of integration (``ordint``) of an integrated Brownian motion prior.
        For too high orders, process noise covariance matrices become singular. For IBM, this maximum seems to be :`q=11` (using standard ``float64``).
        It is possible that higher orders may work for you.
        The type of prior relates to prior assumptions about the
        derivative of the solution.
        The higher the order of the algorithm, the faster the convergence, but also, the higher-dimensional (and thus the costlier) the state space.
    method : str, optional
        Which method is to be used. Default is ``EK0`` which is the
        method proposed by Schober et al.. The available
        options are

        ================================================  ==============
         Extended Kalman filtering/smoothing (0th order)  ``'EK0'``
         Extended Kalman filtering/smoothing (1st order)  ``'EK1'``
        ================================================  ==============

        First order extended Kalman filtering and smoothing methods (``EK1``)
        require Jacobians of the RHS-vector field of the IVP.
        That is, the argument ``df`` needs to be specified.
        They are likely to perform better than zeroth order methods in
        terms of (A-)stability and "meaningful uncertainty estimates".
        While we recommend to use correct capitalization for the method string,
        lower-case letters will be capitalized internally.
    dense_output : bool
        Whether we want dense output. Optional. Default is ``True``. For the ODE filter,
        dense output requires smoothing, so if ``dense_output`` is False, no smoothing is performed;
        but when it is ``True``, the filter solution is smoothed.

    Returns
    -------
    solution : KalmanODESolution
        Solution of the ODE problem.

        Can be evaluated at and sampled from at arbitrary grid points.
        Further, it contains fields:

        t : :obj:`np.ndarray`, shape=(N,)
            Mesh used by the solver to compute the solution.
            It includes the initial time :math:`t_0` but not necessarily the
            final time :math:`T`.
        y : :obj:`list` of :obj:`RandomVariable`, length=N
            Discrete-time solution at times :math:`t_1, ..., t_N`,
            as a list of random variables.
            The means and covariances can be accessed with ``solution.y.mean``
            and ``solution.y.cov``.

    See Also
    --------
    GaussianIVPFilter : Solve IVPs with Gaussian filtering and smoothing
    KalmanODESolution : Solution of ODE problems based on Gaussian filtering and smoothing.

    References
    ----------
    .. [1] Schober, M., Särkkä, S. and Hennig, P..
        A probabilistic model for the numerical solution of initial
        value problems.
        Statistics and Computing, 2019.
    .. [2] Kersting, H., Sullivan, T.J., and Hennig, P..
        Convergence rates of Gaussian ODE filters.
        2019.
    .. [3] Tronarp, F., Kersting, H., Särkkä, S., and Hennig, P..
        Probabilistic solutions to ordinary differential equations as
        non-linear Bayesian filtering: a new perspective.
        Statistics and Computing, 2019.
    .. [4] Tronarp, F., Särkkä, S., and Hennig, P..
        Bayesian ODE solvers: the maximum a posteriori estimate.
        2019.


    Examples
    --------
    >>> from probnum.diffeq import logistic, probsolve_ivp
    >>> from probnum import random_variables as rvs
    >>> import numpy as np
<<<<<<< HEAD

    Solve a simple logistic ODE with fixed steps.

    >>> def f(t, x):
    ...     return 4*x*(1-x)
    >>>
    >>> y0 = np.array([0.15])
    >>> t0, tmax = 0., 1.5
    >>> solution = probsolve_ivp(f, t0, tmax, y0, step=0.1, adaptive=False)
=======
    >>> initrv = rvs.Constant(np.array([0.15]))
    >>> ivp = logistic(timespan=[0., 1.5], initrv=initrv, params=(4, 1))
    >>> solution = probsolve_ivp(ivp, method="ekf0", step=0.1)
>>>>>>> 1e73fb21
    >>> print(np.round(solution.y.mean, 2))
    [[0.15]
     [0.21]
     [0.28]
     [0.37]
     [0.46]
     [0.56]
     [0.66]
     [0.74]
     [0.81]
     [0.86]
     [0.9 ]
     [0.93]
     [0.96]
     [0.97]
     [0.98]
     [0.99]]


    Other priors and other methods are easily accessible.

<<<<<<< HEAD
    >>> def df(t, x):
    ...     return np.array([4. - 8 * x])
    >>> solution = probsolve_ivp(f, t0, tmax, y0, df=df, method="EK1", algo_order=2, step=0.1, adaptive=False)
=======
    >>> initrv = rvs.Constant(np.array([0.15]))
    >>> ivp = logistic(timespan=[0., 1.5], initrv=initrv, params=(4, 1))
    >>> solution = probsolve_ivp(ivp, method="eks1", which_prior="ioup3", step=0.1)
>>>>>>> 1e73fb21
    >>> print(np.round(solution.y.mean, 2))
        [[0.15]
     [0.21]
     [0.28]
     [0.37]
     [0.47]
     [0.57]
     [0.66]
     [0.74]
     [0.81]
     [0.87]
     [0.91]
     [0.93]
     [0.96]
     [0.97]
     [0.98]
     [0.99]]
<<<<<<< HEAD

    """

    # Create IVP object
    ivp = IVP(timespan=(t0, tmax), initrv=pnrv.Constant(np.asarray(y0)), rhs=f, jac=df)
=======
    """
    stprl = _create_steprule(atol, rtol, step, firststep, ivp)
    prior = _string2prior(ivp, which_prior, **kwargs)

    measmodel = GaussianIVPFilter.string_to_measurement_model(method, ivp, prior)
    with_smoothing = method[-2] == "s" or method[-1] == "s"
    solver = GaussianIVPFilter.construct_with_rk_init(
        ivp, prior, measmodel, with_smoothing=with_smoothing
    )
    solution = solver.solve(steprule=stprl)
    return solution


def _create_steprule(atol, rtol, step, firststep, ivp):
    _check_step_tol(step, atol, rtol)
>>>>>>> 1e73fb21

    # Create steprule
    if adaptive is True:
        if atol is None or rtol is None:
            raise ValueError(
                "Please provide absolute and relative tolerance for adaptive steps."
            )
        firststep = step if step is not None else steprule.propose_firststep(ivp)
        stprl = steprule.AdaptiveSteps(firststep=firststep, atol=atol, rtol=rtol)
    else:
        stprl = steprule.ConstantSteps(step)

    # Create prior
    prior = pnfs.statespace.IBM(
        ordint=algo_order,
        spatialdim=ivp.dimension,
        forward_implementation="sqrt",
        backward_implementation="sqrt",
    )

<<<<<<< HEAD
    # Create measurement model and Kalman object.
    method = method.upper()
    gfilt = _create_filter(ivp, prior, method)

    # Solve
    solver = GaussianIVPFilter(ivp, gfilt, with_smoothing=dense_output)
    solution = solver.solve(steprule=stprl)
    return solution


def _create_filter(ivp, prior, method):
    """Create the solver object that is used."""
    if method not in ["EK0", "EK1"]:
        raise ValueError("This method is not supported.")
    evlvar = 0.0
    if method == "EK0":
        return ivp2filter.ivp2ekf0(ivp, prior, evlvar)

    # else: method == "EK1":
    return ivp2filter.ivp2ekf1(ivp, prior, evlvar)
=======
    if "lengthscale" in kwargs.keys():
        lengthscale = kwargs["lengthscale"]
    else:
        lengthscale = 1.0
    if which_prior == "matern32":
        return pnfs.statespace.Matern(
            1,
            ivp.dimension,
            lengthscale,
            forward_implementation="sqrt",
            backward_implementation="sqrt",
        )
    elif which_prior == "matern52":
        return pnfs.statespace.Matern(
            2,
            ivp.dimension,
            lengthscale,
            forward_implementation="sqrt",
            backward_implementation="sqrt",
        )
    elif which_prior == "matern72":
        return pnfs.statespace.Matern(
            3,
            ivp.dimension,
            lengthscale,
            forward_implementation="sqrt",
            backward_implementation="sqrt",
        )
    elif which_prior == "matern92":
        return pnfs.statespace.Matern(
            4,
            ivp.dimension,
            lengthscale,
            forward_implementation="sqrt",
            backward_implementation="sqrt",
        )
    else:
        raise RuntimeError("It should have been impossible to reach this point.")
>>>>>>> 1e73fb21
<|MERGE_RESOLUTION|>--- conflicted
+++ resolved
@@ -13,11 +13,7 @@
 import probnum.filtsmooth as pnfs
 import probnum.random_variables as pnrv
 from probnum.diffeq import steprule
-<<<<<<< HEAD
 from probnum.diffeq.ode import IVP
-from probnum.diffeq.odefiltsmooth import ivp2filter
-=======
->>>>>>> 1e73fb21
 from probnum.diffeq.odefiltsmooth.ivpfiltsmooth import GaussianIVPFilter
 
 __all__ = ["probsolve_ivp"]
@@ -173,7 +169,6 @@
     >>> from probnum.diffeq import logistic, probsolve_ivp
     >>> from probnum import random_variables as rvs
     >>> import numpy as np
-<<<<<<< HEAD
 
     Solve a simple logistic ODE with fixed steps.
 
@@ -183,41 +178,30 @@
     >>> y0 = np.array([0.15])
     >>> t0, tmax = 0., 1.5
     >>> solution = probsolve_ivp(f, t0, tmax, y0, step=0.1, adaptive=False)
-=======
-    >>> initrv = rvs.Constant(np.array([0.15]))
-    >>> ivp = logistic(timespan=[0., 1.5], initrv=initrv, params=(4, 1))
-    >>> solution = probsolve_ivp(ivp, method="ekf0", step=0.1)
->>>>>>> 1e73fb21
     >>> print(np.round(solution.y.mean, 2))
     [[0.15]
      [0.21]
      [0.28]
      [0.37]
-     [0.46]
-     [0.56]
+     [0.47]
+     [0.57]
      [0.66]
      [0.74]
      [0.81]
-     [0.86]
-     [0.9 ]
-     [0.93]
+     [0.87]
+     [0.91]
+     [0.94]
      [0.96]
      [0.97]
      [0.98]
      [0.99]]
 
 
-    Other priors and other methods are easily accessible.
-
-<<<<<<< HEAD
+    Other methods are easily accessible.
+
     >>> def df(t, x):
     ...     return np.array([4. - 8 * x])
     >>> solution = probsolve_ivp(f, t0, tmax, y0, df=df, method="EK1", algo_order=2, step=0.1, adaptive=False)
-=======
-    >>> initrv = rvs.Constant(np.array([0.15]))
-    >>> ivp = logistic(timespan=[0., 1.5], initrv=initrv, params=(4, 1))
-    >>> solution = probsolve_ivp(ivp, method="eks1", which_prior="ioup3", step=0.1)
->>>>>>> 1e73fb21
     >>> print(np.round(solution.y.mean, 2))
         [[0.15]
      [0.21]
@@ -235,29 +219,11 @@
      [0.97]
      [0.98]
      [0.99]]
-<<<<<<< HEAD
 
     """
 
     # Create IVP object
     ivp = IVP(timespan=(t0, tmax), initrv=pnrv.Constant(np.asarray(y0)), rhs=f, jac=df)
-=======
-    """
-    stprl = _create_steprule(atol, rtol, step, firststep, ivp)
-    prior = _string2prior(ivp, which_prior, **kwargs)
-
-    measmodel = GaussianIVPFilter.string_to_measurement_model(method, ivp, prior)
-    with_smoothing = method[-2] == "s" or method[-1] == "s"
-    solver = GaussianIVPFilter.construct_with_rk_init(
-        ivp, prior, measmodel, with_smoothing=with_smoothing
-    )
-    solution = solver.solve(steprule=stprl)
-    return solution
-
-
-def _create_steprule(atol, rtol, step, firststep, ivp):
-    _check_step_tol(step, atol, rtol)
->>>>>>> 1e73fb21
 
     # Create steprule
     if adaptive is True:
@@ -278,13 +244,13 @@
         backward_implementation="sqrt",
     )
 
-<<<<<<< HEAD
-    # Create measurement model and Kalman object.
-    method = method.upper()
-    gfilt = _create_filter(ivp, prior, method)
+    # Create measurement model.
+    measmod = GaussianIVPFilter.string_to_measurement_model(method, ivp, prior)
 
     # Solve
-    solver = GaussianIVPFilter(ivp, gfilt, with_smoothing=dense_output)
+    solver = GaussianIVPFilter.construct_with_rk_init(
+        ivp, prior, measmod, with_smoothing=dense_output
+    )
     solution = solver.solve(steprule=stprl)
     return solution
 
@@ -298,44 +264,4 @@
         return ivp2filter.ivp2ekf0(ivp, prior, evlvar)
 
     # else: method == "EK1":
-    return ivp2filter.ivp2ekf1(ivp, prior, evlvar)
-=======
-    if "lengthscale" in kwargs.keys():
-        lengthscale = kwargs["lengthscale"]
-    else:
-        lengthscale = 1.0
-    if which_prior == "matern32":
-        return pnfs.statespace.Matern(
-            1,
-            ivp.dimension,
-            lengthscale,
-            forward_implementation="sqrt",
-            backward_implementation="sqrt",
-        )
-    elif which_prior == "matern52":
-        return pnfs.statespace.Matern(
-            2,
-            ivp.dimension,
-            lengthscale,
-            forward_implementation="sqrt",
-            backward_implementation="sqrt",
-        )
-    elif which_prior == "matern72":
-        return pnfs.statespace.Matern(
-            3,
-            ivp.dimension,
-            lengthscale,
-            forward_implementation="sqrt",
-            backward_implementation="sqrt",
-        )
-    elif which_prior == "matern92":
-        return pnfs.statespace.Matern(
-            4,
-            ivp.dimension,
-            lengthscale,
-            forward_implementation="sqrt",
-            backward_implementation="sqrt",
-        )
-    else:
-        raise RuntimeError("It should have been impossible to reach this point.")
->>>>>>> 1e73fb21
+    return ivp2filter.ivp2ekf1(ivp, prior, evlvar)