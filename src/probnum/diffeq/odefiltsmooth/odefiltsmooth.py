--- conflicted
+++ resolved
@@ -199,24 +199,6 @@
     >>> solution = probsolve_ivp(ivp, method="eks1", which_prior="ioup3", step=0.1)
     >>> print(solution.y.mean)
     [[0.15      ]
-<<<<<<< HEAD
-     [0.20845921]
-     [0.28195738]
-     [0.36946571]
-     [0.46638028]
-     [0.56596141]
-     [0.66045798]
-     [0.74373419]
-     [0.81236692]
-     [0.86592532]
-     [0.90598047]
-     [0.93495402]
-     [0.9554465 ]
-     [0.96968678]
-     [0.97948238]
-     [0.98614302]]
-
-=======
      [0.20837029]
      [0.28203135]
      [0.36939685]
@@ -232,7 +214,6 @@
      [0.96968542]
      [0.9794734 ]
      [0.98614926]]
->>>>>>> be3c9061
     """
     gfilt, firststep, stprl = _create_solver_inputs(
         ivp, method, which_prior, tol, step, firststep, **kwargs
