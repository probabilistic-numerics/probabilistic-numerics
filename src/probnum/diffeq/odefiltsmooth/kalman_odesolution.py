"""ODE solutions returned by Gaussian ODE filtering."""

import typing

import numpy as np

import probnum._randomvariablelist as pnrv_list
import probnum.filtsmooth as pnfs
import probnum.random_variables as pnrv
import probnum.type
import probnum.utils
from probnum.utils.linalg import cholesky_update

from ..odesolution import ODESolution

try:
    # functools.cached_property is only available in Python >=3.8
    from functools import cached_property
except ImportError:
    from cached_property import cached_property


class KalmanODESolution(ODESolution):
    """Gaussian IVP filtering solution of an ODE problem.

    Recall that in ProbNum, Gaussian filtering and smoothing is generally named "Kalman".

    Parameters
    ----------
    kalman_posterior
        Gauss-Markov posterior over the ODE solver state space model.
        Therefore, it assumes that the dynamics model is an :class:`Integrator`.

    See Also
    --------
    GaussianIVPFilter : ODE solver that behaves like a Gaussian filter.
    KalmanPosterior : Posterior over states after Gaussian filtering/smoothing.

    Examples
    --------
    >>> from probnum.diffeq import logistic, probsolve_ivp
    >>> from probnum import random_variables as rvs
<<<<<<< HEAD
    >>>
    >>> def f(t, x):
    ...     return 4*x*(1-x)
    >>>
    >>> y0 = np.array([0.15])
    >>> t0, tmax = 0., 1.5
    >>> solution = probsolve_ivp(f, t0, tmax, y0, step=0.1, adaptive=False)
=======
    >>> initrv = rvs.Constant(np.array([0.15]))
    >>> ivp = logistic(timespan=[0., 1.5], initrv=initrv, params=(4, 1))
    >>> solution = probsolve_ivp(ivp, method="ekf0", step=0.1)
>>>>>>> 1e73fb21
    >>> # Mean of the discrete-time solution
    >>> print(np.round(solution.y.mean, 2))
    [[0.15]
     [0.21]
     [0.28]
     [0.37]
     [0.46]
     [0.56]
     [0.66]
     [0.74]
     [0.81]
     [0.86]
     [0.9 ]
     [0.93]
     [0.96]
     [0.97]
     [0.98]
     [0.99]]

    >>> # Times of the discrete-time solution
    >>> print(solution.t)
    [0.  0.1 0.2 0.3 0.4 0.5 0.6 0.7 0.8 0.9 1.  1.1 1.2 1.3 1.4 1.5]
    >>> # Individual entries of the discrete-time solution can be accessed with
    >>> print(solution[5])
    <Normal with shape=(1,), dtype=float64>
    >>> print(np.round(solution[5].mean, 2))
    [0.56]
    >>> # Evaluate the continuous-time solution at a new time point t=0.65
    >>> print(np.round(solution(0.65).mean, 2))
    [0.70]
    """

    def __init__(self, kalman_posterior: pnfs.KalmanPosterior):
        self.kalman_posterior = kalman_posterior

        # Pre-compute projection matrices.
        # The prior must be an integrator, if not, an error is thrown in 'GaussianIVPFilter'.
        self.proj_to_y = kalman_posterior.transition.proj2coord(coord=0)
        self.proj_to_dy = kalman_posterior.transition.proj2coord(coord=1)

    @property
    def t(self) -> np.ndarray:
        return self.kalman_posterior.locations

    @cached_property
    def y(self) -> pnrv_list._RandomVariableList:
        y_rvs = [
            _project_rv(self.proj_to_y, rv) for rv in self.kalman_posterior.state_rvs
        ]
        return pnrv_list._RandomVariableList(y_rvs)

    @cached_property
    def dy(self) -> pnrv_list._RandomVariableList:
        dy_rvs = [
            _project_rv(self.proj_to_dy, rv) for rv in self.kalman_posterior.state_rvs
        ]
        return pnrv_list._RandomVariableList(dy_rvs)

    def __call__(
        self, t: float
    ) -> typing.Union[pnrv.RandomVariable, pnrv_list._RandomVariableList]:
        out_rv = self.kalman_posterior(t)

        if np.isscalar(t):
            return _project_rv(self.proj_to_y, out_rv)

        return pnrv_list._RandomVariableList(
            [_project_rv(self.proj_to_y, rv) for rv in out_rv]
        )

    def sample(
        self,
        t: typing.Optional[float] = None,
        size: typing.Optional[probnum.type.ShapeArgType] = (),
    ) -> np.ndarray:
        """Sample from the Gaussian filtering ODE solution by sampling from the Gauss-
        Markov posterior."""
        size = probnum.utils.as_shape(size)

        # implement only single samples, rest via recursion
        # We cannot 'steal' the recursion from self.kalman_posterior.sample,
        # because we need to project the respective states out of each sample.
        if size != ():
            return np.array([self.sample(t=t, size=size[1:]) for _ in range(size[0])])

        samples = self.kalman_posterior.sample(locations=t, size=size)
        return np.array([self.proj_to_y @ sample for sample in samples])

    @property
    def filtering_solution(self):

        if isinstance(self.kalman_posterior, pnfs.FilteringPosterior):
            return self

        # else: self.kalman_posterior is a SmoothingPosterior object, which has the field filter_posterior.
        return KalmanODESolution(
            kalman_posterior=self.kalman_posterior.filtering_posterior
        )


def _project_rv(projmat, rv):
    # There is no way of checking whether `rv` has its Cholesky factor computed already or not.
    # Therefore, since we need to update the Cholesky factor for square-root filtering,
    # we also update the Cholesky factor for non-square-root algorithms here,
    # which implies additional cost.
    # See Issues #319 and #329.
    # When they are resolved, this function here will hopefully be superfluous.

    new_mean = projmat @ rv.mean
    new_cov = projmat @ rv.cov @ projmat.T
    new_cov_cholesky = cholesky_update(projmat @ rv.cov_cholesky)
    return pnrv.Normal(new_mean, new_cov, cov_cholesky=new_cov_cholesky)<|MERGE_RESOLUTION|>--- conflicted
+++ resolved
@@ -40,7 +40,6 @@
     --------
     >>> from probnum.diffeq import logistic, probsolve_ivp
     >>> from probnum import random_variables as rvs
-<<<<<<< HEAD
     >>>
     >>> def f(t, x):
     ...     return 4*x*(1-x)
@@ -48,25 +47,20 @@
     >>> y0 = np.array([0.15])
     >>> t0, tmax = 0., 1.5
     >>> solution = probsolve_ivp(f, t0, tmax, y0, step=0.1, adaptive=False)
-=======
-    >>> initrv = rvs.Constant(np.array([0.15]))
-    >>> ivp = logistic(timespan=[0., 1.5], initrv=initrv, params=(4, 1))
-    >>> solution = probsolve_ivp(ivp, method="ekf0", step=0.1)
->>>>>>> 1e73fb21
     >>> # Mean of the discrete-time solution
     >>> print(np.round(solution.y.mean, 2))
     [[0.15]
      [0.21]
      [0.28]
      [0.37]
-     [0.46]
-     [0.56]
+     [0.47]
+     [0.57]
      [0.66]
      [0.74]
      [0.81]
-     [0.86]
-     [0.9 ]
-     [0.93]
+     [0.87]
+     [0.91]
+     [0.94]
      [0.96]
      [0.97]
      [0.98]
