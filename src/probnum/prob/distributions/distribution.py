--- conflicted
+++ resolved
@@ -41,13 +41,9 @@
     mean : callable
         Function returning the mean of the distribution.
     cov : callable
-<<<<<<< HEAD
         Function returning the covariance of the distribution.
     shape : tuple
         Shape of samples from this distribution.
-=======
-        Function returning the kernels of the distribution.
->>>>>>> 16c3d85b
     dtype : numpy.dtype or object
         Data type of realizations of a random variable with this distribution. If ``object`` will be converted to ``numpy.dtype``.
     random_state : None or int or :class:`~numpy.random.RandomState` instance, optional
