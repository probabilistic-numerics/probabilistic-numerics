--- conflicted
+++ resolved
@@ -1,10 +1,7 @@
-<<<<<<< HEAD
-=======
 """
 Finite-dimensional Linear Operators.
 """
 
->>>>>>> 65793ec9
 from ._kronecker import Kronecker, Svec, SymmetricKronecker, Symmetrize, Vec
 from ._linear_operator import Identity, LinearOperator, MatrixMult, ScalarMult
 from ._utils import aslinop
