--- conflicted
+++ resolved
@@ -20,19 +20,11 @@
 diffeq
     Probabilistic solvers for ordinary differential equations.
 """
-<<<<<<< HEAD
 
-from pkg_resources import get_distribution, DistributionNotFound
-from . import diffeq, filtsmooth, linalg, quad, random_variables, utils
-from .random_variables import asrandvar, RandomVariable
-
-=======
-# -*- coding: utf-8 -*-
 from pkg_resources import DistributionNotFound, get_distribution
 
 from . import diffeq, filtsmooth, linalg, quad, random_variables, utils
 from .random_variables import RandomVariable, asrandvar
->>>>>>> 07e35996
 
 try:
     # Change here if project is renamed and does not equal the package name
