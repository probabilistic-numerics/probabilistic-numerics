--- conflicted
+++ resolved
@@ -6,19 +6,12 @@
 equations using probabilistic inference. This approach captures uncertainty arising
 from finite computational resources and stochastic input.
 
-<<<<<<< HEAD
-Available subpackages and modules
----------------------------------
-random_variables
-    Random variables.
-=======
 Available subpackages
 ---------------------
 diffeq
     Probabilistic solvers for ordinary differential equations.
 filtsmooth
     Bayesian filtering and smoothing.
->>>>>>> 037f9a00
 linalg
     Probabilistic numerical linear algebra.
 linops
