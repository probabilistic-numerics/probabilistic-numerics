--- conflicted
+++ resolved
@@ -5,16 +5,7 @@
 import numpy as np
 
 from probnum import utils as _utils
-<<<<<<< HEAD
-from probnum.type import ArrayLikeGetitemArgType, ShapeArgType, ShapeType
-=======
-from probnum.typing import (
-    ArrayLikeGetitemArgType,
-    RandomStateArgType,
-    ShapeArgType,
-    ShapeType,
-)
->>>>>>> d80c703b
+from probnum.typing import ArrayLikeGetitemArgType, ShapeArgType, ShapeType
 
 from . import _random_variable
 
