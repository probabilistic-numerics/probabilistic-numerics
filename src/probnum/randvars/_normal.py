"""Normally distributed / Gaussian random variables."""

from typing import Callable, Optional, Union

import numpy as np
import scipy.linalg
import scipy.stats

from probnum import linops
from probnum import utils as _utils
<<<<<<< HEAD
from probnum.type import ArrayLikeGetitemArgType, FloatArgType, ShapeArgType, ShapeType
=======
from probnum.typing import (
    ArrayLikeGetitemArgType,
    FloatArgType,
    RandomStateArgType,
    ShapeArgType,
    ShapeType,
)
>>>>>>> d80c703b

from . import _random_variable

try:
    # functools.cached_property is only available in Python >=3.8
    from functools import cached_property
except ImportError:
    from cached_property import cached_property


COV_CHOLESKY_DAMPING = 10 ** -12

_ValueType = Union[np.floating, np.ndarray, linops.LinearOperator]


class Normal(_random_variable.ContinuousRandomVariable[_ValueType]):
    """Random variable with a normal distribution.

    Gaussian random variables are ubiquitous in probability theory, since the
    Gaussian is the equilibrium distribution to which other distributions gravitate
    under a wide variety of smooth operations, e.g., convolutions and stochastic
    transformations. One example of this is the central limit theorem. Gaussian
    random variables are also attractive from a numerical point of view as they
    maintain their distribution family through many transformations (e.g. they are
    stable). In particular, they allow for efficient closed-form Bayesian inference
    given linear observations.

    Parameters
    ----------
    mean :
        Mean of the random variable.
    cov :
        (Co-)variance of the random variable.
    cov_cholesky :
        (Lower triangular) Cholesky factor of the covariance matrix. If None, then the Cholesky factor of the covariance matrix
        is computed when :attr:`Normal.cov_cholesky` is called and then cached. If specified, the value is returned by :attr:`Normal.cov_cholesky`.
        In this case, its type and data type are compared to the type and data type of the covariance.
        If the types do not match, an exception is thrown. If the data types do not match,
        the data type of the Cholesky factor is promoted to the data type of the covariance matrix.

    See Also
    --------
    RandomVariable : Class representing random variables.

    Examples
    --------
    >>> import numpy as np
    >>> from probnum import randvars
    >>> x = randvars.Normal(mean=0.5, cov=1.0)
    >>> rng = np.random.default_rng(42)
    >>> x.sample(rng=rng, size=(2, 2))
    array([[ 0.80471708, -0.53998411],
           [ 1.2504512 ,  1.44056472]])
    """

    # pylint: disable=too-many-locals,too-many-branches,too-many-statements
    def __init__(
        self,
        mean: Union[float, np.floating, np.ndarray, linops.LinearOperator],
        cov: Union[float, np.floating, np.ndarray, linops.LinearOperator],
        cov_cholesky: Optional[
            Union[float, np.floating, np.ndarray, linops.LinearOperator]
        ] = None,
    ):
        # Type normalization
        if np.isscalar(mean):
            mean = _utils.as_numpy_scalar(mean)

        if np.isscalar(cov):
            cov = _utils.as_numpy_scalar(cov)

        if np.isscalar(cov_cholesky):
            cov_cholesky = _utils.as_numpy_scalar(cov_cholesky)

        # Data type normalization
        dtype = np.promote_types(mean.dtype, cov.dtype)

        if not np.issubdtype(dtype, np.floating):
            dtype = np.dtype(np.double)

        mean = mean.astype(dtype, order="C", casting="safe", copy=False)
        cov = cov.astype(dtype, order="C", casting="safe", copy=False)

        # Shape checking
        if not 0 <= mean.ndim <= 2:
            raise ValueError(
                f"Gaussian random variables must either be scalars, vectors, or "
                f"matrices (or linear operators), but the given mean is a {mean.ndim}-"
                f"dimensional tensor."
            )

        expected_cov_shape = (np.prod(mean.shape),) * 2 if len(mean.shape) > 0 else ()

        if cov.shape != expected_cov_shape:
            raise ValueError(
                f"The covariance matrix must be of shape {expected_cov_shape}, but "
                f"shape {cov.shape} was given."
            )

        # Method selection
        univariate = mean.ndim == 0
        dense = isinstance(mean, np.ndarray) and isinstance(cov, np.ndarray)
        cov_operator = isinstance(cov, linops.LinearOperator)
        compute_cov_cholesky: Callable[[], _ValueType] = None

        if univariate:
            # Univariate Gaussian
            sample = self._univariate_sample
            in_support = Normal._univariate_in_support
            pdf = self._univariate_pdf
            logpdf = self._univariate_logpdf
            cdf = self._univariate_cdf
            logcdf = self._univariate_logcdf
            quantile = self._univariate_quantile

            median = lambda: mean
            var = lambda: cov
            entropy = self._univariate_entropy

            compute_cov_cholesky = self._univariate_cov_cholesky

        elif dense or cov_operator:
            # Multi- and matrixvariate Gaussians
            sample = self._dense_sample
            in_support = Normal._dense_in_support
            pdf = self._dense_pdf
            logpdf = self._dense_logpdf
            cdf = self._dense_cdf
            logcdf = self._dense_logcdf
            quantile = None

            median = None
            var = self._dense_var
            entropy = self._dense_entropy

            compute_cov_cholesky = self.dense_cov_cholesky

            # Ensure that the Cholesky factor has the same type as the covariance,
            # and, if necessary, promote data types. Check for (in this order): type, shape, dtype.
            if cov_cholesky is not None:

                if not isinstance(cov_cholesky, type(cov)):
                    raise TypeError(
                        f"The covariance matrix is of type `{type(cov)}`, so its "
                        f"Cholesky decomposition must be of the same type, but an "
                        f"object of type `{type(cov_cholesky)}` was given."
                    )

                if cov_cholesky.shape != cov.shape:
                    raise ValueError(
                        f"The cholesky decomposition of the covariance matrix must "
                        f"have the same shape as the covariance matrix, i.e. "
                        f"{cov.shape}, but shape {cov_cholesky.shape} was given"
                    )

                if cov_cholesky.dtype != cov.dtype:
                    cov_cholesky = cov_cholesky.astype(
                        cov.dtype, casting="safe", copy=False
                    )

            if isinstance(cov, linops.SymmetricKronecker):
                m, n = mean.shape

                if m != n or n != cov.A.shape[0] or n != cov.B.shape[1]:
                    raise ValueError(
                        "Normal distributions with symmetric Kronecker structured "
                        "kernels must have square mean and square kernels factors with "
                        "matching dimensions."
                    )

                if cov.identical_factors:
                    sample = self._symmetric_kronecker_identical_factors_sample

                    # pylint: disable=redefined-variable-type
                    compute_cov_cholesky = (
                        self._symmetric_kronecker_identical_factors_cov_cholesky
                    )
            elif isinstance(cov, linops.Kronecker):
                m, n = mean.shape

                if (
                    m != cov.A.shape[0]
                    or m != cov.A.shape[1]
                    or n != cov.B.shape[0]
                    or n != cov.B.shape[1]
                ):
                    raise ValueError(
                        "Kronecker structured kernels must have factors with the same "
                        "shape as the mean."
                    )

                compute_cov_cholesky = self._kronecker_cov_cholesky

        else:
            raise ValueError(
                f"Cannot instantiate normal distribution with mean of type "
                f"{mean.__class__.__name__} and kernels of type "
                f"{cov.__class__.__name__}."
            )

        super().__init__(
            shape=mean.shape,
            dtype=mean.dtype,
            parameters={"mean": mean, "cov": cov},
            sample=sample,
            in_support=in_support,
            pdf=pdf,
            logpdf=logpdf,
            cdf=cdf,
            logcdf=logcdf,
            quantile=quantile,
            mode=lambda: mean,
            median=median,
            mean=lambda: mean,
            cov=lambda: cov,
            var=var,
            entropy=entropy,
        )

        self._compute_cov_cholesky = compute_cov_cholesky
        self._cov_cholesky = cov_cholesky

    @property
    def cov_cholesky(self) -> _ValueType:
        """Cholesky factor :math:`L` of the covariance
        :math:`\\operatorname{Cov}(X) =LL^\\top`."""

        if not self.cov_cholesky_is_precomputed:
            self.precompute_cov_cholesky()
        return self._cov_cholesky

    def precompute_cov_cholesky(
        self, damping_factor: Optional[FloatArgType] = COV_CHOLESKY_DAMPING
    ):
        """(P)recompute Cholesky factors (careful: in-place operation!)."""
        if self.cov_cholesky_is_precomputed:
            raise Exception("A Cholesky factor is already available.")
        self._cov_cholesky = self._compute_cov_cholesky(damping_factor=damping_factor)

    @property
    def cov_cholesky_is_precomputed(self) -> bool:
        """Return truth-value of whether the Cholesky factor of the covariance is
        readily available.

        This happens if (i) the Cholesky factor is specified during
        initialization or if (ii) the property `self.cov_cholesky` has
        been called before.
        """
        if self._cov_cholesky is None:
            return False
        return True

    @cached_property
    def dense_mean(self) -> Union[np.floating, np.ndarray]:
        """Dense representation of the mean."""
        if isinstance(self.mean, linops.LinearOperator):
            return self.mean.todense()
        else:
            return self.mean

    @cached_property
    def dense_cov(self) -> Union[np.floating, np.ndarray]:
        """Dense representation of the covariance."""
        if isinstance(self.cov, linops.LinearOperator):
            return self.cov.todense()
        else:
            return self.cov

    def __getitem__(self, key: ArrayLikeGetitemArgType) -> "Normal":
        """Marginalization in multi- and matrixvariate normal random variables,
        expressed as (advanced) indexing, masking and slicing.

        We support all modes of array indexing presented in

        https://numpy.org/doc/1.19/reference/arrays.indexing.html.

        Note that, currently, this method only works for multi- and matrixvariate
        normal distributions.

        Parameters
        ----------
        key : int or slice or ndarray or tuple of None, int, slice, or ndarray
            Indices, slice objects and/or boolean masks specifying which entries to keep
            while marginalizing over all other entries.
        """

        if not isinstance(key, tuple):
            key = (key,)

        # Select entries from mean
        mean = self.dense_mean[key]

        # Select submatrix from covariance matrix
        cov = self.dense_cov.reshape(self.shape + self.shape)
        cov = cov[key][(...,) + key]

        if mean.ndim > 0:
            cov = cov.reshape(mean.size, mean.size)

        return Normal(
            mean=mean,
            cov=cov,
        )

    def reshape(self, newshape: ShapeArgType) -> "Normal":
        try:
            reshaped_mean = self.dense_mean.reshape(newshape)
        except ValueError as exc:
            raise ValueError(
                f"Cannot reshape this normal random variable to the given shape: "
                f"{newshape}"
            ) from exc

        reshaped_cov = self.dense_cov

        if reshaped_mean.ndim > 0 and reshaped_cov.ndim == 0:
            reshaped_cov = reshaped_cov.reshape(1, 1)

        return Normal(
            mean=reshaped_mean,
            cov=reshaped_cov,
        )

    def transpose(self, *axes: int) -> "Normal":
        if len(axes) == 1 and isinstance(axes[0], tuple):
            axes = axes[0]
        elif (len(axes) == 1 and axes[0] is None) or len(axes) == 0:
            axes = tuple(reversed(range(self.ndim)))

        mean_t = self.dense_mean.transpose(*axes).copy()

        # Transpose covariance
        cov_axes = axes + tuple(mean_t.ndim + axis for axis in axes)
        cov_t = self.dense_cov.reshape(self.shape + self.shape)
        cov_t = cov_t.transpose(*cov_axes).copy()

        if mean_t.ndim > 0:
            cov_t = cov_t.reshape(mean_t.size, mean_t.size)

        return Normal(
            mean=mean_t,
            cov=cov_t,
        )

    # Unary arithmetic operations

    def __neg__(self) -> "Normal":
        return Normal(
            mean=-self.mean,
            cov=self.cov,
        )

    def __pos__(self) -> "Normal":
        return Normal(
            mean=+self.mean,
            cov=self.cov,
        )

    # TODO: Overwrite __abs__ and add absolute moments of normal
    # TODO: (https://arxiv.org/pdf/1209.4340.pdf)

    # Binary arithmetic operations

    def _add_normal(self, other: "Normal") -> "Normal":
        if other.shape != self.shape:
            raise ValueError(
                "Addition of two normally distributed random variables is only "
                "possible if both operands have the same shape."
            )

        return Normal(
            mean=self.mean + other.mean,
            cov=self.cov + other.cov,
        )

    def _sub_normal(self, other: "Normal") -> "Normal":
        if other.shape != self.shape:
            raise ValueError(
                "Subtraction of two normally distributed random variables is only "
                "possible if both operands have the same shape."
            )

        return Normal(
            mean=self.mean - other.mean,
            cov=self.cov + other.cov,
        )

    # Univariate Gaussians
    def _univariate_cov_cholesky(
        self, damping_factor: Optional[FloatArgType] = COV_CHOLESKY_DAMPING
    ) -> np.floating:
        return np.sqrt(self.cov + damping_factor)

    def _univariate_sample(
        self,
        rng: np.random.Generator,
        size: ShapeType = (),
    ) -> Union[np.floating, np.ndarray]:
        sample = scipy.stats.norm.rvs(
            loc=self.mean, scale=self.std, size=size, random_state=rng
        )

        if np.isscalar(sample):
            sample = _utils.as_numpy_scalar(sample, dtype=self.dtype)
        else:
            sample = sample.astype(self.dtype)

        assert sample.shape == size

        return sample

    @staticmethod
    def _univariate_in_support(x: _ValueType) -> bool:
        return np.isfinite(x)

    def _univariate_pdf(self, x: _ValueType) -> np.float_:
        return scipy.stats.norm.pdf(x, loc=self.mean, scale=self.std)

    def _univariate_logpdf(self, x: _ValueType) -> np.float_:
        return scipy.stats.norm.logpdf(x, loc=self.mean, scale=self.std)

    def _univariate_cdf(self, x: _ValueType) -> np.float_:
        return scipy.stats.norm.cdf(x, loc=self.mean, scale=self.std)

    def _univariate_logcdf(self, x: _ValueType) -> np.float_:
        return scipy.stats.norm.logcdf(x, loc=self.mean, scale=self.std)

    def _univariate_quantile(self, p: FloatArgType) -> np.floating:
        return scipy.stats.norm.ppf(p, loc=self.mean, scale=self.std)

    def _univariate_entropy(self: _ValueType) -> np.float_:
        return _utils.as_numpy_scalar(
            scipy.stats.norm.entropy(loc=self.mean, scale=self.std),
            dtype=np.float_,
        )

    # Multi- and matrixvariate Gaussians
    def dense_cov_cholesky(
        self, damping_factor: Optional[FloatArgType] = COV_CHOLESKY_DAMPING
    ) -> np.ndarray:
        """Compute the Cholesky factorization of the covariance from its dense
        representation."""
        dense_cov = self.dense_cov

        return scipy.linalg.cholesky(
            dense_cov + damping_factor * np.eye(self.size, dtype=self.dtype),
            lower=True,
        )

    def _dense_sample(
        self, rng: np.random.Generator, size: ShapeType = ()
    ) -> np.ndarray:
        sample = scipy.stats.multivariate_normal.rvs(
            mean=self.dense_mean.ravel(),
            cov=self.dense_cov,
            size=size,
            random_state=rng,
        )

        return sample.reshape(sample.shape[:-1] + self.shape)

    @staticmethod
    def _arg_todense(x: Union[np.ndarray, linops.LinearOperator]) -> np.ndarray:
        if isinstance(x, linops.LinearOperator):
            return x.todense()
        elif isinstance(x, np.ndarray):
            return x
        else:
            raise ValueError(f"Unsupported argument type {type(x)}")

    @staticmethod
    def _dense_in_support(x: _ValueType) -> bool:
        return np.all(np.isfinite(Normal._arg_todense(x)))

    def _dense_pdf(self, x: _ValueType) -> np.float_:
        return scipy.stats.multivariate_normal.pdf(
            Normal._arg_todense(x).reshape(x.shape[: -self.ndim] + (-1,)),
            mean=self.dense_mean.ravel(),
            cov=self.dense_cov,
        )

    def _dense_logpdf(self, x: _ValueType) -> np.float_:
        return scipy.stats.multivariate_normal.logpdf(
            Normal._arg_todense(x).reshape(x.shape[: -self.ndim] + (-1,)),
            mean=self.dense_mean.ravel(),
            cov=self.dense_cov,
        )

    def _dense_cdf(self, x: _ValueType) -> np.float_:
        return scipy.stats.multivariate_normal.cdf(
            Normal._arg_todense(x).reshape(x.shape[: -self.ndim] + (-1,)),
            mean=self.dense_mean.ravel(),
            cov=self.dense_cov,
        )

    def _dense_logcdf(self, x: _ValueType) -> np.float_:
        return scipy.stats.multivariate_normal.logcdf(
            Normal._arg_todense(x).reshape(x.shape[: -self.ndim] + (-1,)),
            mean=self.dense_mean.ravel(),
            cov=self.dense_cov,
        )

    def _dense_var(self) -> np.ndarray:
        return np.diag(self.dense_cov).reshape(self.shape)

    def _dense_entropy(self) -> np.float_:
        return _utils.as_numpy_scalar(
            scipy.stats.multivariate_normal.entropy(
                mean=self.dense_mean.ravel(),
                cov=self.dense_cov,
            ),
            dtype=np.float_,
        )

    # Matrixvariate Gaussian with Kronecker covariance
    def _kronecker_cov_cholesky(
        self, damping_factor: Optional[FloatArgType] = COV_CHOLESKY_DAMPING
    ) -> linops.Kronecker:
        assert isinstance(self.cov, linops.Kronecker)

        A = self.cov.A.todense()
        B = self.cov.B.todense()

        return linops.Kronecker(
            A=scipy.linalg.cholesky(
                A + damping_factor * np.eye(A.shape[0], dtype=self.dtype),
                lower=True,
            ),
            B=scipy.linalg.cholesky(
                B + damping_factor * np.eye(B.shape[0], dtype=self.dtype),
                lower=True,
            ),
        )

    # Matrixvariate Gaussian with symmetric Kronecker covariance from identical
    # factors
    def _symmetric_kronecker_identical_factors_cov_cholesky(
        self,
        damping_factor: Optional[FloatArgType] = COV_CHOLESKY_DAMPING,
    ) -> linops.SymmetricKronecker:
        assert (
            isinstance(self.cov, linops.SymmetricKronecker)
            and self.cov.identical_factors
        )

        A = self.cov.A.todense()

        return linops.SymmetricKronecker(
            A=scipy.linalg.cholesky(
                A + damping_factor * np.eye(A.shape[0], dtype=self.dtype),
                lower=True,
            ),
        )

    def _symmetric_kronecker_identical_factors_sample(
        self, rng: np.random.Generator, size: ShapeType = ()
    ) -> np.ndarray:
        assert (
            isinstance(self.cov, linops.SymmetricKronecker)
            and self.cov.identical_factors
        )

        n = self.mean.shape[1]

        # Draw standard normal samples
        size_sample = (n * n,) + size

        stdnormal_samples = scipy.stats.norm.rvs(size=size_sample, random_state=rng)

        # Appendix E: Bartels, S., Probabilistic Linear Algebra, PhD Thesis 2019
        samples_scaled = linops.Symmetrize(n) @ (self.cov_cholesky @ stdnormal_samples)

        # TODO: can we avoid todense here and just return operator samples?
        return self.dense_mean[None, :, :] + samples_scaled.T.reshape(-1, n, n)<|MERGE_RESOLUTION|>--- conflicted
+++ resolved
@@ -8,17 +8,12 @@
 
 from probnum import linops
 from probnum import utils as _utils
-<<<<<<< HEAD
-from probnum.type import ArrayLikeGetitemArgType, FloatArgType, ShapeArgType, ShapeType
-=======
 from probnum.typing import (
     ArrayLikeGetitemArgType,
     FloatArgType,
-    RandomStateArgType,
     ShapeArgType,
     ShapeType,
 )
->>>>>>> d80c703b
 
 from . import _random_variable
 
