"""Normally distributed / Gaussian random variables."""
from __future__ import annotations

import functools
import operator
from typing import Optional, Union

from probnum import backend, linops
from probnum.typing import (
    ArrayIndicesLike,
    ArrayLike,
    FloatLike,
    MatrixType,
    ScalarType,
    SeedLike,
    SeedType,
    ShapeLike,
    ShapeType,
)

from . import _random_variable

<<<<<<< HEAD

class Normal(_random_variable.ContinuousRandomVariable):
=======
ValueType = Union[np.floating, np.ndarray, linops.LinearOperator]


# pylint: disable="too-complex"


class Normal(_random_variable.ContinuousRandomVariable[ValueType]):
>>>>>>> d24b6b0e
    """Random variable with a normal distribution.

    Gaussian random variables are ubiquitous in probability theory, since the
    Gaussian is the equilibrium distribution to which other distributions gravitate
    under a wide variety of smooth operations, e.g., convolutions and stochastic
    transformations. One example of this is the central limit theorem. Gaussian
    random variables are also attractive from a numerical point of view as they
    maintain their distribution family through many transformations (e.g. they are
    stable). In particular, they allow for efficient closed-form Bayesian inference
    given linear observations.

    Parameters
    ----------
    mean :
        Mean of the random variable.
    cov :
        (Co-)variance of the random variable.
    cov_cholesky :
        (Lower triangular) Cholesky factor of the covariance matrix. If ``None``, then
        the Cholesky factor of the covariance matrix is computed when
        :attr:`Normal.cov_cholesky` is called and then cached. If specified, the value
        is returned by :attr:`Normal.cov_cholesky`. In this case, its type and data type
        are compared to the type and data type of the covariance. If the types do not
        match, an exception is thrown. If the data types do not match, the data type of
        the Cholesky factor is promoted to the data type of the covariance matrix.

    See Also
    --------
    RandomVariable : Class representing random variables.

    Examples
    --------
    >>> x = pn.randvars.Normal(mean=0.5, cov=1.0)
    >>> rng = np.random.default_rng(42)
    >>> x.sample(rng=rng, size=(2, 2))
    array([[ 0.80471708, -0.53998411],
           [ 1.2504512 ,  1.44056472]])
    """

    # TODO (#xyz): `cov_cholesky` should be passed to the `cov` `LinearOperator`
    def __init__(
        self,
        mean: Union[ArrayLike, linops.LinearOperator],
        cov: Union[ArrayLike, linops.LinearOperator],
        cov_cholesky: Optional[Union[ArrayLike, linops.LinearOperator]] = None,
    ):
        # pylint: disable=too-many-branches

        # Type normalization
        if not isinstance(mean, linops.LinearOperator):
            mean = backend.asarray(mean)

        if not isinstance(cov, linops.LinearOperator):
            cov = backend.asarray(cov)

        # Data type normalization
        dtype = backend.promote_types(mean.dtype, cov.dtype)

        if not backend.is_floating_dtype(dtype):
            dtype = backend.double

        # Circular dependency -> defer import
        from probnum import compat  # pylint: disable=import-outside-toplevel

        mean = compat.cast(mean, dtype=dtype, casting="safe", copy=False)
        cov = compat.cast(cov, dtype=dtype, casting="safe", copy=False)

        if cov_cholesky is not None:
            cov_cholesky = compat.cast(cov_cholesky, dtype, copy=False)

        # Shape checking
        expected_cov_shape = (
            (functools.reduce(operator.mul, mean.shape, 1),) * 2
            if mean.ndim > 0
            else ()
        )

        if cov.shape != expected_cov_shape:
            raise ValueError(
                f"The covariance matrix must be of shape {expected_cov_shape}, but "
                f"shape {cov.shape} was given."
            )

<<<<<<< HEAD
        if cov_cholesky is not None:
            if cov_cholesky.shape != cov.shape:
                raise ValueError(
                    f"The Cholesky decomposition of the covariance matrix must "
                    f"have the same shape as the covariance matrix, i.e. "
                    f"{cov.shape}, but shape {cov_cholesky.shape} was given"
                )
=======
        # Method selection
        univariate = mean.ndim == 0
        dense = isinstance(mean, np.ndarray) and isinstance(cov, np.ndarray)
        cov_operator = isinstance(cov, linops.LinearOperator)
        compute_cov_cholesky: Callable[[], ValueType] = None

        if univariate:
            # Univariate Gaussian
            sample = self._univariate_sample
            in_support = Normal._univariate_in_support
            pdf = self._univariate_pdf
            logpdf = self._univariate_logpdf
            cdf = self._univariate_cdf
            logcdf = self._univariate_logcdf
            quantile = self._univariate_quantile

            median = lambda: mean
            var = lambda: cov
            entropy = self._univariate_entropy

            compute_cov_cholesky = self._univariate_cov_cholesky

        elif dense or cov_operator:
            # Multi- and matrixvariate Gaussians
            sample = self._dense_sample
            in_support = Normal._dense_in_support
            pdf = self._dense_pdf
            logpdf = self._dense_logpdf
            cdf = self._dense_cdf
            logcdf = self._dense_logcdf
            quantile = None

            median = None
            var = self._dense_var
            entropy = self._dense_entropy

            compute_cov_cholesky = self.dense_cov_cholesky

            # Ensure that the Cholesky factor has the same type as the covariance,
            # and, if necessary, promote data types. Check for (in this order): type, shape, dtype.
            if cov_cholesky is not None:

                if not isinstance(cov_cholesky, type(cov)):
                    raise TypeError(
                        f"The covariance matrix is of type `{type(cov)}`, so its "
                        f"Cholesky decomposition must be of the same type, but an "
                        f"object of type `{type(cov_cholesky)}` was given."
                    )

                if cov_cholesky.shape != cov.shape:
                    raise ValueError(
                        f"The cholesky decomposition of the covariance matrix must "
                        f"have the same shape as the covariance matrix, i.e. "
                        f"{cov.shape}, but shape {cov_cholesky.shape} was given"
                    )

                if cov_cholesky.dtype != cov.dtype:
                    cov_cholesky = cov_cholesky.astype(
                        cov.dtype, casting="safe", copy=False
                    )

            if cov_operator:
                if isinstance(cov, linops.SymmetricKronecker):
                    m, n = mean.shape

                    if m != n or n != cov.A.shape[0] or n != cov.B.shape[1]:
                        raise ValueError(
                            "Normal distributions with symmetric Kronecker structured "
                            "kernels must have square mean and square kernels factors with "
                            "matching dimensions."
                        )

                    if cov.identical_factors:
                        sample = self._symmetric_kronecker_identical_factors_sample

                        compute_cov_cholesky = (
                            self._symmetric_kronecker_identical_factors_cov_cholesky
                        )
                elif isinstance(cov, linops.Kronecker):
                    compute_cov_cholesky = self._kronecker_cov_cholesky
                    if mean.ndim == 2:
                        m, n = mean.shape

                        if (
                            m != cov.A.shape[0]
                            or m != cov.A.shape[1]
                            or n != cov.B.shape[0]
                            or n != cov.B.shape[1]
                        ):
                            raise ValueError(
                                "Kronecker structured kernels must have factors with the same "
                                "shape as the mean."
                            )

                else:
                    # This case handles all linear operators, for which no Cholesky
                    # factorization is implemented, yet.
                    # Computes the dense Cholesky and converts it to a LinearOperator.
                    compute_cov_cholesky = self._dense_cov_cholesky_as_linop
>>>>>>> d24b6b0e

        self._cov_cholesky = cov_cholesky
        self.__cov_eigh = None

        if mean.ndim == 0:
            # Scalar Gaussian
            super().__init__(
                shape=(),
                dtype=mean.dtype,
                parameters={"mean": mean, "cov": cov},
                sample=self._scalar_sample,
                in_support=Normal._scalar_in_support,
                pdf=self._scalar_pdf,
                logpdf=self._scalar_logpdf,
                cdf=self._scalar_cdf,
                logcdf=self._scalar_logcdf,
                quantile=self._scalar_quantile,
                mode=lambda: mean,
                median=lambda: mean,
                mean=lambda: mean,
                cov=lambda: cov,
                var=lambda: cov,
                entropy=self._scalar_entropy,
            )
        else:
            # Multi- and matrix- and tensorvariate Gaussians
            super().__init__(
                shape=mean.shape,
                dtype=mean.dtype,
                parameters={"mean": mean, "cov": cov},
                sample=self._sample,
                in_support=self._in_support,
                pdf=self._pdf,
                logpdf=self._logpdf,
                cdf=self._cdf,
                logcdf=self._logcdf,
                quantile=None,
                mode=lambda: mean,
                median=None,
                mean=lambda: mean,
                cov=lambda: cov,
                var=self._var,
                entropy=self._entropy,
            )

    @property
    def dense_mean(self) -> backend.ndarray:
        """Dense representation of the mean."""
        if isinstance(self.mean, linops.LinearOperator):
            return self.mean.todense()

        return self.mean

    @property
    def dense_cov(self) -> backend.ndarray:
        """Dense representation of the covariance."""
        if isinstance(self.cov, linops.LinearOperator):
            return self.cov.todense()

        return self.cov

    @functools.cached_property
    def cov_matrix(self) -> backend.ndarray:
        if isinstance(self.cov, linops.LinearOperator):
            return self.cov.todense()

        return self.cov

    @functools.cached_property
    def cov_op(self) -> linops.LinearOperator:
        if isinstance(self.cov, linops.LinearOperator):
            return self.cov

        return linops.aslinop(self.cov)

    # TODO (#xyz): Use `LinearOperator.cholesky` once the backend is supported

    @property
<<<<<<< HEAD
    def cov_cholesky(self) -> MatrixType:
        r"""Cholesky factor :math:`L` of the covariance
        :math:`\operatorname{Cov}(X) =LL^\top`."""
=======
    def cov_cholesky(self) -> ValueType:
        """Cholesky factor :math:`L` of the covariance
        :math:`\\operatorname{Cov}(X) =LL^\\top`."""
>>>>>>> d24b6b0e

        if not self.cov_cholesky_is_precomputed:
            self.compute_cov_cholesky()

        return self._cov_cholesky

    @functools.cached_property
    def _cov_matrix_cholesky(self) -> backend.ndarray:
        if isinstance(self._cov_cholesky, linops.LinearOperator):
            return self._cov_cholesky.todense()

        return self._cov_cholesky

    @functools.cached_property
    def _cov_op_cholesky(self) -> linops.LinearOperator:
        if isinstance(self._cov_cholesky, backend.ndarray):
            return linops.aslinop(self._cov_cholesky)

        return self._cov_cholesky

    def compute_cov_cholesky(self) -> None:
        """Compute Cholesky factor (careful: in-place operation!)."""

        if self.cov_cholesky_is_precomputed:
            raise Exception("A Cholesky factor is already available.")

        if self.ndim == 0:
            self._cov_cholesky = backend.sqrt(self.cov)
        elif isinstance(self.cov, backend.ndarray):
            self._cov_cholesky = backend.linalg.cholesky(self.cov, lower=True)
        else:
            assert isinstance(self.cov, linops.LinearOperator)

            self._cov_cholesky = self.cov.cholesky(lower=True)

    @property
    def cov_cholesky_is_precomputed(self) -> bool:
        """Return truth-value of whether the Cholesky factor of the covariance is
        readily available.

        This happens if (i) the Cholesky factor is specified during initialization or if
        (ii) the property `self.cov_cholesky` has been called before.
        """
        return self._cov_cholesky is not None

    # TODO (#xyz): Use `LinearOperator.eig` once the backend is supported

    @property
    def _cov_eigh(self):
        return self.__cov_eigh

    def compute_cov_eigh(self) -> None:
        if self.cov_eigh_is_precomputed:
            raise Exception("An eigendecomposition is already available.")

        if self.ndim == 0:
            eigvals = self.cov
            Q = backend.ones_like(self.cov)
        elif isinstance(self.cov, backend.ndarray):
            eigvals, Q = backend.linalg.eigh(self.cov)
        elif isinstance(self.cov, linops.Kronecker):
            A_eigvals, A_eigvecs = backend.linalg.eigh(self.cov.A.todense())
            B_eigvals, B_eigvecs = backend.linalg.eigh(self.cov.B.todense())

            eigvals = backend.kron(A_eigvals, B_eigvals)
            Q = linops.Kronecker(A_eigvecs, B_eigvecs)
        elif (
            isinstance(self.cov, linops.SymmetricKronecker)
            and self.cov.identical_factors
        ):
            A_eigvals, A_eigvecs = backend.linalg.eigh(self.cov.A.todense())

            eigvals = backend.kron(A_eigvals, B_eigvals)
            Q = linops.SymmetricKronecker(A_eigvecs)
        else:
            assert isinstance(self.cov, linops.LinearOperator)

            eigvals, Q = backend.linalg.eigh(self.dense_cov)

            Q = linops.aslinop(Q)

        # Clip eigenvalues as in
        # https://github.com/scipy/scipy/blob/b5d8bab88af61d61de09641243848df63380a67f/scipy/stats/_multivariate.py#L60-L166
        if self.dtype == backend.double:
            eigvals_clip = 1e6
        elif self.dtype == backend.single:
            eigvals_clip = 1e3
        else:
            raise TypeError("Unsupported dtype")

        eigvals_clip *= backend.finfo(self.dtype).eps
        eigvals_clip *= backend.max(backend.abs(eigvals))

        if backend.any(eigvals < -eigvals_clip):
            raise backend.linalg.LinAlgError(
                "The covariance matrix is not positive semi-definite."
            )

        eigvals = eigvals * (eigvals >= eigvals_clip)

        self._cov_eigh = (eigvals, Q)

    @property
    def cov_eigh_is_precomputed(self) -> bool:
        return self.__cov_eigh is not None

    @functools.cached_property
    def _cov_sqrtm(self) -> MatrixType:
        if not self.cov_eigh_is_precomputed:
            # Attempt Cholesky factorization
            try:
                return self.cov_cholesky
            except backend.linalg.LinAlgError:
                pass

        # Fall back to symmetric eigendecomposition
        eigvals, Q = self._cov_eigh

        if isinstance(Q, linops.LinearOperator):
            return Q @ linops.Scaling(backend.sqrt(eigvals))

        return Q * backend.sqrt(eigvals)[None, :]

    def _cov_sqrtm_solve(self, x: backend.ndarray) -> backend.ndarray:
        if not self.cov_eigh_is_precomputed:
            # Attempt Cholesky factorization
            try:
                cov_matrix_cholesky = self._cov_matrix_cholesky
            except backend.linalg.LinAlgError:
                cov_matrix_cholesky = None

            if cov_matrix_cholesky is not None:
                return backend.linalg.solve_triangular(
                    self._cov_matrix_cholesky,
                    x[..., None],
                    lower=True,
                )[..., 0]

        # Fall back to symmetric eigendecomposition
        eigvals, Q = self._cov_eigh

        return (x @ Q) / backend.sqrt(eigvals)

    @functools.cached_property
    def _cov_logdet(self) -> backend.ndarray:
        if not self.cov_eigh_is_precomputed:
            # Attempt Cholesky factorization
            try:
                cov_matrix_cholesky = self._cov_matrix_cholesky
            except backend.linalg.LinAlgError:
                cov_matrix_cholesky = None

            if cov_matrix_cholesky is not None:
                return 2.0 * backend.sum(backend.log(backend.diag(cov_matrix_cholesky)))

        # Fall back to symmetric eigendecomposition
        eigvals, _ = self._cov_eigh

        return backend.sum(backend.log(eigvals))

    def __getitem__(self, key: ArrayIndicesLike) -> "Normal":
        """Marginalization in multi- and matrixvariate normal random variables,
        expressed as (advanced) indexing, masking and slicing.

        We support all modes of array indexing presented in

        https://numpy.org/doc/1.19/reference/arrays.indexing.html.

        Parameters
        ----------
        key :
            Indices, slice objects and/or boolean masks specifying which entries to keep
            while marginalizing over all other entries.

        Returns
        -------
        Random variable after marginalization.
        """

        if not isinstance(key, tuple):
            key = (key,)

        # Select entries from mean
        mean = self.dense_mean[key]

        # Select submatrix from covariance matrix
        cov = self.dense_cov.reshape(self.shape + self.shape)
        cov = cov[key][(...,) + key]

        if mean.ndim > 0:
            cov = cov.reshape(mean.size, mean.size)

        return Normal(
            mean=mean,
            cov=cov,
        )

    def reshape(self, newshape: ShapeLike) -> "Normal":
        try:
            reshaped_mean = self.dense_mean.reshape(newshape)
        except ValueError as exc:
            raise ValueError(
                f"Cannot reshape this normal random variable to the given shape: "
                f"{newshape}"
            ) from exc

        reshaped_cov = self.dense_cov

        if reshaped_mean.ndim > 0 and reshaped_cov.ndim == 0:
            reshaped_cov = reshaped_cov.reshape(1, 1)

        return Normal(
            mean=reshaped_mean,
            cov=reshaped_cov,
        )

    def transpose(self, *axes: int) -> "Normal":
        if len(axes) == 1 and isinstance(axes[0], tuple):
            axes = axes[0]
        elif (len(axes) == 1 and axes[0] is None) or len(axes) == 0:
            axes = tuple(reversed(range(self.ndim)))

        mean_t = self.dense_mean.transpose(*axes).copy()

        # Transpose covariance
        cov_axes = axes + tuple(mean_t.ndim + axis for axis in axes)
        cov_t = self.dense_cov.reshape(self.shape + self.shape)
        cov_t = cov_t.transpose(*cov_axes).copy()

        if mean_t.ndim > 0:
            cov_t = cov_t.reshape(mean_t.size, mean_t.size)

        return Normal(
            mean=mean_t,
            cov=cov_t,
        )

    # Unary arithmetic operations

    def __neg__(self) -> "Normal":
        return Normal(
            mean=-self.mean,
            cov=self.cov,
        )

    def __pos__(self) -> "Normal":
        return Normal(
            mean=+self.mean,
            cov=self.cov,
        )

    # Binary arithmetic operations

    def _add_normal(self, other: "Normal") -> "Normal":
        if other.shape != self.shape:
            raise ValueError(
                "Addition of two normally distributed random variables is only "
                "possible if both operands have the same shape."
            )

        return Normal(
            mean=self.mean + other.mean,
            cov=self.cov + other.cov,
        )

    def _sub_normal(self, other: "Normal") -> "Normal":
        if other.shape != self.shape:
            raise ValueError(
                "Subtraction of two normally distributed random variables is only "
                "possible if both operands have the same shape."
            )

        return Normal(
            mean=self.mean - other.mean,
            cov=self.cov + other.cov,
        )

    # Univariate Gaussians
    @functools.partial(backend.jit_method, static_argnums=(1,))
    def _scalar_sample(
        self,
        seed: SeedType,
        sample_shape: ShapeType = (),
    ) -> backend.ndarray:
        sample = backend.random.standard_normal(
            seed,
            shape=sample_shape,
            dtype=self.dtype,
        )

        return self.std * sample + self.mean

    @staticmethod
<<<<<<< HEAD
    @backend.jit
    def _scalar_in_support(x: backend.ndarray) -> backend.ndarray:
        return backend.isfinite(x)

    @backend.jit_method
    def _scalar_pdf(self, x: backend.ndarray) -> backend.ndarray:
        return backend.exp(-((x - self.mean) ** 2) / (2.0 * self.var)) / backend.sqrt(
            2 * backend.pi * self.var
        )

    @backend.jit_method
    def _scalar_logpdf(self, x: backend.ndarray) -> backend.ndarray:
        return -((x - self.mean) ** 2) / (2.0 * self.var) - 0.5 * backend.log(
            2.0 * backend.pi * self.var
        )

    @backend.jit_method
    def _scalar_cdf(self, x: backend.ndarray) -> backend.ndarray:
        return backend.special.ndtr((x - self.mean) / self.std)

    @backend.jit_method
    def _scalar_logcdf(self, x: backend.ndarray) -> backend.ndarray:
        return backend.log(self._scalar_cdf(x))
=======
    def _univariate_in_support(x: ValueType) -> bool:
        return np.isfinite(x)

    def _univariate_pdf(self, x: ValueType) -> np.float_:
        return scipy.stats.norm.pdf(x, loc=self.mean, scale=self.std)

    def _univariate_logpdf(self, x: ValueType) -> np.float_:
        return scipy.stats.norm.logpdf(x, loc=self.mean, scale=self.std)

    def _univariate_cdf(self, x: ValueType) -> np.float_:
        return scipy.stats.norm.cdf(x, loc=self.mean, scale=self.std)

    def _univariate_logcdf(self, x: ValueType) -> np.float_:
        return scipy.stats.norm.logcdf(x, loc=self.mean, scale=self.std)
>>>>>>> d24b6b0e

    @backend.jit_method
    def _scalar_quantile(self, p: FloatLike) -> backend.ndarray:
        return self.mean + self.std * backend.special.ndtri(p)

<<<<<<< HEAD
    @backend.jit_method
    def _scalar_entropy(self) -> ScalarType:
        return 0.5 * backend.log(2.0 * backend.pi * self.var) + 0.5
=======
    def _univariate_entropy(self: ValueType) -> np.float_:
        return _utils.as_numpy_scalar(
            scipy.stats.norm.entropy(loc=self.mean, scale=self.std),
            dtype=np.float_,
        )
>>>>>>> d24b6b0e

    # Multi- and matrixvariate Gaussians

    # TODO (#xyz): jit this function once `LinearOperator`s support the backend
    # @functools.partial(backend.jit_method, static_argnums=(1,))
    def _sample(self, seed: SeedLike, sample_shape: ShapeType = ()) -> backend.ndarray:
        samples = backend.random.standard_normal(
            seed,
            shape=sample_shape + (self.size,),
            dtype=self.dtype,
        )

        samples = backend.asarray((self._cov_sqrtm @ samples[..., None])[..., 0])
        samples += self.dense_mean

        return samples.reshape(sample_shape + self.shape)

    @staticmethod
    def _arg_todense(
        x: Union[backend.ndarray, linops.LinearOperator]
    ) -> backend.ndarray:
        if isinstance(x, linops.LinearOperator):
            return x.todense()

        if isinstance(x, backend.ndarray):
            return x

<<<<<<< HEAD
        raise ValueError(f"Unsupported argument type {type(x)}")

    @backend.jit_method
    def _in_support(self, x: backend.ndarray) -> backend.ndarray:
        return backend.all(
            backend.isfinite(Normal._arg_todense(x)),
            axis=tuple(range(-self.ndim, 0)),
            keepdims=False,
        )

    @backend.jit_method
    def _pdf(self, x: backend.ndarray) -> backend.ndarray:
        return backend.exp(self._logpdf(x))

    @backend.jit_method
    def _logpdf(self, x: backend.ndarray) -> backend.ndarray:
        x_centered = Normal._arg_todense(x - self.dense_mean).reshape(
            x.shape[: -self.ndim] + (-1,)
        )

        return -0.5 * (
            # TODO (#xyz): backend.sum(
            #     x_centered * self._cov_op.inv()(x_centered, axis=-1),
            #     axis=-1
            # )
            # Here, we use:
            # ||L^{-1}(x - \mu)||_2^2 = (x - \mu)^T \Sigma^{-1} (x - \mu)
            backend.sum(self._cov_sqrtm_solve(x_centered) ** 2, axis=-1)
            + self.size * backend.log(backend.array(2.0 * backend.pi))
            # TODO (#xyz): Replace this with `self._cov_op.logdet()`
            + self._cov_logdet
=======
    @staticmethod
    def _dense_in_support(x: ValueType) -> bool:
        return np.all(np.isfinite(Normal._arg_todense(x)))

    def _dense_pdf(self, x: ValueType) -> np.float_:
        return scipy.stats.multivariate_normal.pdf(
            Normal._arg_todense(x).reshape(x.shape[: -self.ndim] + (-1,)),
            mean=self.dense_mean.ravel(),
            cov=self.dense_cov,
        )

    def _dense_logpdf(self, x: ValueType) -> np.float_:
        return scipy.stats.multivariate_normal.logpdf(
            Normal._arg_todense(x).reshape(x.shape[: -self.ndim] + (-1,)),
            mean=self.dense_mean.ravel(),
            cov=self.dense_cov,
        )

    def _dense_cdf(self, x: ValueType) -> np.float_:
        return scipy.stats.multivariate_normal.cdf(
            Normal._arg_todense(x).reshape(x.shape[: -self.ndim] + (-1,)),
            mean=self.dense_mean.ravel(),
            cov=self.dense_cov,
        )

    def _dense_logcdf(self, x: ValueType) -> np.float_:
        return scipy.stats.multivariate_normal.logcdf(
            Normal._arg_todense(x).reshape(x.shape[: -self.ndim] + (-1,)),
            mean=self.dense_mean.ravel(),
            cov=self.dense_cov,
>>>>>>> d24b6b0e
        )

    _cdf = backend.Dispatcher()

    @_cdf.numpy
    def _cdf_numpy(self, x: backend.ndarray) -> backend.ndarray:
        import scipy.stats  # pylint: disable=import-outside-toplevel

        scipy_cdf = scipy.stats.multivariate_normal.cdf(
            Normal._arg_todense(x).reshape(x.shape[: -self.ndim] + (-1,)),
            mean=self.dense_mean.ravel(),
            cov=self.dense_cov,
        )

        # scipy's implementation happily squeezes `1` dimensions out of the batch
        expected_shape = x.shape[: x.ndim - self.ndim]

        if any(dim == 1 for dim in expected_shape):
            assert all(dim != 1 for dim in scipy_cdf.shape)

            scipy_cdf = scipy_cdf.reshape(expected_shape)

        return scipy_cdf

    def _logcdf(self, x: backend.ndarray) -> backend.ndarray:
        return backend.log(self.cdf(x))

    @backend.jit_method
    def _var(self) -> backend.ndarray:
        return backend.diag(self.dense_cov).reshape(self.shape)

    @backend.jit_method
    def _entropy(self) -> ScalarType:
        entropy = 0.5 * self.size * (backend.log(2.0 * backend.pi) + 1.0)
        # TODO (#xyz): Replace this with `0.5 * self._cov_op.logdet()`
        entropy += 0.5 * self._cov_logdet

        return entropy<|MERGE_RESOLUTION|>--- conflicted
+++ resolved
@@ -20,18 +20,8 @@
 
 from . import _random_variable
 
-<<<<<<< HEAD
 
 class Normal(_random_variable.ContinuousRandomVariable):
-=======
-ValueType = Union[np.floating, np.ndarray, linops.LinearOperator]
-
-
-# pylint: disable="too-complex"
-
-
-class Normal(_random_variable.ContinuousRandomVariable[ValueType]):
->>>>>>> d24b6b0e
     """Random variable with a normal distribution.
 
     Gaussian random variables are ubiquitous in probability theory, since the
@@ -115,7 +105,6 @@
                 f"shape {cov.shape} was given."
             )
 
-<<<<<<< HEAD
         if cov_cholesky is not None:
             if cov_cholesky.shape != cov.shape:
                 raise ValueError(
@@ -123,107 +112,6 @@
                     f"have the same shape as the covariance matrix, i.e. "
                     f"{cov.shape}, but shape {cov_cholesky.shape} was given"
                 )
-=======
-        # Method selection
-        univariate = mean.ndim == 0
-        dense = isinstance(mean, np.ndarray) and isinstance(cov, np.ndarray)
-        cov_operator = isinstance(cov, linops.LinearOperator)
-        compute_cov_cholesky: Callable[[], ValueType] = None
-
-        if univariate:
-            # Univariate Gaussian
-            sample = self._univariate_sample
-            in_support = Normal._univariate_in_support
-            pdf = self._univariate_pdf
-            logpdf = self._univariate_logpdf
-            cdf = self._univariate_cdf
-            logcdf = self._univariate_logcdf
-            quantile = self._univariate_quantile
-
-            median = lambda: mean
-            var = lambda: cov
-            entropy = self._univariate_entropy
-
-            compute_cov_cholesky = self._univariate_cov_cholesky
-
-        elif dense or cov_operator:
-            # Multi- and matrixvariate Gaussians
-            sample = self._dense_sample
-            in_support = Normal._dense_in_support
-            pdf = self._dense_pdf
-            logpdf = self._dense_logpdf
-            cdf = self._dense_cdf
-            logcdf = self._dense_logcdf
-            quantile = None
-
-            median = None
-            var = self._dense_var
-            entropy = self._dense_entropy
-
-            compute_cov_cholesky = self.dense_cov_cholesky
-
-            # Ensure that the Cholesky factor has the same type as the covariance,
-            # and, if necessary, promote data types. Check for (in this order): type, shape, dtype.
-            if cov_cholesky is not None:
-
-                if not isinstance(cov_cholesky, type(cov)):
-                    raise TypeError(
-                        f"The covariance matrix is of type `{type(cov)}`, so its "
-                        f"Cholesky decomposition must be of the same type, but an "
-                        f"object of type `{type(cov_cholesky)}` was given."
-                    )
-
-                if cov_cholesky.shape != cov.shape:
-                    raise ValueError(
-                        f"The cholesky decomposition of the covariance matrix must "
-                        f"have the same shape as the covariance matrix, i.e. "
-                        f"{cov.shape}, but shape {cov_cholesky.shape} was given"
-                    )
-
-                if cov_cholesky.dtype != cov.dtype:
-                    cov_cholesky = cov_cholesky.astype(
-                        cov.dtype, casting="safe", copy=False
-                    )
-
-            if cov_operator:
-                if isinstance(cov, linops.SymmetricKronecker):
-                    m, n = mean.shape
-
-                    if m != n or n != cov.A.shape[0] or n != cov.B.shape[1]:
-                        raise ValueError(
-                            "Normal distributions with symmetric Kronecker structured "
-                            "kernels must have square mean and square kernels factors with "
-                            "matching dimensions."
-                        )
-
-                    if cov.identical_factors:
-                        sample = self._symmetric_kronecker_identical_factors_sample
-
-                        compute_cov_cholesky = (
-                            self._symmetric_kronecker_identical_factors_cov_cholesky
-                        )
-                elif isinstance(cov, linops.Kronecker):
-                    compute_cov_cholesky = self._kronecker_cov_cholesky
-                    if mean.ndim == 2:
-                        m, n = mean.shape
-
-                        if (
-                            m != cov.A.shape[0]
-                            or m != cov.A.shape[1]
-                            or n != cov.B.shape[0]
-                            or n != cov.B.shape[1]
-                        ):
-                            raise ValueError(
-                                "Kronecker structured kernels must have factors with the same "
-                                "shape as the mean."
-                            )
-
-                else:
-                    # This case handles all linear operators, for which no Cholesky
-                    # factorization is implemented, yet.
-                    # Computes the dense Cholesky and converts it to a LinearOperator.
-                    compute_cov_cholesky = self._dense_cov_cholesky_as_linop
->>>>>>> d24b6b0e
 
         self._cov_cholesky = cov_cholesky
         self.__cov_eigh = None
@@ -302,15 +190,9 @@
     # TODO (#xyz): Use `LinearOperator.cholesky` once the backend is supported
 
     @property
-<<<<<<< HEAD
     def cov_cholesky(self) -> MatrixType:
-        r"""Cholesky factor :math:`L` of the covariance
-        :math:`\operatorname{Cov}(X) =LL^\top`."""
-=======
-    def cov_cholesky(self) -> ValueType:
         """Cholesky factor :math:`L` of the covariance
         :math:`\\operatorname{Cov}(X) =LL^\\top`."""
->>>>>>> d24b6b0e
 
         if not self.cov_cholesky_is_precomputed:
             self.compute_cov_cholesky()
@@ -604,7 +486,6 @@
         return self.std * sample + self.mean
 
     @staticmethod
-<<<<<<< HEAD
     @backend.jit
     def _scalar_in_support(x: backend.ndarray) -> backend.ndarray:
         return backend.isfinite(x)
@@ -628,38 +509,14 @@
     @backend.jit_method
     def _scalar_logcdf(self, x: backend.ndarray) -> backend.ndarray:
         return backend.log(self._scalar_cdf(x))
-=======
-    def _univariate_in_support(x: ValueType) -> bool:
-        return np.isfinite(x)
-
-    def _univariate_pdf(self, x: ValueType) -> np.float_:
-        return scipy.stats.norm.pdf(x, loc=self.mean, scale=self.std)
-
-    def _univariate_logpdf(self, x: ValueType) -> np.float_:
-        return scipy.stats.norm.logpdf(x, loc=self.mean, scale=self.std)
-
-    def _univariate_cdf(self, x: ValueType) -> np.float_:
-        return scipy.stats.norm.cdf(x, loc=self.mean, scale=self.std)
-
-    def _univariate_logcdf(self, x: ValueType) -> np.float_:
-        return scipy.stats.norm.logcdf(x, loc=self.mean, scale=self.std)
->>>>>>> d24b6b0e
 
     @backend.jit_method
     def _scalar_quantile(self, p: FloatLike) -> backend.ndarray:
         return self.mean + self.std * backend.special.ndtri(p)
 
-<<<<<<< HEAD
     @backend.jit_method
     def _scalar_entropy(self) -> ScalarType:
         return 0.5 * backend.log(2.0 * backend.pi * self.var) + 0.5
-=======
-    def _univariate_entropy(self: ValueType) -> np.float_:
-        return _utils.as_numpy_scalar(
-            scipy.stats.norm.entropy(loc=self.mean, scale=self.std),
-            dtype=np.float_,
-        )
->>>>>>> d24b6b0e
 
     # Multi- and matrixvariate Gaussians
 
@@ -687,7 +544,6 @@
         if isinstance(x, backend.ndarray):
             return x
 
-<<<<<<< HEAD
         raise ValueError(f"Unsupported argument type {type(x)}")
 
     @backend.jit_method
@@ -719,38 +575,6 @@
             + self.size * backend.log(backend.array(2.0 * backend.pi))
             # TODO (#xyz): Replace this with `self._cov_op.logdet()`
             + self._cov_logdet
-=======
-    @staticmethod
-    def _dense_in_support(x: ValueType) -> bool:
-        return np.all(np.isfinite(Normal._arg_todense(x)))
-
-    def _dense_pdf(self, x: ValueType) -> np.float_:
-        return scipy.stats.multivariate_normal.pdf(
-            Normal._arg_todense(x).reshape(x.shape[: -self.ndim] + (-1,)),
-            mean=self.dense_mean.ravel(),
-            cov=self.dense_cov,
-        )
-
-    def _dense_logpdf(self, x: ValueType) -> np.float_:
-        return scipy.stats.multivariate_normal.logpdf(
-            Normal._arg_todense(x).reshape(x.shape[: -self.ndim] + (-1,)),
-            mean=self.dense_mean.ravel(),
-            cov=self.dense_cov,
-        )
-
-    def _dense_cdf(self, x: ValueType) -> np.float_:
-        return scipy.stats.multivariate_normal.cdf(
-            Normal._arg_todense(x).reshape(x.shape[: -self.ndim] + (-1,)),
-            mean=self.dense_mean.ravel(),
-            cov=self.dense_cov,
-        )
-
-    def _dense_logcdf(self, x: ValueType) -> np.float_:
-        return scipy.stats.multivariate_normal.logcdf(
-            Normal._arg_todense(x).reshape(x.shape[: -self.ndim] + (-1,)),
-            mean=self.dense_mean.ravel(),
-            cov=self.dense_cov,
->>>>>>> d24b6b0e
         )
 
     _cdf = backend.Dispatcher()
