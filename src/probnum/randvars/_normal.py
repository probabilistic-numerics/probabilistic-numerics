--- conflicted
+++ resolved
@@ -175,40 +175,6 @@
                         cov.dtype, casting="safe", copy=False
                     )
 
-<<<<<<< HEAD
-            if isinstance(cov, linops.SymmetricKronecker):
-                m, n = mean.shape
-
-                if m != n or n != cov.A.shape[0] or n != cov.B.shape[1]:
-                    raise ValueError(
-                        "Normal distributions with symmetric Kronecker structured "
-                        "kernels must have square mean and square kernels factors with "
-                        "matching dimensions."
-                    )
-
-                if cov.identical_factors:
-                    sample = self._symmetric_kronecker_identical_factors_sample
-
-                    # pylint: disable=redefined-variable-type
-                    compute_cov_cholesky = (
-                        self._symmetric_kronecker_identical_factors_cov_cholesky
-                    )
-            elif isinstance(cov, linops.Kronecker):
-                m, n = mean.shape
-
-                if (
-                    m != cov.A.shape[0]
-                    or m != cov.A.shape[1]
-                    or n != cov.B.shape[0]
-                    or n != cov.B.shape[1]
-                ):
-                    raise ValueError(
-                        "Kronecker structured kernels must have factors with the same "
-                        "shape as the mean."
-                    )
-
-                compute_cov_cholesky = self._kronecker_cov_cholesky
-=======
             if cov_operator:
                 if isinstance(cov, linops.SymmetricKronecker):
                     m, n = mean.shape
@@ -248,7 +214,6 @@
                     # factorization is implemented, yet.
                     # Computes the dense Cholesky and converts it to a LinearOperator.
                     compute_cov_cholesky = self._dense_cov_cholesky_as_linop
->>>>>>> c489de7c
 
         else:
             raise ValueError(
@@ -260,10 +225,6 @@
         super().__init__(
             shape=mean.shape,
             dtype=mean.dtype,
-<<<<<<< HEAD
-            random_state=random_state,
-=======
->>>>>>> c489de7c
             parameters={"mean": mean, "cov": cov},
             sample=sample,
             in_support=in_support,
@@ -414,20 +375,12 @@
         return Normal(
             mean=-self.mean,
             cov=self.cov,
-<<<<<<< HEAD
-            random_state=_utils.derive_random_seed(self.random_state),
-=======
->>>>>>> c489de7c
         )
 
     def __pos__(self) -> "Normal":
         return Normal(
             mean=+self.mean,
             cov=self.cov,
-<<<<<<< HEAD
-            random_state=_utils.derive_random_seed(self.random_state),
-=======
->>>>>>> c489de7c
         )
 
     # TODO: Overwrite __abs__ and add absolute moments of normal
@@ -445,12 +398,6 @@
         return Normal(
             mean=self.mean + other.mean,
             cov=self.cov + other.cov,
-<<<<<<< HEAD
-            random_state=_utils.derive_random_seed(
-                self.random_state, other.random_state
-            ),
-=======
->>>>>>> c489de7c
         )
 
     def _sub_normal(self, other: "Normal") -> "Normal":
@@ -463,12 +410,6 @@
         return Normal(
             mean=self.mean - other.mean,
             cov=self.cov + other.cov,
-<<<<<<< HEAD
-            random_state=_utils.derive_random_seed(
-                self.random_state, other.random_state
-            ),
-=======
->>>>>>> c489de7c
         )
 
     # Univariate Gaussians
@@ -484,11 +425,7 @@
         size: ShapeType = (),
     ) -> Union[np.floating, np.ndarray]:
         sample = scipy.stats.norm.rvs(
-<<<<<<< HEAD
-            loc=self.mean, scale=self.std, size=size, random_state=self.random_state
-=======
             loc=self.mean, scale=self.std, size=size, random_state=rng
->>>>>>> c489de7c
         )
 
         if np.isscalar(sample):
