--- conflicted
+++ resolved
@@ -1,6 +1,5 @@
 """Normally distributed / Gaussian random variables."""
 
-<<<<<<< HEAD
 import functools
 import operator
 from typing import Optional, Union
@@ -16,17 +15,6 @@
     ShapeLike,
     ShapeType,
 )
-=======
-from functools import cached_property
-from typing import Callable, Optional, Union
-
-import numpy as np
-import scipy.linalg
-import scipy.stats
-
-from probnum import config, linops, utils as _utils
-from probnum.typing import ArrayIndicesLike, FloatLike, ShapeLike, ShapeType
->>>>>>> 8a30f083
 
 from . import _random_variable
 
@@ -281,9 +269,8 @@
         """Return truth-value of whether the Cholesky factor of the covariance is
         readily available.
 
-        This happens if (i) the Cholesky factor is specified during
-        initialization or if (ii) the property `self.cov_cholesky` has
-        been called before.
+        This happens if (i) the Cholesky factor is specified during initialization or if
+        (ii) the property `self.cov_cholesky` has been called before.
         """
         return self._cov_cholesky is not None or self.__cov_op_cholesky is not None
 
