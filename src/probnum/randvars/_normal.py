--- conflicted
+++ resolved
@@ -37,25 +37,6 @@
         Mean of the random variable.
     cov :
         (Co-)variance of the random variable.
-    cov_cholesky :
-<<<<<<< HEAD
-        (Lower triangular) Cholesky factor of the covariance matrix. If ``None``, then
-        the Cholesky factor of the covariance matrix is computed when
-        :attr:`Normal._cov_cholesky` is called and then cached. If specified, the value
-        is returned by :attr:`Normal._cov_cholesky`. In this case, its type and data
-        type are compared to the type and data type of the covariance. If the types do
-        not match, an exception is thrown. If the data types do not match, the data type
-        of the Cholesky factor is promoted to the data type of the covariance matrix.
-=======
-        (Lower triangular) Cholesky factor of the covariance matrix. If None, then the
-        Cholesky factor of the covariance matrix is computed when
-        :attr:`Normal.cov_cholesky` is called and then cached. If specified, the value
-        is returned by :attr:`Normal.cov_cholesky`. In this case, its type and data type
-        are compared to the type and data type of the covariance. If the types do not
-        match, an exception is thrown. If the data types do not match,
-        the data type of the Cholesky factor is promoted to the data type of the
-        covariance matrix.
->>>>>>> 3e2e59bd
 
     See Also
     --------
@@ -111,7 +92,6 @@
                 f"shape {cov.shape} was given."
             )
 
-<<<<<<< HEAD
         self._cache = cache if cache is not None else {}
 
         if mean.ndim == 0:
@@ -134,109 +114,6 @@
                 var=lambda: cov,
                 entropy=self._scalar_entropy,
             )
-=======
-        # Method selection
-        univariate = mean.ndim == 0
-        dense = isinstance(mean, np.ndarray) and isinstance(cov, np.ndarray)
-        cov_operator = isinstance(cov, linops.LinearOperator)
-        compute_cov_cholesky: Callable[[], ValueType] = None
-
-        if univariate:
-            # Univariate Gaussian
-            sample = self._univariate_sample
-            in_support = Normal._univariate_in_support
-            pdf = self._univariate_pdf
-            logpdf = self._univariate_logpdf
-            cdf = self._univariate_cdf
-            logcdf = self._univariate_logcdf
-            quantile = self._univariate_quantile
-
-            median = lambda: mean
-            var = lambda: cov
-            entropy = self._univariate_entropy
-
-            compute_cov_cholesky = self._univariate_cov_cholesky
-
-        elif dense or cov_operator:
-            # Multi- and matrixvariate Gaussians
-            sample = self._dense_sample
-            in_support = Normal._dense_in_support
-            pdf = self._dense_pdf
-            logpdf = self._dense_logpdf
-            cdf = self._dense_cdf
-            logcdf = self._dense_logcdf
-            quantile = None
-
-            median = None
-            var = self._dense_var
-            entropy = self._dense_entropy
-
-            compute_cov_cholesky = self.dense_cov_cholesky
-
-            # Ensure that the Cholesky factor has the same type as the covariance,
-            # and, if necessary, promote data types. Check for (in this order): type,
-            # shape, dtype.
-            if cov_cholesky is not None:
-
-                if not isinstance(cov_cholesky, type(cov)):
-                    raise TypeError(
-                        f"The covariance matrix is of type `{type(cov)}`, so its "
-                        f"Cholesky decomposition must be of the same type, but an "
-                        f"object of type `{type(cov_cholesky)}` was given."
-                    )
-
-                if cov_cholesky.shape != cov.shape:
-                    raise ValueError(
-                        f"The cholesky decomposition of the covariance matrix must "
-                        f"have the same shape as the covariance matrix, i.e. "
-                        f"{cov.shape}, but shape {cov_cholesky.shape} was given"
-                    )
-
-                if cov_cholesky.dtype != cov.dtype:
-                    cov_cholesky = cov_cholesky.astype(
-                        cov.dtype, casting="safe", copy=False
-                    )
-
-            if cov_operator:
-                if isinstance(cov, linops.SymmetricKronecker):
-                    m, n = mean.shape
-
-                    if m != n or n != cov.A.shape[0] or n != cov.B.shape[1]:
-                        raise ValueError(
-                            "Normal distributions with symmetric Kronecker structured "
-                            "kernels must have square mean and square kernels factors "
-                            "with matching dimensions."
-                        )
-
-                    if cov.identical_factors:
-                        sample = self._symmetric_kronecker_identical_factors_sample
-
-                        compute_cov_cholesky = (
-                            self._symmetric_kronecker_identical_factors_cov_cholesky
-                        )
-                elif isinstance(cov, linops.Kronecker):
-                    compute_cov_cholesky = self._kronecker_cov_cholesky
-                    if mean.ndim == 2:
-                        m, n = mean.shape
-
-                        if (
-                            m != cov.A.shape[0]
-                            or m != cov.A.shape[1]
-                            or n != cov.B.shape[0]
-                            or n != cov.B.shape[1]
-                        ):
-                            raise ValueError(
-                                "Kronecker structured kernels must have factors with "
-                                "the same shape as the mean."
-                            )
-
-                else:
-                    # This case handles all linear operators, for which no Cholesky
-                    # factorization is implemented, yet.
-                    # Computes the dense Cholesky and converts it to a LinearOperator.
-                    compute_cov_cholesky = self._dense_cov_cholesky_as_linop
-
->>>>>>> 3e2e59bd
         else:
             # Multi- and matrix- and tensorvariate Gaussians
             super().__init__(
@@ -263,11 +140,6 @@
         """Dense representation of the mean."""
         if isinstance(self.mean, linops.LinearOperator):
             return self.mean.todense()
-<<<<<<< HEAD
-=======
-
-        return self.mean
->>>>>>> 3e2e59bd
 
         return self.mean
 
@@ -278,7 +150,6 @@
             return self.cov.todense()
 
         return self.cov
-<<<<<<< HEAD
 
     @functools.cached_property
     def cov_matrix(self) -> backend.Array:
@@ -291,8 +162,6 @@
     def cov_op(self) -> linops.LinearOperator:
         if isinstance(self.cov, linops.LinearOperator):
             return self.cov
-=======
->>>>>>> 3e2e59bd
 
         return linops.aslinop(self.cov)
 
@@ -485,15 +354,8 @@
         if isinstance(x, linops.LinearOperator):
             return x.todense()
 
-<<<<<<< HEAD
         if backend.isarray(x):
             return x
-=======
-        if isinstance(x, np.ndarray):
-            return x
-
-        raise ValueError(f"Unsupported argument type {type(x)}")
->>>>>>> 3e2e59bd
 
         raise ValueError(f"Unsupported argument type {type(x)}")
 
