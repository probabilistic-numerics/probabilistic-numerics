--- conflicted
+++ resolved
@@ -119,13 +119,8 @@
         Returns
         -------
         Categorical
-<<<<<<< HEAD
-            Categorical random variable with resampled support (according to
-            self.probabilities).
-=======
             Categorical random variable with resampled support
             (according to self.probabilities).
->>>>>>> 3e2e59bd
         """
         num_events = len(self.support)
         new_support = self.sample(seed, sample_shape=num_events)
