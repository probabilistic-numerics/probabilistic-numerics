--- conflicted
+++ resolved
@@ -1,9 +1,6 @@
-<<<<<<< HEAD
-=======
 """
 Linear Algebra.
 """
->>>>>>> 65793ec9
 from probnum.linalg.linearsolvers import *
 
 # Public classes and functions. Order is reflected in documentation.
