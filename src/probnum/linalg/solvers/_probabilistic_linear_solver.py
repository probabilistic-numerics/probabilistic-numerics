"""Probabilistic linear solvers.

Iterative probabilistic numerical methods solving linear systems :math:`Ax = b`.
"""

from typing import Generator, Optional, Tuple

import numpy as np

from probnum import ProbabilisticNumericalMethod, problems
from probnum.linalg.solvers import (
    belief_updates,
    beliefs,
    information_ops,
    policies,
    stopping_criteria,
)

from ._state import LinearSolverState


class ProbabilisticLinearSolver(
    ProbabilisticNumericalMethod[problems.LinearSystem, beliefs.LinearSystemBelief]
):
    r"""Compose a custom probabilistic linear solver.

    Class implementing probabilistic linear solvers. Such (iterative) solvers infer
    solutions to problems of the form

    .. math:: Ax=b,

    where :math:`A \in \mathbb{R}^{n \times n}` and :math:`b \in \mathbb{R}^{n}`.
    They return a probability measure which quantifies uncertainty in the output arising
    from finite computational resources or stochastic input. This class unifies and
    generalizes probabilistic linear solvers as described in the literature. [1]_ [2]_
    [3]_ [4]_

    Parameters
    ----------
    policy
        Policy returning actions taken by the solver.
    information_op
        Information operator defining how information about the linear system is
        obtained given an action.
    belief_update
        Belief update defining how to update the QoI beliefs given new observations.
    stopping_criterion
        Stopping criterion determining when a desired terminal condition is met.

    References
    ----------
    .. [1] Hennig, P., Probabilistic Interpretation of Linear Solvers, *SIAM Journal on
       Optimization*, 2015, 25, 234-260
    .. [2] Cockayne, J. et al., A Bayesian Conjugate Gradient Method, *Bayesian
       Analysis*, 2019, 14, 937-1012
    .. [3] Bartels, S. et al., Probabilistic Linear Solvers: A Unifying View,
       *Statistics and Computing*, 2019
    .. [4] Wenger, J. and Hennig, P., Probabilistic Linear Solvers for Machine Learning,
       *Advances in Neural Information Processing Systems (NeurIPS)*, 2020

    See Also
    --------
    ~probnum.linalg.problinsolve : Solve linear systems in a Bayesian framework.
    ~probnum.linalg.bayescg : Solve linear systems with prior information on the solution.

    Examples
    --------
    Define a linear system.

    >>> import numpy as np
    >>> from probnum.problems import LinearSystem
    >>> from probnum.problems.zoo.linalg import random_spd_matrix

    >>> rng = np.random.default_rng(42)
    >>> n = 100
    >>> A = random_spd_matrix(rng=rng, dim=n)
    >>> b = rng.standard_normal(size=(n,))
    >>> linsys = LinearSystem(A=A, b=b)

    Create a custom probabilistic linear solver from pre-defined components.

    >>> from probnum.linalg.solvers import (
    ...     ProbabilisticLinearSolver,
    ...     belief_updates,
    ...     beliefs,
    ...     information_ops,
    ...     policies,
    ...     stopping_criteria,
    ... )

    >>> pls = ProbabilisticLinearSolver(
    ...     policy=policies.ConjugateGradientPolicy(),
    ...     information_op=information_ops.ProjectedRHSInformationOp(),
    ...     belief_update=belief_updates.solution_based.SolutionBasedProjectedRHSBeliefUpdate(),
<<<<<<< HEAD
    ...     stopping_criterion=stopping_criteria.MaxIterationsStoppingCriterion(100)
    ...     | stopping_criteria.ResidualNormStoppingCriterion(atol=1e-5, rtol=1e-5),
=======
    ...     stopping_criterion=(
    ...         stopping_criteria.MaxIterationsStoppingCriterion(100)
    ...         | stopping_criteria.ResidualNormStoppingCriterion(atol=1e-5, rtol=1e-5)
    ...     ),
>>>>>>> fabb5124
    ... )

    Define a prior over the solution.

    >>> from probnum import linops, randvars
    >>> prior = beliefs.LinearSystemBelief(
    ...     x=randvars.Normal(
    ...         mean=np.zeros((n,)),
    ...         cov=np.eye(n),
    ...     ),
    ... )

    Solve the linear system using the custom solver.

    >>> belief, solver_state = pls.solve(prior=prior, problem=linsys)
    >>> np.linalg.norm(linsys.A @ belief.x.mean - linsys.b) / np.linalg.norm(linsys.b)
    7.1886e-06
    """

    def __init__(
        self,
        policy: policies.LinearSolverPolicy,
        information_op: information_ops.LinearSolverInformationOp,
        belief_update: belief_updates.LinearSolverBeliefUpdate,
        stopping_criterion: stopping_criteria.LinearSolverStoppingCriterion,
    ):
        self.policy = policy
        self.information_op = information_op
        self.belief_update = belief_update
        super().__init__(stopping_criterion=stopping_criterion)

    def solve_iterator(
        self,
        prior: beliefs.LinearSystemBelief,
        problem: problems.LinearSystem,
        rng: Optional[np.random.Generator] = None,
    ) -> Generator[LinearSolverState, None, None]:
        """Generator implementing the solver iteration.

        This function allows stepping through the solver iteration one step at a time
        and exposes the internal solver state.

        Parameters
        ----------
        prior
            Prior belief about the quantities of interest :math:`(x, A, A^{-1}, b)` of the linear system.
        problem
            Linear system to be solved.
        rng
            Random number generator.

        Yields
        ------
        solver_state
            State of the probabilistic linear solver.
        """
        solver_state = LinearSolverState(problem=problem, prior=prior, rng=rng)

        while True:

            yield solver_state

<<<<<<< HEAD
=======
            # Check stopping criterion
            if self.stopping_criterion(solver_state=solver_state):
                break

>>>>>>> fabb5124
            # Compute action via policy
            solver_state.action = self.policy(solver_state=solver_state)

            # Make observation via information operator
            solver_state.observation = self.information_op(solver_state=solver_state)

<<<<<<< HEAD
            # Update the belief over the quantity of interest
=======
            # Update belief about the quantities of interest
>>>>>>> fabb5124
            solver_state.belief = self.belief_update(solver_state=solver_state)

            # Advance state to next step and invalidate caches
            solver_state.next_step()

    def solve(
        self,
        prior: beliefs.LinearSystemBelief,
        problem: problems.LinearSystem,
        rng: Optional[np.random.Generator] = None,
    ) -> Tuple[beliefs.LinearSystemBelief, LinearSolverState]:
        r"""Solve the linear system.

        Parameters
        ----------
        prior
            Prior belief about the quantities of interest :math:`(x, A, A^{-1}, b)` of the linear system.
        problem
            Linear system to be solved.
        rng
            Random number generator.

        Returns
        -------
        belief
            Posterior belief :math:`(\mathsf{x}, \mathsf{A}, \mathsf{H}, \mathsf{b})`
<<<<<<< HEAD
            over the solution :math:`x`, the system matrix :math:`A`, its (pseudo-)inverse :math:`H=A^{-1}` and the right hand side :math:`b`.
=======
            over the solution :math:`x`, the system matrix :math:`A`, its (pseudo-)inverse :math:`H=A^\dagger` and the right hand side :math:`b`.
>>>>>>> fabb5124
        solver_state
            Final state of the solver.
        """
        solver_state = None

        for solver_state in self.solve_iterator(prior=prior, problem=problem, rng=rng):
<<<<<<< HEAD

            if self.stopping_criterion(solver_state=solver_state):
                break
=======
            pass
>>>>>>> fabb5124

        return solver_state.belief, solver_state


class BayesCG(ProbabilisticLinearSolver):
    r"""Bayesian conjugate gradient method.

    Probabilistic linear solver taking prior information about the solution and
    choosing :math:`A`-conjugate actions to gain information about the solution
    by projecting the current residual.

    This code implements the method described in Cockayne et al. [1]_.

    Parameters
    ----------
    stopping_criterion
        Stopping criterion determining when a desired terminal condition is met.

    References
    ----------
    .. [1] Cockayne, J. et al., A Bayesian Conjugate Gradient Method, *Bayesian
       Analysis*, 2019
    """

    def __init__(
        self,
        stopping_criterion: stopping_criteria.LinearSolverStoppingCriterion = stopping_criteria.MaxIterationsStoppingCriterion()
        | stopping_criteria.ResidualNormStoppingCriterion(atol=1e-5, rtol=1e-5),
    ):
        super().__init__(
            policy=policies.ConjugateGradientPolicy(),
            information_op=information_ops.ProjectedRHSInformationOp(),
            belief_update=belief_updates.solution_based.SolutionBasedProjectedRHSBeliefUpdate(),
            stopping_criterion=stopping_criterion,
        )


class ProbabilisticKaczmarz(ProbabilisticLinearSolver):
    r"""Probabilistic Kaczmarz method.

    Probabilistic analogue of the (randomized) Kaczmarz method [1]_ [2]_, taking prior
    information about the solution and randomly choosing rows of the matrix :math:`A_i`
    and entries :math:`b_i` of the right-hand-side to obtain information about the solution.

    Parameters
    ----------
    stopping_criterion
        Stopping criterion determining when a desired terminal condition is met.

    References
    ----------
    .. [1] Kaczmarz, Stefan, Angenäherte Auflösung von Systemen linearer Gleichungen,
        *Bulletin International de l'Académie Polonaise des Sciences et des Lettres. Classe des Sciences Mathématiques et Naturelles. Série A, Sciences Mathématiques*, 1937
    .. [2] Strohmer, Thomas; Vershynin, Roman, A randomized Kaczmarz algorithm for
        linear systems with exponential convergence, *Journal of Fourier Analysis and Applications*, 2009
    """

    def __init__(
        self,
        stopping_criterion: stopping_criteria.LinearSolverStoppingCriterion = stopping_criteria.MaxIterationsStoppingCriterion()
        | stopping_criteria.ResidualNormStoppingCriterion(atol=1e-5, rtol=1e-5),
    ):
        super().__init__(
            policy=policies.RandomUnitVectorPolicy(),
            information_op=information_ops.ProjectedRHSInformationOp(),
            belief_update=belief_updates.solution_based.SolutionBasedProjectedRHSBeliefUpdate(),
            stopping_criterion=stopping_criterion,
        )


class MatrixBasedPLS(ProbabilisticLinearSolver):
    r"""Matrix-based probabilistic linear solver.

    Probabilistic linear solver updating beliefs over the system matrix and its
    inverse. The solver makes use of prior information and iteratively infers the matrix and its inverse by matrix-vector multiplication.

    This code implements the method described in Wenger et al. [1]_.

    Parameters
    ----------
    policy
        Policy returning actions taken by the solver.
    stopping_criterion
        Stopping criterion determining when a desired terminal condition is met.

    References
    ----------
    .. [1] Wenger, J. and Hennig, P., Probabilistic Linear Solvers for Machine Learning,
       *Advances in Neural Information Processing Systems (NeurIPS)*, 2020
    """

    def __init__(
        self,
        policy: policies.LinearSolverPolicy = policies.ConjugateGradientPolicy(),
        stopping_criterion: stopping_criteria.LinearSolverStoppingCriterion = stopping_criteria.MaxIterationsStoppingCriterion()
        | stopping_criteria.ResidualNormStoppingCriterion(atol=1e-5, rtol=1e-5),
    ):
        super().__init__(
            policy=policy,
            information_op=information_ops.MatVecInformationOp(),
            belief_update=belief_updates.matrix_based.MatrixBasedLinearBeliefUpdate(),
            stopping_criterion=stopping_criterion,
        )


class SymMatrixBasedPLS(ProbabilisticLinearSolver):
    r"""Symmetric matrix-based probabilistic linear solver.

    Probabilistic linear solver updating beliefs over the symmetric system matrix and its inverse. The solver makes use of prior information and iteratively infers the matrix and its inverse by matrix-vector multiplication.

    This code implements the method described in Wenger et al. [1]_.

    Parameters
    ----------
    policy
        Policy returning actions taken by the solver.
    stopping_criterion
        Stopping criterion determining when a desired terminal condition is met.

    References
    ----------
    .. [1] Wenger, J. and Hennig, P., Probabilistic Linear Solvers for Machine Learning,
       *Advances in Neural Information Processing Systems (NeurIPS)*, 2020
    """

    def __init__(
        self,
        policy: policies.LinearSolverPolicy = policies.ConjugateGradientPolicy(),
        stopping_criterion: stopping_criteria.LinearSolverStoppingCriterion = stopping_criteria.MaxIterationsStoppingCriterion()
        | stopping_criteria.ResidualNormStoppingCriterion(atol=1e-5, rtol=1e-5),
    ):
        super().__init__(
            policy=policy,
            information_op=information_ops.MatVecInformationOp(),
            belief_update=belief_updates.matrix_based.SymmetricMatrixBasedLinearBeliefUpdate(),
            stopping_criterion=stopping_criterion,
        )<|MERGE_RESOLUTION|>--- conflicted
+++ resolved
@@ -92,15 +92,10 @@
     ...     policy=policies.ConjugateGradientPolicy(),
     ...     information_op=information_ops.ProjectedRHSInformationOp(),
     ...     belief_update=belief_updates.solution_based.SolutionBasedProjectedRHSBeliefUpdate(),
-<<<<<<< HEAD
-    ...     stopping_criterion=stopping_criteria.MaxIterationsStoppingCriterion(100)
-    ...     | stopping_criteria.ResidualNormStoppingCriterion(atol=1e-5, rtol=1e-5),
-=======
     ...     stopping_criterion=(
     ...         stopping_criteria.MaxIterationsStoppingCriterion(100)
     ...         | stopping_criteria.ResidualNormStoppingCriterion(atol=1e-5, rtol=1e-5)
     ...     ),
->>>>>>> fabb5124
     ... )
 
     Define a prior over the solution.
@@ -163,24 +158,17 @@
 
             yield solver_state
 
-<<<<<<< HEAD
-=======
             # Check stopping criterion
             if self.stopping_criterion(solver_state=solver_state):
                 break
 
->>>>>>> fabb5124
             # Compute action via policy
             solver_state.action = self.policy(solver_state=solver_state)
 
             # Make observation via information operator
             solver_state.observation = self.information_op(solver_state=solver_state)
 
-<<<<<<< HEAD
-            # Update the belief over the quantity of interest
-=======
             # Update belief about the quantities of interest
->>>>>>> fabb5124
             solver_state.belief = self.belief_update(solver_state=solver_state)
 
             # Advance state to next step and invalidate caches
@@ -207,24 +195,14 @@
         -------
         belief
             Posterior belief :math:`(\mathsf{x}, \mathsf{A}, \mathsf{H}, \mathsf{b})`
-<<<<<<< HEAD
-            over the solution :math:`x`, the system matrix :math:`A`, its (pseudo-)inverse :math:`H=A^{-1}` and the right hand side :math:`b`.
-=======
             over the solution :math:`x`, the system matrix :math:`A`, its (pseudo-)inverse :math:`H=A^\dagger` and the right hand side :math:`b`.
->>>>>>> fabb5124
         solver_state
             Final state of the solver.
         """
         solver_state = None
 
         for solver_state in self.solve_iterator(prior=prior, problem=problem, rng=rng):
-<<<<<<< HEAD
-
-            if self.stopping_criterion(solver_state=solver_state):
-                break
-=======
             pass
->>>>>>> fabb5124
 
         return solver_state.belief, solver_state
 
