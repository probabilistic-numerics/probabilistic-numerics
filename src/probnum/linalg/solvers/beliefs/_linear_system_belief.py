--- conflicted
+++ resolved
@@ -165,17 +165,4 @@
         to) the random variable :math:`x=Hb`. This assumes independence between
         :math:`H` and :math:`b`.
         """
-<<<<<<< HEAD
-        return randvars.asrandvar(self.Ainv @ self.b)
-
-    def _induced_Ainv(self) -> randvars.RandomVariable:
-        r"""Induced belief about the inverse from a belief about the solution.
-
-        Computes a consistent belief about the inverse from a belief about the solution.
-        """
-        return randvars.Constant(
-            linops.Scaling(factors=0.0, shape=(self._x.shape[0], self._x.shape[0]))
-        )
-=======
-        return randvars.asrandvar(self.Ainv @ self.b)
->>>>>>> d24b6b0e
+        return randvars.asrandvar(self.Ainv @ self.b)