--- conflicted
+++ resolved
@@ -109,34 +109,6 @@
                      """
                 )
 
-<<<<<<< HEAD
-=======
-        if x is not None and not isinstance(x, randvars.RandomVariable):
-            raise TypeError(
-                f"""The belief about the solution 'x' must be a RandomVariable, but
-                 is {type(x)}.
-                """
-            )
-        if A is not None and not isinstance(A, randvars.RandomVariable):
-            raise TypeError(
-                f"""The belief about the matrix 'A' must be a RandomVariable, but
-                 is {type(A)}.
-                """
-            )
-        if Ainv is not None and not isinstance(Ainv, randvars.RandomVariable):
-            raise TypeError(
-                f"""The belief about the inverse matrix 'Ainv' must be a RandomVariable,
-                 but is {type(Ainv)}.
-                """
-            )
-        if b is not None and not isinstance(b, randvars.RandomVariable):
-            raise TypeError(
-                f"""The belief about the right-hand-side 'b' must be a RandomVariable,
-                 but is {type(b)}.
-                """
-            )
-
->>>>>>> 3e2e59bd
         self._x = x
         self._A = A
         self._Ainv = Ainv
