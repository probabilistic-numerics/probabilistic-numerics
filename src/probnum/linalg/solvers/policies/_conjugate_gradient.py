--- conflicted
+++ resolved
@@ -50,9 +50,6 @@
         if self._reorthogonalization_fn_residual is not None and solver_state.step == 0:
             solver_state.cache["reorthogonalized_residuals"] = [solver_state.residual]
 
-        if self._reorthogonalization_fn_residual is not None and solver_state.step == 0:
-            solver_state.cache["reorthogonalized_residuals"] = [solver_state.residual]
-
         if solver_state.step > 0:
             # Reorthogonalization of the residual
             if self._reorthogonalization_fn_residual is not None:
@@ -62,60 +59,6 @@
             else:
                 residual = solver_state.residual
                 prev_residual = solver_state.residuals[solver_state.step - 1]
-<<<<<<< HEAD
-
-            # A-conjugacy correction (in exact arithmetic)
-            beta = (np.linalg.norm(residual) / np.linalg.norm(prev_residual)) ** 2
-            action += beta * solver_state.actions[solver_state.step - 1]
-
-            # Reorthogonalization of the resulting action
-            if self._reorthogonalization_fn_action is not None:
-                return self._reorthogonalized_action(
-                    action=action, solver_state=solver_state
-                )
-
-        return action
-
-    def _reorthogonalized_residuals(
-        self,
-        solver_state: "probnum.linalg.solvers.LinearSolverState",
-    ) -> Tuple[np.ndarray, np.ndarray]:
-        """Compute the reorthogonalized residual and its predecessor."""
-        residual = self._reorthogonalization_fn_residual(
-            v=solver_state.residual,
-            orthogonal_basis=np.asarray(
-                solver_state.cache["reorthogonalized_residuals"]
-            ),
-            inprod=None,
-        )
-        solver_state.cache["reorthogonalized_residuals"].append(residual)
-        prev_residual = solver_state.cache["reorthogonalized_residuals"][
-            solver_state.step - 1
-        ]
-        return residual, prev_residual
-
-    def _reorthogonalized_action(
-        self,
-        action: np.ndarray,
-        solver_state: "probnum.linalg.solvers.LinearSolverState",
-    ) -> np.ndarray:
-        """Reorthogonalize the computed action."""
-        if isinstance(solver_state.prior.x, randvars.Normal):
-            inprod_matrix = (
-                solver_state.problem.A
-                @ solver_state.prior.x.cov
-                @ solver_state.problem.A.T
-            )
-        elif isinstance(solver_state.prior.x, randvars.Constant):
-            inprod_matrix = solver_state.problem.A
-
-        orthogonal_basis = np.asarray(solver_state.actions[0 : solver_state.step])
-
-        return self._reorthogonalization_fn_action(
-            v=action,
-            orthogonal_basis=orthogonal_basis,
-            inprod=inprod_matrix,
-=======
 
             # A-conjugacy correction (in exact arithmetic)
             beta = (np.linalg.norm(residual) / np.linalg.norm(prev_residual)) ** 2
@@ -170,5 +113,4 @@
             v=action,
             orthogonal_basis=orthogonal_basis,
             inner_product=inprod_matrix,
->>>>>>> fd9c53c5
         )