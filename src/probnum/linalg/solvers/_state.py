"""State of a probabilistic linear solver."""
<<<<<<< HEAD

from __future__ import annotations

=======
from collections import defaultdict
>>>>>>> 8488cd85
import dataclasses
from typing import Any, DefaultDict, List, Optional, Tuple

import numpy as np

import probnum  # pylint:disable="unused-import"
from probnum import problems


@dataclasses.dataclass
class LinearSolverState:
    """State of a probabilistic linear solver.

    The solver state separates the state of a probabilistic linear solver from the algorithm itself, making the solver stateless.
    The state contains the problem to be solved, the current belief over the quantities of interest and any miscellaneous quantities
    computed during an iteration of a probabilistic linear solver. The solver state is passed between the different components of the
    solver and may be used internally to cache quantities which are used more than once.

    Parameters
    ----------
    problem
        Linear system to be solved.
    prior
        Prior belief over the quantities of interest of the linear system.
    """

    def __init__(
        self,
        problem: problems.LinearSystem,
        prior: "probnum.linalg.solvers.beliefs.LinearSystemBelief",
    ):
        self._problem: problems.LinearSystem = problem

        # Belief
        self._prior: "probnum.linalg.solvers.beliefs.LinearSystemBelief" = prior
        self._belief: "probnum.linalg.solvers.beliefs.LinearSystemBelief" = prior

        # Caches
        self._actions: List[np.ndarray] = [None]
        self._observations: List[Any] = [None]
        self._residuals: List[np.ndarray] = [
            self.problem.b - self.problem.A @ self.belief.x.mean,
        ]
        self.cache: DefaultDict[str, Any] = defaultdict(list)

        # Solver info
        self._step: int = 0

    def __repr__(self) -> str:
        return f"{self.__class__.__name__}(step={self.step})"

    @property
    def problem(self) -> problems.LinearSystem:
        """Linear system to be solved."""
        return self._problem

    @property
    def prior(self) -> "probnum.linalg.solvers.beliefs.LinearSystemBelief":
        """Prior belief over the quantities of interest of the linear system."""
        return self._prior

    @property
    def step(self) -> int:
        """Current step of the solver."""
        return self._step

    @property
    def belief(self) -> "probnum.linalg.solvers.beliefs.LinearSystemBelief":
        """Belief over the quantities of interest of the linear system."""
        return self._belief

    @belief.setter
    def belief(
        self, belief: "probnum.linalg.solvers.beliefs.LinearSystemBelief"
    ) -> None:
        self._belief = belief

    @property
    def action(self) -> Optional[np.ndarray]:
        """Action of the solver for the current step.

        Is ``None`` at the beginning of a step and will be set by the policy.
        """
        return self._actions[self.step]

    @action.setter
    def action(self, value: np.ndarray) -> None:
        assert self._actions[self.step] is None
        self._actions[self.step] = value

    @property
    def observation(self) -> Optional[Any]:
        """Observation of the solver for the current step.

        Is ``None`` at the beginning of a step, will be set by the observation model for
        a given action.
        """
        return self._observations[self.step]

    @observation.setter
    def observation(self, value: Any) -> None:
        assert self._observations[self.step] is None
        self._observations[self.step] = value

    @property
    def actions(self) -> Tuple[np.ndarray, ...]:
        """Actions taken by the solver."""
        return tuple(self._actions)

    @property
    def observations(self) -> Tuple[Any, ...]:
        """Observations of the problem by the solver."""
        return tuple(self._observations)

    @property
    def residual(self) -> np.ndarray:
        r"""Residual :math:`r_{i} = b - Ax_{i}`."""
        if self._residuals[self.step] is None:
            self._residuals[self.step] = (
                self.problem.b - self.problem.A @ self.belief.x.mean
            )
        return self._residuals[self.step]

    @property
    def residuals(self) -> Tuple[np.ndarray, ...]:
        r"""Residuals :math:`\{b - Ax_i\}_i`."""
        return tuple(self._residuals)

    def next_step(self) -> None:
        """Advance the solver state to the next solver step.

        Called after a completed step / iteration of the linear solver.
        """
        self._actions.append(None)
        self._observations.append(None)
        self._residuals.append(None)

        self._step += 1<|MERGE_RESOLUTION|>--- conflicted
+++ resolved
@@ -1,11 +1,8 @@
 """State of a probabilistic linear solver."""
-<<<<<<< HEAD
 
 from __future__ import annotations
 
-=======
 from collections import defaultdict
->>>>>>> 8488cd85
 import dataclasses
 from typing import Any, DefaultDict, List, Optional, Tuple
 
