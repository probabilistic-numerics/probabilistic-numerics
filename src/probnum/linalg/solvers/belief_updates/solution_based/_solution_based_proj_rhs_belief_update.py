--- conflicted
+++ resolved
@@ -1,10 +1,7 @@
 """Belief update in a solution-based inference view where the information is given by
 projecting the current residual to a subspace."""
-<<<<<<< HEAD
 from typing import Callable, Optional
 
-=======
->>>>>>> fabb5124
 import numpy as np
 
 import probnum  # pylint: disable="unused-import"
@@ -59,7 +56,6 @@
         self, solver_state: "probnum.linalg.solvers.LinearSolverState"
     ) -> LinearSystemBelief:
 
-<<<<<<< HEAD
         # Compute projected residual
         proj_resid = (
             -solver_state.action @ solver_state.residual
@@ -71,16 +67,6 @@
         gram = action_A @ cov_xy + self._noise_var  # G = s' A Sigma A s
         gram_pinv = 1.0 / gram if gram > 0.0 else 0.0  # Ginv = (s' A Sigma A s)^+
         gain = cov_xy * gram_pinv  # gain = Sigma A s (s' A Sigma A s)^+
-=======
-        action_A = solver_state.action @ solver_state.problem.A
-        pred = action_A @ solver_state.belief.x.mean
-        proj_resid = solver_state.observation - pred
-        cov_xy = solver_state.belief.x.cov @ action_A.T
-        gram = action_A @ cov_xy + self._noise_var
-        gram_pinv = 1.0 / gram if gram > 0.0 else 0.0
-        gain = cov_xy * gram_pinv
-        cov_update = np.outer(gain, cov_xy)
->>>>>>> fabb5124
 
         cov_update = np.outer(gain, cov_xy)  # Sigma A s (s' A Sigma A s)^+ s' A Sigma
 
