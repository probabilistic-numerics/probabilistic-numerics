from typing import Union

import numpy as np

from probnum import randvars

try:
    # functools.cached_property is only available in Python >=3.8
    from functools import cached_property
except ImportError:
    from cached_property import cached_property


class _RandomVariableList(list):
    """List of RandomVariables with convenient access to means, covariances, etc.

    Parameters
    ----------
    rv_list :
        :obj:`list` of :obj:`RandomVariable`
    """

    def __init__(self, rv_list: list):
        if not isinstance(rv_list, list):
            raise TypeError("RandomVariableList expects a list.")

        # If not empty:
        if len(rv_list) > 0:

            # First element as a proxy for checking all elements
            if not isinstance(rv_list[0], randvars.RandomVariable):
                raise TypeError(
                    "RandomVariableList expects RandomVariable elements, but "
                    + f"first element has type {type(rv_list[0])}."
                )
        super().__init__(rv_list)

    @cached_property
    def mean(self) -> np.ndarray:
        if len(self) == 0:
            return np.array([])
        return np.stack([rv.mean for rv in self])

    @cached_property
    def cov(self) -> np.ndarray:
        if len(self) == 0:
            return np.array([])
        return np.stack([rv.cov for rv in self])

    @cached_property
    def var(self) -> np.ndarray:
        if len(self) == 0:
            return np.array([])
        return np.stack([rv.var for rv in self])

    @cached_property
    def std(self) -> np.ndarray:
        if len(self) == 0:
            return np.array([])
        return np.stack([rv.std for rv in self])

<<<<<<< HEAD
    @property
    def shape(self):
        first_rv = np.asarray(self[0].mean)
        return (len(self),) + first_rv.shape

    def __getitem__(self, idx) -> Union["pn.RandomVariable", list]:
=======
    @cached_property
    def mode(self) -> np.ndarray:
        if len(self) == 0:
            return np.array([])
        return np.stack([rv.mode for rv in self])

    # For discrete random variables:

    @cached_property
    def support(self) -> np.ndarray:
        if len(self) == 0:
            return np.array([])
        return np.stack([rv.support for rv in self])

    @cached_property
    def probabilities(self) -> np.ndarray:
        if len(self) == 0:
            return np.array([])
        return np.stack([rv.probabilities for rv in self])

    # Purely for lists of categorical random variables.
    def resample(self) -> "_RandomVariableList":
        if len(self) == 0:
            return _RandomVariableList([])
        return _RandomVariableList([rv.resample() for rv in self])

    def __getitem__(self, idx) -> Union[randvars.RandomVariable, "_RandomVariableList"]:
>>>>>>> d3acf231

        result = super().__getitem__(idx)
        # Make sure to wrap the result into a _RandomVariableList if necessary
        if isinstance(result, list):
            result = _RandomVariableList(result)
        return result<|MERGE_RESOLUTION|>--- conflicted
+++ resolved
@@ -35,6 +35,14 @@
                 )
         super().__init__(rv_list)
 
+    def __getitem__(self, idx) -> Union[randvars.RandomVariable, "_RandomVariableList"]:
+
+        result = super().__getitem__(idx)
+        # Make sure to wrap the result into a _RandomVariableList if necessary
+        if isinstance(result, list):
+            result = _RandomVariableList(result)
+        return result
+
     @cached_property
     def mean(self) -> np.ndarray:
         if len(self) == 0:
@@ -59,14 +67,11 @@
             return np.array([])
         return np.stack([rv.std for rv in self])
 
-<<<<<<< HEAD
     @property
     def shape(self):
         first_rv = np.asarray(self[0].mean)
         return (len(self),) + first_rv.shape
 
-    def __getitem__(self, idx) -> Union["pn.RandomVariable", list]:
-=======
     @cached_property
     def mode(self) -> np.ndarray:
         if len(self) == 0:
@@ -91,13 +96,4 @@
     def resample(self) -> "_RandomVariableList":
         if len(self) == 0:
             return _RandomVariableList([])
-        return _RandomVariableList([rv.resample() for rv in self])
-
-    def __getitem__(self, idx) -> Union[randvars.RandomVariable, "_RandomVariableList"]:
->>>>>>> d3acf231
-
-        result = super().__getitem__(idx)
-        # Make sure to wrap the result into a _RandomVariableList if necessary
-        if isinstance(result, list):
-            result = _RandomVariableList(result)
-        return result+        return _RandomVariableList([rv.resample() for rv in self])