"""Contains integration measures."""

import abc
<<<<<<< HEAD
from typing import Tuple, Optional, Union
from probnum.type import IntArgType, FloatArgType
from probnum.random_variables._normal import Normal

import numpy as np

=======
from typing import Optional, Tuple, Union

import numpy as np

from probnum.random_variables._normal import Normal
from probnum.type import FloatArgType, IntArgType

>>>>>>> 631e8b28

class IntegrationMeasure(abc.ABC):
    """An abstract class for a measure against which a target function is integrated.

    The integration measure is assumed normalized.
    """

    def __init__(
        self,
<<<<<<< HEAD
=======
        dim: IntArgType,
>>>>>>> 631e8b28
        domain: Tuple[Union[np.ndarray, FloatArgType], Union[np.ndarray, FloatArgType]],
        name: str = "Custom measure",
    ):

        self._set_dimension_domain(dim, domain)
        self._name = name

    def sample(self, n_sample):
        """Sample from integration measure."""
        raise NotImplementedError

    def _set_dimension_domain(self, dim, domain):
<<<<<<< HEAD
        """
        Sets the integration domain and dimension. Error is thrown if the given
=======
        """Sets the integration domain and dimension. Error is thrown if the given
        dimension and domain limits do not match.
>>>>>>> 631e8b28

        TODO: check that dimensions match and the domain is not empty
        """
        if dim >= 1:
            self.dim = dim
        else:
            raise ValueError(f"Domain dimension dim={dim} must be positive.")
        if np.isscalar(domain[0]):
            # Use same domain limit in all dimensions if only one limit is given
            domain_a = np.full((self.dim, 1), domain[0])
        else:
            domain_a = domain[0]
        if np.isscalar(domain[1]):
            domain_b = np.full((self.dim, 1), domain[1])
        else:
            domain_b = domain[1]
        self.domain = (domain_a, domain_b)


class LebesgueMeasure(IntegrationMeasure):
    """A Lebesgue measure."""

    def __init__(self, domain: Tuple[np.ndarray, np.ndarray]):

        super().__init__(domain=domain, name="Lebesgue measure")

    def sample(self, n_sample):
        raise NotImplementedError


class GaussianMeasure(IntegrationMeasure):
    """A Gaussian measure."""

    def __init__(
        self,
        mean: Union[float, np.floating, np.ndarray],
        cov: Union[float, np.floating, np.ndarray],
    ):
        # Exploit random variables to carry out mean and covariance checks
        self.random_variable = Normal(mean, cov)
        self.mean = self.random_variable.mean
        self.cov = self.random_variable.cov
        self.diagonal_covariance = not bool(
            np.count_nonzero(self.cov - np.diag(np.diagonal(self.cov)))
        )

        # Use the mean to set the dimension
        if len(self.mean.shape) == 0:
            self.dim = 1
        else:
            self.dim = len(self.mean)

        super().__init__(
            dim=self.dim,
            domain=(np.full((self.dim,), -np.Inf), np.full((self.dim,), np.Inf)),
            name="Gaussian measure",
        )

    def sample(self, n_sample):
        if self.dim == 1:
            return self.random_variable._univariate_sample(size=(n_sample, 1))
        else:
            return self.random_variable._dense_sample(size=n_sample)<|MERGE_RESOLUTION|>--- conflicted
+++ resolved
@@ -1,22 +1,12 @@
 """Contains integration measures."""
 
 import abc
-<<<<<<< HEAD
 from typing import Tuple, Optional, Union
 from probnum.type import IntArgType, FloatArgType
 from probnum.random_variables._normal import Normal
 
 import numpy as np
 
-=======
-from typing import Optional, Tuple, Union
-
-import numpy as np
-
-from probnum.random_variables._normal import Normal
-from probnum.type import FloatArgType, IntArgType
-
->>>>>>> 631e8b28
 
 class IntegrationMeasure(abc.ABC):
     """An abstract class for a measure against which a target function is integrated.
@@ -26,10 +16,7 @@
 
     def __init__(
         self,
-<<<<<<< HEAD
-=======
         dim: IntArgType,
->>>>>>> 631e8b28
         domain: Tuple[Union[np.ndarray, FloatArgType], Union[np.ndarray, FloatArgType]],
         name: str = "Custom measure",
     ):
@@ -42,13 +29,9 @@
         raise NotImplementedError
 
     def _set_dimension_domain(self, dim, domain):
-<<<<<<< HEAD
         """
         Sets the integration domain and dimension. Error is thrown if the given
-=======
-        """Sets the integration domain and dimension. Error is thrown if the given
         dimension and domain limits do not match.
->>>>>>> 631e8b28
 
         TODO: check that dimensions match and the domain is not empty
         """
