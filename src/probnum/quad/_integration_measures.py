--- conflicted
+++ resolved
@@ -70,13 +70,8 @@
         """
         # pylint: disable=no-member
         return np.reshape(
-<<<<<<< HEAD
-            self.random_variable.sample(size=n_sample),
-            newshape=(n_sample, self.input_dim),
-=======
             self.random_variable.sample(rng=rng, size=n_sample),
             newshape=(n_sample, self.dim),
->>>>>>> a0b78588
         )
 
     def _set_dimension_domain(
@@ -189,13 +184,7 @@
         rng: np.random.Generator,
         n_sample: IntArgType,
     ) -> np.ndarray:
-<<<<<<< HEAD
-        return self.random_variable.rvs(
-            size=(n_sample, self.input_dim), random_state=random_state
-        )
-=======
         return self.random_variable.rvs(size=(n_sample, self.dim), random_state=rng)
->>>>>>> a0b78588
 
 
 # pylint: disable=too-few-public-methods
