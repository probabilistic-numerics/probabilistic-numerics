<<<<<<< HEAD
=======
"""
Bayesian Quadrature.
"""

>>>>>>> 65793ec9
from ._bayesquad import *
from .bq_methods import *

# Public classes and functions. Order is reflected in documentation.
__all__ = [
    "bayesquad",
    "BayesianQuadrature",
    "WarpedBayesianQuadrature",
]

# Set correct module paths. Corrects links and module paths in documentation.
BayesianQuadrature.__module__ = "probnum.quad"
WarpedBayesianQuadrature.__module__ = "probnum.quad"<|MERGE_RESOLUTION|>--- conflicted
+++ resolved
@@ -1,10 +1,6 @@
-<<<<<<< HEAD
-=======
 """
 Bayesian Quadrature.
 """
-
->>>>>>> 65793ec9
 from ._bayesquad import *
 from .bq_methods import *
 
