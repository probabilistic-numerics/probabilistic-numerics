--- conflicted
+++ resolved
@@ -338,11 +338,7 @@
         :math:`f_0`.
     kernels
         Tuple of length :math:`L+1` containing the kernels used for the GP model at each
-<<<<<<< HEAD
-        level. The user must input all kernels. Defaults to the ``ExpQuad`` kernel for
-=======
         level. See **Notes** for further details. Defaults to the ``ExpQuad`` kernel for
->>>>>>> f7887376
         each level.
     measure
         The integration measure. Defaults to the Lebesgue measure.
