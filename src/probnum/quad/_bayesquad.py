"""Bayesian Quadrature.

This module provides routines to integrate functions through Bayesian quadrature,
meaning a model over the integrand is constructed in order to actively select evaluation
points of the integrand to estimate the value of the integral. Bayesian quadrature
methods return a random variable, specifying the belief about the true value of the
integral.
"""
from __future__ import annotations

from typing import Callable, Optional, Tuple, Union
import warnings

import numpy as np

from probnum.quad.integration_measures import IntegrationMeasure, LebesgueMeasure
from probnum.quad.solvers import BayesianQuadrature, BQIterInfo
from probnum.quad.typing import DomainLike, DomainType
from probnum.randprocs.kernels import Kernel
from probnum.randvars import Normal
from probnum.typing import IntLike


def bayesquad(
    fun: Callable,
    input_dim: IntLike,
    kernel: Optional[Kernel] = None,
    measure: Optional[IntegrationMeasure] = None,
    domain: Optional[DomainLike] = None,
    policy: Optional[str] = "bmc",
    initial_design: Optional[str] = None,
    rng: Union[IntLike, np.random.Generator] = np.random.default_rng(),
    options: Optional[dict] = None,
) -> Tuple[Normal, BQIterInfo]:
    r"""Infer the solution of the uni- or multivariate integral
    :math:`\int_\Omega f(x) d \mu(x)`
    on a hyper-rectangle :math:`\Omega = [a_1, b_1] \times \cdots \times [a_D, b_D]`
    or :math:`\Omega = \mathbb{R}^D`.

    Bayesian quadrature (BQ) infers integrals of the form

    .. math:: F = \int_\Omega f(x) d \mu(x),

    of a function :math:`f:\mathbb{R}^D \mapsto \mathbb{R}` integrated on the domain
    :math:`\Omega \subset \mathbb{R}^D` against a measure
    :math:`\mu` on :math:`\mathbb{R}^D`.

    Bayesian quadrature methods return a probability distribution over the solution
    :math:`F` with uncertainty arising from finite computation (here a finite number
    of function evaluations). They start out with a random process encoding the prior
    belief about the function :math:`f` to be integrated. Conditioned on either existing
    or acquired function evaluations according to a policy, they update the belief on
    :math:`f`, which is translated into a posterior measure over the integral :math:`F`.
    See Briol et al. [1]_ for a review on Bayesian quadrature.

    Parameters
    ----------
    fun
        Function to be integrated. It needs to accept a shape=(n_eval, input_dim)
        ``np.ndarray`` and return a shape=(n_eval,) ``np.ndarray``.
    input_dim
        Input dimension of the integration problem.
    kernel
        The kernel used for the GP model. Defaults to the ``ExpQuad`` kernel.
    measure
        The integration measure. Defaults to the Lebesgue measure on ``domain``.
    domain
        The integration domain. Contains lower and upper bound as scalar or
        ``np.ndarray``. Obsolete if ``measure`` is given.
    policy
        Type of acquisition strategy to use. Defaults to 'bmc'. Options are

        ==========================  =======
         Bayesian Monte Carlo [2]_  ``bmc``
         van Der Corput points      ``vdc``
        ==========================  =======

    initial_design
        The type of initial design to use. If ``None`` is given, no initial design is
        used. Options are

        ==========================  =========
         Samples from measure       ``mc``
         Latin hypercube [3]_       ``latin``
        ==========================  =========

    rng
        The random number generator used for random methods, or a seed.
        Default is `np.random.default_rng()`.

    options
        A dictionary with the following optional solver settings

            scale_estimation : Optional[str]
                Estimation method to use to compute the scale parameter. Defaults
                to 'mle'. Options are

                ==============================  =======
                 Maximum likelihood estimation  ``mle``
                ==============================  =======

            max_evals : Optional[IntLike]
                Maximum number of function evaluations.
            var_tol : Optional[FloatLike]
                Tolerance on the variance of the integral.
            rel_tol : Optional[FloatLike]
                Tolerance on consecutive updates of the integral mean.
            jitter : Optional[FloatLike]
                Non-negative jitter to numerically stabilise kernel matrix
                inversion. Defaults to 1e-8.
            batch_size : Optional[IntLike]
                Number of new observations at each update. Defaults to 1.
            num_initial_design_nodes : Optional[IntLike]
                The number of nodes created by the initial design. Defaults to
                ``input_dim * 5`` if an initial design is given.

    Returns
    -------
    integral :
        The integral belief of :math:`F` subject to the provided measure or domain.
    info :
        Information on the performance of the method.

    Raises
    ------
    ValueError
        If neither a domain nor a measure are given.

    Warns
    -----
    When ``domain`` is given but not used.

    Notes
    -----
        If multiple stopping conditions are provided, the method stops once one of
        them is satisfied. If no stopping condition is provided, the default values are
        ``max_evals = 25 * input_dim`` and ``var_tol = 1e-6``.

    See Also
    --------
    bayesquad_from_data : Computes the integral :math:`F` using a given dataset of
                          nodes and function evaluations.

    References
    ----------
    .. [1] Briol, F.-X., et al., Probabilistic integration: A role in statistical
        computation?, *Statistical Science 34.1*, 2019, 1-22, 2019
    .. [2] Rasmussen, C. E., and Z. Ghahramani, Bayesian Monte Carlo, *Advances in
        Neural Information Processing Systems*, 2003, 505-512.
    .. [3] Mckay et al., A Comparison of Three Methods for Selecting Values of Input
        Variables in the Analysis of Output from a Computer Code, *Technometrics*, 1979.

    Examples
    --------
    >>> import numpy as np

    >>> input_dim = 1
    >>> domain = (0, 1)
    >>> def f(x):
    ...     return x.reshape(-1, )
    >>> F, info = bayesquad(fun=f, input_dim=input_dim, domain=domain)
    >>> print(F.mean)
    0.5
    """

    input_dim, domain, measure = _check_domain_measure_compatibility(
        input_dim=input_dim, domain=domain, measure=measure
    )

    bq_method = BayesianQuadrature.from_problem(
        input_dim=input_dim,
        kernel=kernel,
        measure=measure,
        domain=domain,
        policy=policy,
<<<<<<< HEAD
        initial_design=initial_design,
        options=options,
=======
        scale_estimation=scale_estimation,
        max_evals=max_evals,
        var_tol=var_tol,
        rel_tol=rel_tol,
        batch_size=batch_size,
        jitter=jitter,
>>>>>>> eb84d0e8
    )

    # Integrate
    integral_belief, _, info = bq_method.integrate(
        fun=fun, nodes=None, fun_evals=None, rng=rng
    )

    return integral_belief, info


def bayesquad_from_data(
    nodes: np.ndarray,
    fun_evals: np.ndarray,
    kernel: Optional[Kernel] = None,
    measure: Optional[IntegrationMeasure] = None,
    domain: Optional[DomainLike] = None,
    options: Optional[dict] = None,
) -> Tuple[Normal, BQIterInfo]:
    r"""Infer the value of an integral from a given set of nodes and function
    evaluations.

    Parameters
    ----------
    nodes
        *shape=(n_eval, input_dim)* -- Locations at which the function evaluations are
        available as ``fun_evals``.
    fun_evals
        *shape=(n_eval,)* -- Function evaluations at ``nodes``.
    kernel
        The kernel used for the GP model. Defaults to the ``ExpQuad`` kernel.
    measure
        The integration measure. Defaults to the Lebesgue measure.
    domain
        The integration domain. Contains lower and upper bound as scalar or
        ``np.ndarray``. Obsolete if ``measure`` is given.
    options
        A dictionary with the following optional solver settings

            scale_estimation : Optional[str]
                Estimation method to use to compute the scale parameter. Defaults
                to 'mle'. Options are

                ==============================  =======
                 Maximum likelihood estimation  ``mle``
                ==============================  =======

            jitter : Optional[FloatLike]
                Non-negative jitter to numerically stabilise kernel matrix
                inversion. Defaults to 1e-8.

    Returns
    -------
    integral :
        The integral belief subject to the provided measure or domain.
    info :
        Information on the performance of the method.

    Raises
    ------
    ValueError
        If neither a domain nor a measure are given.

    Warns
    -----
    When ``domain`` is given but not used.

    See Also
    --------
    bayesquad : Computes the integral using an acquisition policy.

    Examples
    --------
    >>> import numpy as np
    >>> domain = (0, 1)
    >>> nodes = np.linspace(0, 1, 15)[:, None]
    >>> fun_evals = nodes.reshape(-1, )
    >>> F, info = bayesquad_from_data(nodes=nodes, fun_evals=fun_evals, domain=domain)
    >>> print(F.mean)
    0.5
    """

    if nodes.ndim != 2:
        raise ValueError(
            "The nodes must be given a in an array with shape=(n_eval, input_dim)"
        )

    input_dim, domain, measure = _check_domain_measure_compatibility(
        input_dim=nodes.shape[1], domain=domain, measure=measure
    )

    bq_method = BayesianQuadrature.from_problem(
        input_dim=input_dim,
        kernel=kernel,
        measure=measure,
        domain=domain,
        policy=None,
        initial_design=None,
        options=options,
    )

    # Integrate
    integral_belief, _, info = bq_method.integrate(
        fun=None, nodes=nodes, fun_evals=fun_evals, rng=None
    )

    return integral_belief, info


def _check_domain_measure_compatibility(
    input_dim: IntLike,
    domain: Optional[DomainLike],
    measure: Optional[IntegrationMeasure],
) -> Tuple[int, Optional[DomainType], IntegrationMeasure]:

    input_dim = int(input_dim)

    # Neither domain nor measure given
    if domain is None and measure is None:
        raise ValueError(
            "You need to either specify an integration domain or an integration "
            "measure. The Lebesgue measure can only operate on a finite domain."
        )

    # Ignore domain if measure is given
    if domain is not None and measure is not None:
        warnings.warn(
            "Both 'domain' and a 'measure' are specified. 'domain' will be ignored."
        )
        domain = None

    # Set measure if only domain is given
    if measure is None:
        measure = LebesgueMeasure(domain=domain, input_dim=input_dim)
        domain = measure.domain  # domain has been converted to correct type

    return input_dim, domain, measure<|MERGE_RESOLUTION|>--- conflicted
+++ resolved
@@ -173,17 +173,8 @@
         measure=measure,
         domain=domain,
         policy=policy,
-<<<<<<< HEAD
         initial_design=initial_design,
         options=options,
-=======
-        scale_estimation=scale_estimation,
-        max_evals=max_evals,
-        var_tol=var_tol,
-        rel_tol=rel_tol,
-        batch_size=batch_size,
-        jitter=jitter,
->>>>>>> eb84d0e8
     )
 
     # Integrate
