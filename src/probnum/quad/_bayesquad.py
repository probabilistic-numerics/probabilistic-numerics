--- conflicted
+++ resolved
@@ -18,13 +18,9 @@
 from probnum.randvars import Normal
 from probnum.typing import FloatLike, IntLike
 
-<<<<<<< HEAD
 from ._integration_measures import IntegrationMeasure, LebesgueMeasure
 from ._quad_typing import DomainLike, DomainType
-=======
-from ._integration_measures import GaussianMeasure, IntegrationMeasure, LebesgueMeasure
-from ._quad_typing import DomainLike
->>>>>>> ff16f790
+from ._utils import as_domain
 from .solvers import BayesianQuadrature
 
 
@@ -256,8 +252,6 @@
     measure: Optional[IntegrationMeasure],
 ) -> Tuple[int, Optional[DomainType], IntegrationMeasure]:
 
-    domain, input_dim = IntegrationMeasure.as_domain(domain=domain, input_dim=input_dim)
-
     # Check input argument compatibility
     if domain is None and measure is None:
         raise ValueError(
@@ -275,5 +269,6 @@
     # Set measure if only domain is given
     if measure is None:
         measure = LebesgueMeasure(domain=domain, input_dim=input_dim)
+        domain = measure.domain  # domain has been converted to correct type
 
     return input_dim, domain, measure