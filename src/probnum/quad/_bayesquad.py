"""Bayesian Quadrature.

This module provides routines to integrate functions through Bayesian quadrature,
meaning a model over the integrand is constructed in order to actively select evaluation
points of the integrand to estimate the value of the integral. Bayesian quadrature
methods return a random variable, specifying the belief about the true value of the
integral.
"""
from __future__ import annotations

from typing import Callable, Optional, Tuple, Union
import warnings

import numpy as np

from probnum.quad.integration_measures import IntegrationMeasure, LebesgueMeasure
from probnum.quad.solvers import BayesianQuadrature, BQIterInfo
from probnum.quad.typing import DomainLike, DomainType
from probnum.randprocs.kernels import Kernel
from probnum.randvars import Normal
from probnum.typing import IntLike


def bayesquad(
    fun: Callable,
    input_dim: IntLike,
    kernel: Optional[Kernel] = None,
    measure: Optional[IntegrationMeasure] = None,
    domain: Optional[DomainLike] = None,
    policy: Optional[str] = "bmc",
<<<<<<< HEAD
    initial_design: Optional[str] = None,
    rng: Union[IntLike, np.random.Generator] = np.random.default_rng(),
    options: Optional[dict] = None,
=======
    scale_estimation: Optional[str] = "mle",
    max_evals: Optional[IntLike] = None,
    var_tol: Optional[FloatLike] = None,
    rel_tol: Optional[FloatLike] = None,
    batch_size: IntLike = 1,
    rng: Optional[np.random.Generator] = None,
    jitter: FloatLike = 1.0e-8,
>>>>>>> 956ccb0a
) -> Tuple[Normal, BQIterInfo]:
    r"""Infer the solution of the uni- or multivariate integral
    :math:`\int_\Omega f(x) d \mu(x)`
    on a hyper-rectangle :math:`\Omega = [a_1, b_1] \times \cdots \times [a_D, b_D]`
    or :math:`\Omega = \mathbb{R}^D`.

    Bayesian quadrature (BQ) infers integrals of the form

    .. math:: F = \int_\Omega f(x) d \mu(x),

    of a function :math:`f:\mathbb{R}^D \mapsto \mathbb{R}` integrated on the domain
    :math:`\Omega \subset \mathbb{R}^D` against a measure
    :math:`\mu` on :math:`\mathbb{R}^D`.

    Bayesian quadrature methods return a probability distribution over the solution
    :math:`F` with uncertainty arising from finite computation (here a finite number
    of function evaluations). They start out with a random process encoding the prior
    belief about the function :math:`f` to be integrated. Conditioned on either existing
    or acquired function evaluations according to a policy, they update the belief on
    :math:`f`, which is translated into a posterior measure over the integral :math:`F`.
    See Briol et al. [1]_ for a review on Bayesian quadrature.

    Parameters
    ----------
    fun
        Function to be integrated. It needs to accept a shape=(n_eval, input_dim)
        ``np.ndarray`` and return a shape=(n_eval,) ``np.ndarray``.
    input_dim
        Input dimension of the integration problem.
    kernel
        The kernel used for the GP model. Defaults to the ``ExpQuad`` kernel.
    measure
        The integration measure. Defaults to the Lebesgue measure on ``domain``.
    domain
        The integration domain. Contains lower and upper bound as scalar or
        ``np.ndarray``. Obsolete if ``measure`` is given.
    policy
        Type of acquisition strategy to use. Defaults to 'bmc'. Options are

        ==========================  =======
         Bayesian Monte Carlo [2]_  ``bmc``
         van Der Corput points      ``vdc``
        ==========================  =======

    initial_design
        The type of initial design to use. If ``None`` is given, no initial design is
        used. Options are

        ==========================  =========
         Samples from measure       ``mc``
         Latin hypercube [3]_       ``latin``
        ==========================  =========

    rng
<<<<<<< HEAD
        The random number generator used for random methods, or a seed.
        Default is `np.random.default_rng()`.

    options
        A dictionary with the following optional solver settings

            scale_estimation : Optional[str]
                Estimation method to use to compute the scale parameter. Defaults
                to 'mle'. Options are

                ==============================  =======
                 Maximum likelihood estimation  ``mle``
                ==============================  =======

            max_evals : Optional[IntLike]
                Maximum number of function evaluations.
            var_tol : Optional[FloatLike]
                Tolerance on the variance of the integral.
            rel_tol : Optional[FloatLike]
                Tolerance on consecutive updates of the integral mean.
            jitter : Optional[FloatLike]
                Non-negative jitter to numerically stabilise kernel matrix
                inversion. Defaults to 1e-8.
            batch_size : Optional[IntLike]
                Number of new observations at each update. Defaults to 1.
            num_initial_design_nodes : Optional[IntLike]
                The number of nodes created by the initial design. Defaults to
                ``input_dim * 5`` if an initial design is given.
=======
        Random number generator. Used by Bayesian Monte Carlo other random sampling
        policies.
    jitter
        Non-negative jitter to numerically stabilise kernel matrix inversion.
        Defaults to 1e-8.
>>>>>>> 956ccb0a

    Returns
    -------
    integral :
        The integral belief of :math:`F` subject to the provided measure or domain.
    info :
        Information on the performance of the method.

    Raises
    ------
    ValueError
        If neither a domain nor a measure are given.

    Warns
    -----
    When ``domain`` is given but not used.

    Notes
    -----
        If multiple stopping conditions are provided, the method stops once one of
        them is satisfied. If no stopping condition is provided, the default values are
        ``max_evals = 25 * input_dim`` and ``var_tol = 1e-6``.

    See Also
    --------
    bayesquad_from_data : Computes the integral :math:`F` using a given dataset of
                          nodes and function evaluations.

    References
    ----------
    .. [1] Briol, F.-X., et al., Probabilistic integration: A role in statistical
        computation?, *Statistical Science 34.1*, 2019, 1-22, 2019
    .. [2] Rasmussen, C. E., and Z. Ghahramani, Bayesian Monte Carlo, *Advances in
        Neural Information Processing Systems*, 2003, 505-512.
    .. [3] Mckay et al., A Comparison of Three Methods for Selecting Values of Input
        Variables in the Analysis of Output from a Computer Code, *Technometrics*, 1979.

    Examples
    --------
    >>> import numpy as np

    >>> input_dim = 1
    >>> domain = (0, 1)
    >>> def f(x):
    ...     return x.reshape(-1, )
    >>> F, info = bayesquad(fun=f, input_dim=input_dim, domain=domain)
    >>> print(F.mean)
    0.5
    """

    input_dim, domain, measure = _check_domain_measure_compatibility(
        input_dim=input_dim, domain=domain, measure=measure
    )

    bq_method = BayesianQuadrature.from_problem(
        input_dim=input_dim,
        kernel=kernel,
        measure=measure,
        domain=domain,
        policy=policy,
        initial_design=initial_design,
        options=options,
    )

    # Integrate
    integral_belief, _, info = bq_method.integrate(
        fun=fun, nodes=None, fun_evals=None, rng=rng
    )

    return integral_belief, info


def bayesquad_from_data(
    nodes: np.ndarray,
    fun_evals: np.ndarray,
    kernel: Optional[Kernel] = None,
    measure: Optional[IntegrationMeasure] = None,
    domain: Optional[DomainLike] = None,
    options: Optional[dict] = None,
) -> Tuple[Normal, BQIterInfo]:
    r"""Infer the value of an integral from a given set of nodes and function
    evaluations.

    Parameters
    ----------
    nodes
        *shape=(n_eval, input_dim)* -- Locations at which the function evaluations are
        available as ``fun_evals``.
    fun_evals
        *shape=(n_eval,)* -- Function evaluations at ``nodes``.
    kernel
        The kernel used for the GP model. Defaults to the ``ExpQuad`` kernel.
    measure
        The integration measure. Defaults to the Lebesgue measure.
    domain
        The integration domain. Contains lower and upper bound as scalar or
        ``np.ndarray``. Obsolete if ``measure`` is given.
    options
        A dictionary with the following optional solver settings

            scale_estimation : Optional[str]
                Estimation method to use to compute the scale parameter. Defaults
                to 'mle'. Options are

                ==============================  =======
                 Maximum likelihood estimation  ``mle``
                ==============================  =======

            jitter : Optional[FloatLike]
                Non-negative jitter to numerically stabilise kernel matrix
                inversion. Defaults to 1e-8.

    Returns
    -------
    integral :
        The integral belief subject to the provided measure or domain.
    info :
        Information on the performance of the method.

    Raises
    ------
    ValueError
        If neither a domain nor a measure are given.

    Warns
    -----
    When ``domain`` is given but not used.

    See Also
    --------
    bayesquad : Computes the integral using an acquisition policy.

    Examples
    --------
    >>> import numpy as np
    >>> domain = (0, 1)
    >>> nodes = np.linspace(0, 1, 15)[:, None]
    >>> fun_evals = nodes.reshape(-1, )
    >>> F, info = bayesquad_from_data(nodes=nodes, fun_evals=fun_evals, domain=domain)
    >>> print(F.mean)
    0.5
    """

    if nodes.ndim != 2:
        raise ValueError(
            "The nodes must be given a in an array with shape=(n_eval, input_dim)"
        )

    input_dim, domain, measure = _check_domain_measure_compatibility(
        input_dim=nodes.shape[1], domain=domain, measure=measure
    )

    bq_method = BayesianQuadrature.from_problem(
        input_dim=input_dim,
        kernel=kernel,
        measure=measure,
        domain=domain,
        policy=None,
        initial_design=None,
        options=options,
    )

    # Integrate
    integral_belief, _, info = bq_method.integrate(
        fun=None, nodes=nodes, fun_evals=fun_evals, rng=None
    )

    return integral_belief, info


def _check_domain_measure_compatibility(
    input_dim: IntLike,
    domain: Optional[DomainLike],
    measure: Optional[IntegrationMeasure],
) -> Tuple[int, Optional[DomainType], IntegrationMeasure]:

    input_dim = int(input_dim)

    # Neither domain nor measure given
    if domain is None and measure is None:
        raise ValueError(
            "You need to either specify an integration domain or an integration "
            "measure. The Lebesgue measure can only operate on a finite domain."
        )

    # Ignore domain if measure is given
    if domain is not None and measure is not None:
        warnings.warn(
            "Both 'domain' and a 'measure' are specified. 'domain' will be ignored."
        )
        domain = None

    # Set measure if only domain is given
    if measure is None:
        measure = LebesgueMeasure(domain=domain, input_dim=input_dim)
        domain = measure.domain  # domain has been converted to correct type

    return input_dim, domain, measure<|MERGE_RESOLUTION|>--- conflicted
+++ resolved
@@ -28,19 +28,9 @@
     measure: Optional[IntegrationMeasure] = None,
     domain: Optional[DomainLike] = None,
     policy: Optional[str] = "bmc",
-<<<<<<< HEAD
     initial_design: Optional[str] = None,
-    rng: Union[IntLike, np.random.Generator] = np.random.default_rng(),
+    rng: Optional[np.random.Generator] = None,
     options: Optional[dict] = None,
-=======
-    scale_estimation: Optional[str] = "mle",
-    max_evals: Optional[IntLike] = None,
-    var_tol: Optional[FloatLike] = None,
-    rel_tol: Optional[FloatLike] = None,
-    batch_size: IntLike = 1,
-    rng: Optional[np.random.Generator] = None,
-    jitter: FloatLike = 1.0e-8,
->>>>>>> 956ccb0a
 ) -> Tuple[Normal, BQIterInfo]:
     r"""Infer the solution of the uni- or multivariate integral
     :math:`\int_\Omega f(x) d \mu(x)`
@@ -95,9 +85,7 @@
         ==========================  =========
 
     rng
-<<<<<<< HEAD
-        The random number generator used for random methods, or a seed.
-        Default is `np.random.default_rng()`.
+        The random number generator used for random methods.
 
     options
         A dictionary with the following optional solver settings
@@ -124,13 +112,6 @@
             num_initial_design_nodes : Optional[IntLike]
                 The number of nodes created by the initial design. Defaults to
                 ``input_dim * 5`` if an initial design is given.
-=======
-        Random number generator. Used by Bayesian Monte Carlo other random sampling
-        policies.
-    jitter
-        Non-negative jitter to numerically stabilise kernel matrix inversion.
-        Defaults to 1e-8.
->>>>>>> 956ccb0a
 
     Returns
     -------
