--- conflicted
+++ resolved
@@ -14,11 +14,7 @@
 
 from probnum.kernels import Kernel
 from probnum.randvars import Normal
-<<<<<<< HEAD
 from probnum.type import FloatArgType, IntArgType
-=======
-from probnum.typing import FloatArgType
->>>>>>> a0b78588
 
 from ._integration_measures import GaussianMeasure, IntegrationMeasure, LebesgueMeasure
 from .bq_methods import BayesianQuadrature
@@ -33,17 +29,12 @@
         Union[Tuple[FloatArgType, FloatArgType], Tuple[np.ndarray, np.ndarray]]
     ] = None,
     measure: Optional[IntegrationMeasure] = None,
-<<<<<<< HEAD
     policy: Optional[str] = "bmc",
     max_evals: Optional[IntArgType] = None,
     var_tol: Optional[FloatArgType] = None,
     rel_tol: Optional[FloatArgType] = None,
     batch_size: Optional[IntArgType] = 1,
-=======
-    method: str = "vanilla",
-    policy: str = "bmc",
     rng: np.random.Generator = None,
->>>>>>> a0b78588
 ) -> Tuple[Normal, Dict]:
     r"""Infer the solution of the uni- or multivariate integral :math:`\int_\Omega f(x) d \mu(x)`
     on a hyper-rectangle :math:`\Omega = [a_1, b_1] \times \cdots \times [a_D, b_D]`.
@@ -139,7 +130,6 @@
             "measure. The Lebesgue measure can only operate on a finite domain."
         )
 
-<<<<<<< HEAD
     if domain is not None:
         if isinstance(measure, GaussianMeasure):
             raise ValueError("GaussianMeasure cannot be used with finite bounds.")
@@ -159,17 +149,7 @@
         var_tol=var_tol,
         rel_tol=rel_tol,
         batch_size=batch_size,
-=======
-    # Integration measure
-    if measure is None:
-        measure = LebesgueMeasure(domain=domain, dim=input_dim)
-
-    # Choose Method
-    if policy == "bmc" and rng is None:
-        rng = np.random.default_rng()
-    bq_method = BayesianQuadrature.from_interface(
-        input_dim=input_dim, kernel=kernel, method=method, policy=policy, rng=rng
->>>>>>> a0b78588
+        rng=rng,
     )
 
     # Integrate
