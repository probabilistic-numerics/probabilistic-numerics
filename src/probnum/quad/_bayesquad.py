--- conflicted
+++ resolved
@@ -46,13 +46,8 @@
     .. math:: F = \int_\Omega f(x) d \mu(x),
 
     of a function :math:`f:\mathbb{R}^D \mapsto \mathbb{R}` integrated on the domain
-<<<<<<< HEAD
-    :math:`\Omega \subseteq \mathbb{R}^D` against a measure :math:`\mu: \mathbb{R}^D
-    \mapsto \mathbb{R}`.
-=======
     :math:`\Omega \subset \mathbb{R}^D` against a measure
     :math:`\mu` on :math:`\mathbb{R}^D`.
->>>>>>> 93895f1f
 
     Bayesian quadrature methods return a probability distribution over the solution
     :math:`F` with uncertainty arising from finite computation (here a finite number
@@ -70,7 +65,6 @@
     input_dim
         Input dimension of the integration problem.
     kernel
-<<<<<<< HEAD
         The kernel used for the GP model. Defaults to the ``ExpQuad`` kernel.
     domain
         The integration domain. Contains lower and upper bound as ``int`` or
@@ -79,16 +73,6 @@
         The integration measure. Defaults to the Lebesgue measure on ``domain``.
     policy
         Type of acquisition strategy to use. Defaults to 'bmc'. Options are
-=======
-        The kernel used for the GP model
-    domain
-        *shape=(input_dim,)* -- Domain of integration. Contains lower and upper bound as
-        ``int`` or ``np.ndarray``.
-    measure
-        Integration measure. Defaults to the Lebesgue measure.
-    policy
-        Type of acquisition strategy to use. Options are
->>>>>>> 93895f1f
 
         ==========================  =======
          Bayesian Monte Carlo [2]_  ``bmc``
@@ -173,11 +157,7 @@
     )
 
     # Integrate
-<<<<<<< HEAD
     integral_belief, _, info = bq_method.integrate(fun=fun, nodes=None, fun_evals=None)
-=======
-    integral_belief, _, info = bq_method.integrate(fun=fun)
->>>>>>> 93895f1f
 
     return integral_belief, info
 
@@ -200,21 +180,12 @@
     fun_evals
         *shape=(n_eval,)* -- Function evaluations at ``nodes``.
     kernel
-<<<<<<< HEAD
         The kernel used for the GP model. Defaults to the ``ExpQuad`` kernel.
     domain
         The integration domain. Contains lower and upper bound as ``int`` or
         ``np.ndarray``.
     measure
         The integration measure. Defaults to the Lebesgue measure.
-=======
-        The kernel used for the GP model.
-    domain
-        *shape=(input_dim,)* -- Domain of integration. Contains lower and upper bound as
-        int or ndarray.
-    measure
-        Integration measure. Defaults to the Lebesgue measure.
->>>>>>> 93895f1f
 
     Returns
     -------
@@ -267,7 +238,6 @@
     )
 
     # Integrate
-<<<<<<< HEAD
     integral_belief, _, info = bq_method.integrate(
         fun=None, nodes=nodes, fun_evals=fun_evals
     )
@@ -300,9 +270,4 @@
         measure = LebesgueMeasure(domain=domain, input_dim=input_dim)
         domain = measure.domain  # domain has been converted to correct type
 
-    return input_dim, domain, measure
-=======
-    integral_belief, _, info = bq_method.integrate(nodes=nodes, fun_evals=fun_evals)
-
-    return integral_belief, info
->>>>>>> 93895f1f
+    return input_dim, domain, measure