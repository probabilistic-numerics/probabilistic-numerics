"""Contains the kernel embeddings, i.e., integrals over kernels."""

from typing import Callable, Tuple

import numpy as np

from probnum.quad.integration_measures import (
    GaussianMeasure,
    IntegrationMeasure,
    LebesgueMeasure,
)
from probnum.randprocs.kernels import ExpQuad, Kernel, Matern, ProductMatern

from ._expquad_gauss import _kernel_mean_expquad_gauss, _kernel_variance_expquad_gauss
from ._expquad_lebesgue import (
    _kernel_mean_expquad_lebesgue,
    _kernel_variance_expquad_lebesgue,
)
from ._matern_lebesgue import (
    _kernel_mean_matern_lebesgue,
    _kernel_variance_matern_lebesgue,
)


class KernelEmbedding:
    """Integrals over kernels against integration measures.

    The available kernel embeddings are:

    ============= ===============
    ExpQuad       LebesgueMeasure
    ExpQuad       GaussianMeasure
    Matern (1d)   LebesgueMeasure
    ProductMatern LebesgueMeasure
    ============= ===============

    Parameters
    ----------
    kernel:
        Instance of a kernel.
    measure:
        Instance of an integration measure.

    Raises
    ------
    ValueError
        If the input dimension of the kernel does not match the input dimension of the
        measure.
    """

    def __init__(self, kernel: Kernel, measure: IntegrationMeasure) -> None:
        self.kernel = kernel
        self.measure = measure

        if self.kernel.input_shape != (self.measure.input_dim,):
            raise ValueError(
                "Input dimensions of kernel and measure need to be the same."
            )

        (self.input_dim,) = self.kernel.input_shape

        # retrieve the functions for the provided combination of kernel and measure
        self._kmean, self._kvar = self._get_kernel_embedding(
            kernel=self.kernel, measure=self.measure
        )

    def kernel_mean(self, x: np.ndarray) -> np.ndarray:
        """Kernel mean w.r.t. its first argument against the integration measure.

        Parameters
        ----------
        x :
            *shape=(n_eval, input_dim)* -- n_eval locations where to evaluate the
            kernel mean.

        Returns
        -------
        kernel_mean :
            *shape=(n_eval,)* -- The kernel integrated w.r.t. its first argument,
            evaluated at locations ``x``.
        """
        return self._kmean(x=x, kernel=self.kernel, measure=self.measure)

    def kernel_variance(self) -> float:
        """Kernel integrated in both arguments against the integration measure.

        Returns
        -------
        kernel_variance :
            The kernel integrated w.r.t. both arguments.
        """
        return self._kvar(kernel=self.kernel, measure=self.measure)

    @staticmethod
    def _get_kernel_embedding(
        kernel: Kernel, measure: IntegrationMeasure
    ) -> Tuple[Callable, Callable]:
        """Select the right kernel embedding given the kernel and integration measure.

        Parameters
        ----------
        kernel :
            Instance of a kernel.
        measure :
            Instance of an integration measure.

        Returns
        -------
        kernel_mean :
            The kernel mean function.
        kernel_variance :
            The kernel variance function.

        Raises
        ------
        NotImplementedError
            If the given kernel is unknown.
        NotImplementedError
            If the kernel embedding of the kernel-measure pair is unknown.
        """

        # Exponentiated quadratic kernel
        if isinstance(kernel, ExpQuad):
            if isinstance(measure, GaussianMeasure):
                return _kernel_mean_expquad_gauss, _kernel_variance_expquad_gauss
            if isinstance(measure, LebesgueMeasure):
                return _kernel_mean_expquad_lebesgue, _kernel_variance_expquad_lebesgue

        # Matern
        if isinstance(kernel, (Matern, ProductMatern)):
            if isinstance(measure, LebesgueMeasure):
                return _kernel_mean_matern_lebesgue, _kernel_variance_matern_lebesgue

        # other kernels
        raise NotImplementedError(
<<<<<<< HEAD
            "The combination of kernel ({0}) and measure ({1}) is not available as "
            "kernel embedding.".format(type(kernel), type(measure))
=======
            f"The combination of kernel ({type(kernel)}) and measure ({type(measure)}) "
            f"is not available as kernel embedding."
>>>>>>> 77a2eef1
        )<|MERGE_RESOLUTION|>--- conflicted
+++ resolved
@@ -133,11 +133,6 @@
 
         # other kernels
         raise NotImplementedError(
-<<<<<<< HEAD
-            "The combination of kernel ({0}) and measure ({1}) is not available as "
-            "kernel embedding.".format(type(kernel), type(measure))
-=======
             f"The combination of kernel ({type(kernel)}) and measure ({type(measure)}) "
             f"is not available as kernel embedding."
->>>>>>> 77a2eef1
         )