--- conflicted
+++ resolved
@@ -344,21 +344,6 @@
         ValueError
             If neither the integrand function ``fun`` nor integrand evaluations
             ``fun_evals`` are given.
-<<<<<<< HEAD
-        ValueError
-            If ``initial_design`` is given but ``fun`` is not given.
-        ValueError
-            If ``policy`` is not given and ``nodes`` are not given.
-        ValueError
-            If dimension of ``nodes`` or ``fun_evals`` is incorrect, or if their
-            shapes do not match.
-
-        """
-
-        # Get the rng
-        if isinstance(rng, get_args(IntLike)):
-            rng = np.random.default_rng(int(rng))
-=======
         ValueError
             If neither ``nodes`` nor ``policy`` is given.
         ValueError
@@ -367,7 +352,6 @@
         ValueError
             If ``rng`` is not given but ``policy`` requires it.
         """
->>>>>>> 956ccb0a
 
         # no policy given: Integrate on fixed dataset.
         if self.policy is None:
