"""Probabilistic numerical methods for solving integrals."""

from __future__ import annotations

from typing import Callable, Optional, Tuple, Union, get_args
import warnings

import numpy as np

from probnum.quad.integration_measures import IntegrationMeasure, LebesgueMeasure
from probnum.quad.kernel_embeddings import KernelEmbedding
from probnum.quad.solvers._bq_state import BQIterInfo, BQState
from probnum.quad.solvers.belief_updates import BQBeliefUpdate, BQStandardBeliefUpdate
from probnum.quad.solvers.initial_designs import InitialDesign, LatinDesign, MCDesign
from probnum.quad.solvers.policies import Policy, RandomPolicy, VanDerCorputPolicy
from probnum.quad.solvers.stopping_criteria import (
    BQStoppingCriterion,
    ImmediateStop,
    IntegralVarianceTolerance,
    MaxNevals,
    RelativeMeanChange,
)
from probnum.quad.typing import DomainLike
from probnum.randprocs.kernels import ExpQuad, Kernel
from probnum.randvars import Normal
from probnum.typing import IntLike

# pylint: disable=too-many-branches, too-complex


class BayesianQuadrature:
    r"""The Bayesian quadrature method.

    Bayesian quadrature solves integrals of the form

    .. math:: F = \int_\Omega f(x) d \mu(x).

    Parameters
    ----------
    kernel
        The kernel used for the GP model.
    measure
        The integration measure.
    policy
        The policy choosing nodes at which to evaluate the integrand.
    belief_update
        The inference method.
    stopping_criterion
        The criterion that determines convergence.
    initial_design
        The initial design chooses a set of nodes once before the acquisition loop with
        the policy runs.

    See Also
    --------
    bayesquad : Computes the integral using an acquisition policy.
    bayesquad_from_data : Computes the integral :math:`F` using a given dataset of
                          nodes and function evaluations.

    """

    def __init__(
        self,
        kernel: Kernel,
        measure: IntegrationMeasure,
        policy: Optional[Policy],
        belief_update: BQBeliefUpdate,
        stopping_criterion: BQStoppingCriterion,
        initial_design: Optional[InitialDesign],
    ) -> None:
        self.kernel = kernel
        self.measure = measure
        self.policy = policy
        self.belief_update = belief_update
        self.stopping_criterion = stopping_criterion
        self.initial_design = initial_design

    @classmethod
    def from_problem(
        cls,
        input_dim: IntLike,
        kernel: Optional[Kernel] = None,
        measure: Optional[IntegrationMeasure] = None,
        domain: Optional[DomainLike] = None,
        policy: Optional[str] = "bmc",
<<<<<<< HEAD
        initial_design: Optional[str] = None,
        options: Optional[dict] = None,
=======
        scale_estimation: Optional[str] = "mle",
        max_evals: Optional[IntLike] = None,
        var_tol: Optional[FloatLike] = None,
        rel_tol: Optional[FloatLike] = None,
        batch_size: IntLike = 1,
        jitter: FloatLike = 1.0e-8,
>>>>>>> eb84d0e8
    ) -> "BayesianQuadrature":

        r"""Creates an instance of this class from a problem description.

        Parameters
        ----------
        input_dim
            The input dimension.
        kernel
            The kernel used for the GP model. Defaults to the ``ExpQuad`` kernel.
        measure
            The integration measure. Defaults to the Lebesgue measure on the ``domain``.
        domain
            The integration bounds. Obsolete if ``measure`` is given.
        policy
            The policy choosing nodes at which to evaluate the integrand.
            Choose ``None`` if you want to integrate from a fixed dataset.
<<<<<<< HEAD
        initial_design
            The initial design samples a set of nodes before the acquisition loop with
            the specified policy runs.
        options
            A dictionary with the following optional solver settings

                scale_estimation : Optional[str]
                    Estimation method to use to compute the scale parameter. Defaults
                    to 'mle'.
                max_evals : Optional[IntLike]
                    Maximum number of evaluations as stopping criterion.
                var_tol : Optional[FloatLike]
                    Variance tolerance as stopping criterion.
                rel_tol : Optional[FloatLike]
                    Relative tolerance as stopping criterion.
                jitter : Optional[FloatLike]
                    Non-negative jitter to numerically stabilise kernel matrix
                    inversion. Defaults to 1e-8.
                batch_size : Optional[IntLike]
                    Batch size used in node acquisition. Defaults to 1.
                num_initial_design_nodes : Optional[IntLike]
                    The number of nodes created by the initial design. Defaults to
                    ``input_dim * 5`` if an initial design is given.
=======
        scale_estimation
            Estimation method to use to compute the scale parameter. Defaults to 'mle'.
        max_evals
            Maximum number of evaluations as stopping criterion.
        var_tol
            Variance tolerance as stopping criterion.
        rel_tol
            Relative tolerance as stopping criterion.
        batch_size
            Batch size used in node acquisition. Defaults to 1.
        jitter
            Non-negative jitter to numerically stabilise kernel matrix inversion.
            Defaults to 1e-8.
>>>>>>> eb84d0e8

        Returns
        -------
        BayesianQuadrature
            An instance of this class.

        Raises
        ------
        ValueError
            If neither a ``domain`` nor a ``measure`` are given.
        NotImplementedError
            If an unknown ``policy`` is given.
        NotImplementedError
            If an unknown ``initial_design`` is given.
        """

        input_dim = int(input_dim)

        # Set some solver options
        if options is None:
            options = {}

        max_evals = options.get("max_evals", None)
        rel_tol = options.get("rel_tol", None)
        scale_estimation = options.get("scale_estimation", "mle")
        jitter = options.get("jitter", 1.0e-8)
        batch_size = options.get("batch_size", int(1))
        num_initial_design_nodes = options.get(
            "num_initial_design_nodes", int(5 * input_dim)
        )

        # var_tol may be adjusted later if no other stopping condition is given.
        var_tol = options.get("var_tol", None)

        # Set up integration measure
        if domain is None and measure is None:
            raise ValueError(
                "You need to either specify an integration domain or a measure."
            )
        if measure is None:
            measure = LebesgueMeasure(domain=domain, input_dim=input_dim)

        # Select the kernel
        if kernel is None:
            kernel = ExpQuad(input_shape=(input_dim,))

        # Select policy
        if policy is None:
            # If policy is None, this implies that the integration problem is defined
            # through a fixed set of nodes and function evaluations which will not
            # require an acquisition loop. The error handling is done in ``integrate``.
            pass
        elif policy == "bmc":
            policy = RandomPolicy(measure.sample, batch_size=batch_size)
        elif policy == "vdc":
            policy = VanDerCorputPolicy(measure=measure, batch_size=batch_size)
        else:
            raise NotImplementedError(f"The given policy ({policy}) is unknown.")

        # Select the belief updater
        belief_update = BQStandardBeliefUpdate(
            jitter=jitter, scale_estimation=scale_estimation
        )

        # Select initial design
        if initial_design is None:
            pass  # not to raise the exception
        elif initial_design == "mc":
            initial_design = MCDesign(measure, num_initial_design_nodes)
        elif initial_design == "latin":
            initial_design = LatinDesign(measure, num_initial_design_nodes)
        else:
            raise NotImplementedError(
                f"The given initial design ({initial_design}) " f"is unknown."
            )

        # Select stopping criterion: If multiple stopping criteria are given, BQ stops
        # once any criterion is fulfilled (logical `or`).
        def _stopcrit_or(sc1, sc2):
            if sc1 is None:
                return sc2
            return sc1 | sc2

        _stopping_criterion = None

        if max_evals is not None:
            _stopping_criterion = _stopcrit_or(
                _stopping_criterion, MaxNevals(max_evals)
            )
        if var_tol is not None:
            _stopping_criterion = _stopcrit_or(
                _stopping_criterion, IntegralVarianceTolerance(var_tol)
            )
        if rel_tol is not None:
            _stopping_criterion = _stopcrit_or(
                _stopping_criterion, RelativeMeanChange(rel_tol)
            )

        # If no stopping criteria are given, use some default values.
        if _stopping_criterion is None:
            _stopping_criterion = IntegralVarianceTolerance(var_tol=1e-6) | MaxNevals(
                max_nevals=input_dim * 25  # 25 is an arbitrary value
            )

        # If no policy is given, then the iteration must terminate immediately.
        if policy is None:
            _stopping_criterion = ImmediateStop()

        return cls(
            kernel=kernel,
            measure=measure,
            policy=policy,
            belief_update=belief_update,
            stopping_criterion=_stopping_criterion,
            initial_design=initial_design,
        )

    def bq_iterator(
        self,
        bq_state: BQState,
        info: BQIterInfo,
        fun: Optional[Callable],
        rng: np.random.Generator,
    ) -> Tuple[Normal, BQState, BQIterInfo]:
        """Generator that implements the iteration of the BQ method.

        This function exposes the state of the BQ method one step at a time while
        running the loop.

        Parameters
        ----------
        bq_state
            State of the Bayesian quadrature methods. Contains the information about
            the problem and the BQ belief.
        info
            The state of the iteration.
        fun
            Function to be integrated. It needs to accept a shape=(n_eval, input_dim)
            ``np.ndarray`` and return a shape=(n_eval,) ``np.ndarray``.
        rng
            The random number generator used for random methods.

        Yields
        ------
        new_integral_belief :
            Updated belief about the integral.
        new_bq_state :
            The updated state of the Bayesian quadrature belief.
        new_info :
            The updated state of the iteration.
        """

        while True:

            _has_converged = self.stopping_criterion(bq_state, info)
            info = BQIterInfo.from_stopping_decision(info, has_converged=_has_converged)

            yield bq_state.integral_belief, bq_state, info, rng

            # Have we already converged?
            if _has_converged:
                break

            # Select new nodes via policy
            new_nodes = self.policy(bq_state=bq_state, rng=rng)

            # Evaluate the integrand at new nodes
            new_fun_evals = fun(new_nodes)

            # Update the belief about the integrand
            _, bq_state = self.belief_update(
                bq_state=bq_state,
                new_nodes=new_nodes,
                new_fun_evals=new_fun_evals,
            )

            # Update the state of the iteration
            info = BQIterInfo.from_iteration(info=info, dnevals=self.policy.batch_size)

    def integrate(
        self,
        fun: Optional[Callable],
        nodes: Optional[np.ndarray],
        fun_evals: Optional[np.ndarray],
        rng: Union[IntLike, np.random.Generator] = np.random.default_rng(),
    ) -> Tuple[Normal, BQState, BQIterInfo]:
        """Integrates the function ``fun``.

        ``fun`` may be analytically given, or numerically in terms of ``fun_evals`` at
        fixed nodes. This function calls the generator ``bq_iterator`` until the first
        stopping criterion is met. It immediately stops after processing the initial
        ``nodes`` if ``policy`` is not available.

        Parameters
        ----------
        fun
            Function to be integrated. It needs to accept a shape=(n_eval, input_dim)
            ``np.ndarray`` and return a shape=(n_eval,) ``np.ndarray``.
        nodes
            *shape=(n_eval, input_dim)* -- Optional nodes at which function evaluations
            are available as ``fun_evals`` from start.
        fun_evals
            *shape=(n_eval,)* -- Optional function evaluations at ``nodes`` available
            from the start.
        rng
            The random number generator used for random methods, or a seed.

        Returns
        -------
        integral_belief :
            Posterior belief about the integral.
        bq_state :
            Final state of the Bayesian quadrature method.

        Raises
        ------
        ValueError
            If neither the integrand function (``fun``) nor integrand evaluations
            (``fun_evals``) are given.
        ValueError
            If ``nodes`` are not given and no policy is present.
        ValueError
            If dimension of ``nodes`` or ``fun_evals`` is incorrect, or if their
            shapes do not match.

        """
<<<<<<< HEAD

=======
>>>>>>> eb84d0e8
        # Get the rng
        if isinstance(rng, get_args(IntLike)):
            rng = np.random.default_rng(int(rng))

        # no policy given: Integrate on fixed dataset.
        if self.policy is None:
            # nodes must be provided if no policy is given.
            if nodes is None:
                raise ValueError("No policy available: Please provide nodes.")

            # Use fun_evals and disregard fun if both are given
            if fun is not None and fun_evals is not None:
                warnings.warn(
                    "No policy available: 'fun_eval' are used instead of 'fun'."
                )
                fun = None

            # override stopping condition as no policy is given.
            self.stopping_criterion = ImmediateStop()

        # Check if integrand function is provided
        if fun is None and fun_evals is None:
            raise ValueError(
                "Please provide an integrand function 'fun' or function values "
                "'fun_evals'."
            )

        # Setup fixed design
        if nodes is not None and fun_evals is None:
            fun_evals = fun(nodes)

        # Check if shapes of nodes and function evaluations match
        if fun_evals is not None and fun_evals.ndim != 1:
            raise ValueError(
                f"fun_evals must be one-dimensional " f"({fun_evals.ndim})."
            )
        if nodes is not None and nodes.ndim != 2:
            raise ValueError(f"nodes must be two-dimensional ({nodes.ndim}).")

        if nodes is not None and fun_evals is not None:
            if nodes.shape[0] != fun_evals.shape[0]:
                raise ValueError(
                    f"nodes ({nodes.shape[0]}) and fun_evals "
                    f"({fun_evals.shape[0]}) need to contain the same number "
                    f"of evaluations."
                )

        # get initial design nodes
        if self.initial_design is not None:
            initial_design_nodes = self.initial_design(rng)
            initial_design_fun_evals = fun(initial_design_nodes)
            if nodes is not None:
                nodes = np.concatenate((nodes, initial_design_nodes), axis=0)
                fun_evals = np.append(fun_evals, initial_design_fun_evals)
            else:
                nodes = initial_design_nodes
                fun_evals = initial_design_fun_evals

        # set BQ state: This encodes a zero-mean prior.
        bq_state = BQState(
            measure=self.measure,
            kernel=self.kernel,
            integral_belief=Normal(
                0.0, KernelEmbedding(self.kernel, self.measure).kernel_variance()
            ),
        )
        if nodes is not None:
            _, bq_state = self.belief_update(
                bq_state=bq_state,
                new_nodes=nodes,
                new_fun_evals=fun_evals,
            )

<<<<<<< HEAD
        # set iteration info
        info = BQIterInfo.from_bq_state(bq_state)

        # run loop
        for (_, bq_state, info, rng) in self.bq_iterator(bq_state, info, fun, rng):
=======
        info = None
        for (_, bq_state, info) in self.bq_iterator(bq_state, info, fun, rng):
>>>>>>> eb84d0e8
            pass

        return bq_state.integral_belief, bq_state, info<|MERGE_RESOLUTION|>--- conflicted
+++ resolved
@@ -83,17 +83,8 @@
         measure: Optional[IntegrationMeasure] = None,
         domain: Optional[DomainLike] = None,
         policy: Optional[str] = "bmc",
-<<<<<<< HEAD
         initial_design: Optional[str] = None,
         options: Optional[dict] = None,
-=======
-        scale_estimation: Optional[str] = "mle",
-        max_evals: Optional[IntLike] = None,
-        var_tol: Optional[FloatLike] = None,
-        rel_tol: Optional[FloatLike] = None,
-        batch_size: IntLike = 1,
-        jitter: FloatLike = 1.0e-8,
->>>>>>> eb84d0e8
     ) -> "BayesianQuadrature":
 
         r"""Creates an instance of this class from a problem description.
@@ -111,7 +102,6 @@
         policy
             The policy choosing nodes at which to evaluate the integrand.
             Choose ``None`` if you want to integrate from a fixed dataset.
-<<<<<<< HEAD
         initial_design
             The initial design samples a set of nodes before the acquisition loop with
             the specified policy runs.
@@ -135,21 +125,6 @@
                 num_initial_design_nodes : Optional[IntLike]
                     The number of nodes created by the initial design. Defaults to
                     ``input_dim * 5`` if an initial design is given.
-=======
-        scale_estimation
-            Estimation method to use to compute the scale parameter. Defaults to 'mle'.
-        max_evals
-            Maximum number of evaluations as stopping criterion.
-        var_tol
-            Variance tolerance as stopping criterion.
-        rel_tol
-            Relative tolerance as stopping criterion.
-        batch_size
-            Batch size used in node acquisition. Defaults to 1.
-        jitter
-            Non-negative jitter to numerically stabilise kernel matrix inversion.
-            Defaults to 1e-8.
->>>>>>> eb84d0e8
 
         Returns
         -------
@@ -203,9 +178,9 @@
             # require an acquisition loop. The error handling is done in ``integrate``.
             pass
         elif policy == "bmc":
-            policy = RandomPolicy(measure.sample, batch_size=batch_size)
+            policy = RandomPolicy(batch_size, measure.sample)
         elif policy == "vdc":
-            policy = VanDerCorputPolicy(measure=measure, batch_size=batch_size)
+            policy = VanDerCorputPolicy(batch_size, measure)
         else:
             raise NotImplementedError(f"The given policy ({policy}) is unknown.")
 
@@ -314,7 +289,7 @@
                 break
 
             # Select new nodes via policy
-            new_nodes = self.policy(bq_state=bq_state, rng=rng)
+            new_nodes = self.policy(bq_state, rng)
 
             # Evaluate the integrand at new nodes
             new_fun_evals = fun(new_nodes)
@@ -376,10 +351,7 @@
             shapes do not match.
 
         """
-<<<<<<< HEAD
-
-=======
->>>>>>> eb84d0e8
+
         # Get the rng
         if isinstance(rng, get_args(IntLike)):
             rng = np.random.default_rng(int(rng))
@@ -453,16 +425,11 @@
                 new_fun_evals=fun_evals,
             )
 
-<<<<<<< HEAD
         # set iteration info
         info = BQIterInfo.from_bq_state(bq_state)
 
         # run loop
         for (_, bq_state, info, rng) in self.bq_iterator(bq_state, info, fun, rng):
-=======
-        info = None
-        for (_, bq_state, info) in self.bq_iterator(bq_state, info, fun, rng):
->>>>>>> eb84d0e8
             pass
 
         return bq_state.integral_belief, bq_state, info