--- conflicted
+++ resolved
@@ -83,17 +83,8 @@
         measure: Optional[IntegrationMeasure] = None,
         domain: Optional[DomainLike] = None,
         policy: Optional[str] = "bmc",
-<<<<<<< HEAD
         initial_design: Optional[str] = None,
         options: Optional[dict] = None,
-=======
-        scale_estimation: Optional[str] = "mle",
-        max_evals: Optional[IntLike] = None,
-        var_tol: Optional[FloatLike] = None,
-        rel_tol: Optional[FloatLike] = None,
-        batch_size: IntLike = 1,
-        jitter: FloatLike = 1.0e-8,
->>>>>>> 8dde541f
     ) -> "BayesianQuadrature":
 
         r"""Creates an instance of this class from a problem description.
@@ -111,7 +102,6 @@
         policy
             The policy choosing nodes at which to evaluate the integrand.
             Choose ``None`` if you want to integrate from a fixed dataset.
-<<<<<<< HEAD
         initial_design
             The initial design samples a set of nodes before the acquisition loop with
             the specified policy runs.
@@ -135,21 +125,6 @@
                 num_initial_design_nodes : Optional[IntLike]
                     The number of nodes created by the initial design. Defaults to
                     ``input_dim * 5`` if an initial design is given.
-=======
-        scale_estimation
-            Estimation method to use to compute the scale parameter. Defaults to 'mle'.
-        max_evals
-            Maximum number of evaluations as stopping criterion.
-        var_tol
-            Variance tolerance as stopping criterion.
-        rel_tol
-            Relative tolerance as stopping criterion.
-        batch_size
-            Batch size used in node acquisition. Defaults to 1.
-        jitter
-            Non-negative jitter to numerically stabilise kernel matrix inversion.
-            Defaults to 1e-8.
->>>>>>> 8dde541f
 
         Returns
         -------
@@ -216,6 +191,7 @@
 
         # Select initial design
         # Todo: initial design does not obey stopping condition
+        # Todo: inital design only in combination with policy?
         if initial_design is None:
             pass  # not to raise the exception
         elif initial_design == "mc":
@@ -464,14 +440,10 @@
                 new_fun_evals=fun_evals,
             )
 
-<<<<<<< HEAD
         # set iteration info
         info = BQIterInfo.from_bq_state(bq_state)
 
         # run loop
-=======
-        info = None
->>>>>>> 8dde541f
         for (_, bq_state, info) in self.bq_iterator(bq_state, info, fun, rng):
             pass
 
