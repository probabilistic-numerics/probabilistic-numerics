"""Utility functions for arrays and the like."""

from typing import Union

import numpy as np

import probnum

<<<<<<< HEAD
=======
__all__ = [
    "atleast_1d",
    "atleast_2d",
    "as_colvec",
]


def atleast_1d(*rvs):
    """
    Convert arrays or random variables to arrays or random variables
    with at least one dimension.

    Scalar inputs are converted to 1-dimensional arrays, whilst
    higher-dimensional inputs are preserved. Sparse arrays are not
    transformed.

    Parameters
    ----------
    rvs: array-like or RandomVariable
        One or more input random variables or arrays.

    Returns
    -------
    res : array-like or list
        An array / random variable or list of arrays / random variables,
        each with ``a.ndim >= 1``.

    See Also
    --------
    atleast_2d

    """
    res = []
    for rv in rvs:
        if isinstance(rv, scipy.sparse.spmatrix):
            result = rv
        elif isinstance(rv, np.ndarray):
            result = np.atleast_1d(rv)
        elif isinstance(rv, probnum.RandomVariable):
            raise NotImplementedError
        else:
            result = rv
        res.append(result)
    if len(res) == 1:
        return res[0]
    else:
        return res

>>>>>>> 27eb020e

def as_colvec(
    vec: Union[np.ndarray, "probnum.RandomVariable"]
) -> Union[np.ndarray, "probnum.RandomVariable"]:
    """
    Transform the given vector or random variable to column format.

    Given a vector (or random variable) of dimension (n,) return an array with
    dimensions (n, 1) instead. Higher-dimensional arrays are not changed.

    Parameters
    ----------
    vec
        Vector, array or random variable to be transformed into a column vector.
    """
    if isinstance(vec, probnum.RandomVariable):
        if vec.shape != (vec.shape[0], 1):
            vec.reshape(newshape=(vec.shape[0], 1))
    else:
        if vec.ndim == 1:
            return vec[:, None]
<<<<<<< HEAD
    return vec


def assert_is_1d_ndarray(arr: np.ndarray) -> None:
    """
    Checks whether ``arr`` is an (d,) np.ndarray.

    Parameters
    ----------
    arr
        Input array.

    Raises
    ------
    ValueError
        If the given object has a non-admissable shape.
    """
    if not isinstance(arr, np.ndarray):
        raise ValueError("Please enter arr of shape (d,)")
    elif len(arr.shape) != 1:
        raise ValueError("Please enter arr of shape (d,)")


def assert_is_2d_ndarray(arr: np.ndarray) -> None:
    """
    Checks whether ``arr`` is an (n, d) np.ndarray.

    Parameters
    ----------
    arr
        Input array.

    Raises
    ------
    ValueError
        If the given object has a non-admissable shape.
    """
    if not isinstance(arr, np.ndarray):
        raise ValueError("Please enter arr of shape (n, d)")
    elif arr.ndim != 2:
        raise ValueError("Please enter arr of shape (n, d)")
=======
    return vec
>>>>>>> 27eb020e
<|MERGE_RESOLUTION|>--- conflicted
+++ resolved
@@ -5,14 +5,6 @@
 import numpy as np
 
 import probnum
-
-<<<<<<< HEAD
-=======
-__all__ = [
-    "atleast_1d",
-    "atleast_2d",
-    "as_colvec",
-]
 
 
 def atleast_1d(*rvs):
@@ -56,7 +48,6 @@
     else:
         return res
 
->>>>>>> 27eb020e
 
 def as_colvec(
     vec: Union[np.ndarray, "probnum.RandomVariable"]
@@ -78,48 +69,4 @@
     else:
         if vec.ndim == 1:
             return vec[:, None]
-<<<<<<< HEAD
-    return vec
-
-
-def assert_is_1d_ndarray(arr: np.ndarray) -> None:
-    """
-    Checks whether ``arr`` is an (d,) np.ndarray.
-
-    Parameters
-    ----------
-    arr
-        Input array.
-
-    Raises
-    ------
-    ValueError
-        If the given object has a non-admissable shape.
-    """
-    if not isinstance(arr, np.ndarray):
-        raise ValueError("Please enter arr of shape (d,)")
-    elif len(arr.shape) != 1:
-        raise ValueError("Please enter arr of shape (d,)")
-
-
-def assert_is_2d_ndarray(arr: np.ndarray) -> None:
-    """
-    Checks whether ``arr`` is an (n, d) np.ndarray.
-
-    Parameters
-    ----------
-    arr
-        Input array.
-
-    Raises
-    ------
-    ValueError
-        If the given object has a non-admissable shape.
-    """
-    if not isinstance(arr, np.ndarray):
-        raise ValueError("Please enter arr of shape (n, d)")
-    elif arr.ndim != 2:
-        raise ValueError("Please enter arr of shape (n, d)")
-=======
-    return vec
->>>>>>> 27eb020e
+    return vec