--- conflicted
+++ resolved
@@ -6,18 +6,7 @@
 import numpy as np
 import scipy._lib._util
 
-<<<<<<< HEAD
-from probnum.type import DTypeArgType, ScalarArgType, ShapeArgType, ShapeType
-=======
-from probnum.typing import (
-    DTypeArgType,
-    RandomStateArgType,
-    RandomStateType,
-    ScalarArgType,
-    ShapeArgType,
-    ShapeType,
-)
->>>>>>> d80c703b
+from probnum.typing import DTypeArgType, ScalarArgType, ShapeArgType, ShapeType
 
 __all__ = ["as_shape", "as_numpy_scalar"]
 
