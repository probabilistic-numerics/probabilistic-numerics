<<<<<<< HEAD
"""Utility functions for random objects."""

from typing import Union
=======
>>>>>>> 07e35996
import copy
from typing import Union

import numpy as np


def derive_random_seed(*rngs: Union[np.random.RandomState, np.random.Generator]) -> int:
    """
    Derive a new random seed from a set of random number generator(s).

    Draws a single integer sample from each generator and combines them via a "bitwise
    exclusive or" (XOR) operation into a common seed. Note that in other frameworks this
    function is also used to combine hashes.

    Parameters
    ----------
    rngs
        Random number generators.

    Returns
    -------
    seed
        Random seed derived from the given generators.
    """

    def _sample(rng: Union[np.random.RandomState, np.random.Generator]) -> int:
        if isinstance(rng, np.random.RandomState):
            return copy.copy(rng).randint(0, 2 ** 32, size=None, dtype=int)
        elif isinstance(rng, np.random.Generator):
            return copy.copy(rng).integers(
                0, 2 ** 32, size=None, dtype=int, endpoint=False
            )
        else:
            raise ValueError("Unsupported type of random number generator")

    seed = _sample(rngs[0])

    for i in range(1, len(rngs)):
        seed = seed ^ _sample(rngs[i])

    return seed<|MERGE_RESOLUTION|>--- conflicted
+++ resolved
@@ -1,9 +1,5 @@
-<<<<<<< HEAD
 """Utility functions for random objects."""
 
-from typing import Union
-=======
->>>>>>> 07e35996
 import copy
 from typing import Union
 
