"""Kernel / covariance function."""

import abc
from typing import Generic, Optional, Tuple, TypeVar, Union

import numpy as np

import probnum.utils as _utils
from probnum.type import IntArgType, ShapeArgType, ShapeType

_InputType = TypeVar("InputType")


class Kernel(Generic[_InputType], abc.ABC):
    """Kernel / covariance function.

    Abstract base class for kernels / covariance functions. Kernels are a
    generalization of a positive-definite function or matrix. They
    typically define the covariance function of a random process and thus describe
    its spatial or temporal variation. If evaluated at two sets of points a kernel
    gives the covariance of the random process at these locations.

    Parameters
    ----------
    input_dim :
        Input dimension of the kernel.
    output_dim :
        Output dimension of the kernel.

    Examples
    --------
    Kernels are implemented by subclassing this abstract base class.

    >>> from probnum.kernels import Kernel
    ...
    >>> class CustomLinearKernel(Kernel):
    ...
    ...     def __init__(self, constant=0.0):
    ...         self.constant = constant
    ...         super().__init__(input_dim=1, output_dim=1)
    ...
    ...     def __call__(self, x0, x1=None):
    ...         # Check and reshape inputs
    ...         x0, x1, kernshape = self._check_and_reshape_inputs(x0, x1)
    ...
    ...         # Compute kernel matrix
    ...         if x1 is None:
    ...             x1 = x0
    ...         kernmat = x0 @ x1.T + self.constant
    ...
    ...         return Kernel._reshape_kernelmatrix(kernmat, newshape=kernshape)

    We can now evaluate the kernel like so.

    >>> import numpy as np
    >>> k = CustomLinearKernel(constant=1.0)
    >>> k(np.linspace(0, 1, 4)[:, None])
    array([[1.        , 1.        , 1.        , 1.        ],
           [1.        , 1.11111111, 1.22222222, 1.33333333],
           [1.        , 1.22222222, 1.44444444, 1.66666667],
           [1.        , 1.33333333, 1.66666667, 2.        ]])
    """

    # pylint: disable="invalid-name"
    def __init__(
        self,
        input_dim: IntArgType,
        output_dim: IntArgType = 1,
    ):
        self._input_dim = np.int_(_utils.as_numpy_scalar(input_dim))
        self._output_dim = np.int_(_utils.as_numpy_scalar(output_dim))

    def __repr__(self) -> str:
        return f"<{self.__class__.__name__}>"

    @abc.abstractmethod
    def __call__(
        self, x0: _InputType, x1: Optional[_InputType] = None
    ) -> Union[np.ndarray, np.float_]:
        """Evaluate the kernel.

        Computes the covariance function at ``x0`` and ``x1``. If the inputs have
        more than one dimension the covariance function is evaluated pairwise for all
        observations determined by the first dimension of ``x0`` and ``x1``. If
        only ``x0`` is given the kernel matrix :math:`K=k(X_0, X_0)` is computed.

        Parameters
        ----------
        x0 :
            *shape=(input_dim,) or (n0, input_dim)* -- First input.
        x1 :
            *shape=(input_dim,) or (n1, input_dim)* -- Second input.

        Returns
        -------
        cov :
            *shape=(), (output_dim, output_dim) or (n0, n1) or (n0, n1, output_dim,
            output_dim)* -- Kernel evaluated at ``x0`` and ``x1`` or kernel matrix
            containing pairwise evaluations for all observations in ``x0`` (and ``x1``).
        """
        raise NotImplementedError

    @property
    def input_dim(self) -> int:
        """Dimension of arguments of the covariance function.

        The dimension of inputs to the covariance function :math:`k : \\mathbb{R}^{
        d_{in}} \\times \\mathbb{R}^{d_{in}} \\rightarrow
        \\mathbb{R}^{d_{out} \\times d_{out}}`.
        """
        return self._input_dim

    @property
    def output_dim(self) -> int:
        """Dimension of the evaluated covariance function.

        The resulting evaluated kernel :math:`k(x_0, x_1) \\in
        \\mathbb{R}^{d_{out} \\times d_{out}}` has *shape=(output_dim,
        output_dim)*.
        """
        return self._output_dim

    def _check_and_reshape_inputs(
        self,
        x0: _InputType,
        x1: Optional[_InputType] = None,
    ) -> Tuple[np.ndarray, Optional[np.ndarray], ShapeType]:
        """Check and transform inputs of the covariance function.

        Checks the shape of the inputs to the covariance function and
        transforms the inputs into two-dimensional :class:`numpy.ndarray`s such that
        inputs are stacked row-wise.

        Parameters
        ----------
        x0 :
            First input to the covariance function.
        x1 :
            Second input to the covariance function.

        Returns
        -------
        x0 :
            First input to the covariance function.
        x1 :
            Second input to the covariance function.
        kernshape :
            Shape of the evaluation of the covariance function.

        Raises
        -------
        ValueError :
            If input shapes of x0 and x1 do not match the kernel input dimension or
            each other.
        """
        # pylint: disable="too-many-boolean-expressions"

        # Check and promote shapes
        x0 = np.asarray(x0)
        if x1 is None:
            if (
                (x0.ndim == 0 and self.input_dim > 1)  # Scalar input
                or (x0.ndim == 1 and x0.shape[0] != self.input_dim)  # Vector input
                or (x0.ndim >= 2 and x0.shape[1] != self.input_dim)  # Matrix input
            ):
                raise ValueError(
                    f"Argument shape x0.shape={x0.shape} does not match "
                    "kernel input dimension."
                )

            # Determine correct shape for the kernel matrix as the output of __call__
            kernshape = self._get_shape_kernelmatrix(
                x0_shape=x0.shape, x1_shape=x0.shape
            )

            return np.atleast_2d(x0), None, kernshape
        else:
            x1 = np.asarray(x1)
            err_msg = (
                f"Argument shapes x0.shape={x0.shape} and x1.shape="
                f"{x1.shape} do not match kernel input dimension "
                f"{self.input_dim}. Try passing either two vectors or two "
                "matrices with the second dimension equal to the kernel input "
                "dimension."
            )

<<<<<<< HEAD
            # The below was weirdly necessary to make pylint pass
            # even though I have not touched anything in the vicinity
            # of kernels. Please, anyone feel free to remove this
            # pylint-disable again, provided it passes the CI :)
            #
            # pylint: disable=redefined-variable-type

=======
            # pylint: disable=redefined-variable-type
>>>>>>> ab27e1d8
            # Promote unequal shapes
            if x0.ndim < 2 and x1.ndim == 2:
                x0 = np.atleast_2d(x0)
            if x1.ndim < 2 and x0.ndim == 2:
                x1 = np.atleast_2d(x1)
            if x0.ndim != x1.ndim:  # Shape mismatch
                raise ValueError(err_msg)

            # Check shapes
            if (
                (x0.ndim == 0 and self.input_dim > 1)  # Scalar input
                or (
                    x0.ndim == 1  # Vector input
                    and not (x0.shape[0] == x1.shape[0] == self.input_dim)
                )
                or (
                    x0.ndim == 2  # Matrix input
                    and not (x0.shape[1] == x1.shape[1] == self.input_dim)
                )
            ):
                raise ValueError(err_msg)

            # Determine correct shape for the kernel matrix as the output of __call__
            kernshape = self._get_shape_kernelmatrix(
                x0_shape=x0.shape, x1_shape=x1.shape
            )

            return np.atleast_2d(x0), np.atleast_2d(x1), kernshape

    def _get_shape_kernelmatrix(
        self,
        x0_shape: ShapeArgType,
        x1_shape: ShapeArgType,
    ) -> ShapeType:
        """Determine the shape of the kernel matrix based on the given arguments.

        Determine the correct shape of the covariance function evaluated at the given
        input arguments. If inputs are vectors the output is a numpy scalar if the
        output dimension of the kernel is 1, otherwise *shape=(output_dim,
        output_dim)*. If inputs represent multiple observations, then the resulting
        matrix has *shape=(n0, n1) or (n0, n1, output_dim, output_dim)*.

        Parameters
        ----------
        x0_shape :
            Shape of the first input to the covariance function.
        x1_shape :
            Shape of the second input to the covariance function.
        """
        if len(x0_shape) <= 1 and len(x1_shape) <= 1:
            if self.output_dim == 1:
                kern_shape = 0
            else:
                kern_shape = ()
        else:
            kern_shape = (x0_shape[0], x1_shape[0])

        if self.output_dim > 1:
            kern_shape += (
                self.output_dim,
                self.output_dim,
            )

        return _utils.as_shape(kern_shape)

    @staticmethod
    def _reshape_kernelmatrix(
        kerneval: np.ndarray, newshape: ShapeArgType
    ) -> np.ndarray:
        """Reshape the evaluation of the covariance function.

        Reshape the given evaluation of the covariance function to the correct shape,
        determined by the inputs x0 and x1. This method is designed to be called by
        subclasses of :class:`Kernel` in their :meth:`__call__` function to ensure
        the returned quantity has the correct shape independent of the implementation of
        the kernel.

        Parameters:
        -----------
        kerneval
            Covariance function evaluated at ``x0`` and ``x1``.
        newshape :
            New shape of the evaluation of the covariance function.
        """
        if newshape[0] == 0:
            return _utils.as_numpy_scalar(kerneval.squeeze())
        else:
            return kerneval.reshape(newshape)<|MERGE_RESOLUTION|>--- conflicted
+++ resolved
@@ -184,17 +184,8 @@
                 "dimension."
             )
 
-<<<<<<< HEAD
-            # The below was weirdly necessary to make pylint pass
-            # even though I have not touched anything in the vicinity
-            # of kernels. Please, anyone feel free to remove this
-            # pylint-disable again, provided it passes the CI :)
-            #
             # pylint: disable=redefined-variable-type
 
-=======
-            # pylint: disable=redefined-variable-type
->>>>>>> ab27e1d8
             # Promote unequal shapes
             if x0.ndim < 2 and x1.ndim == 2:
                 x0 = np.atleast_2d(x0)
