--- conflicted
+++ resolved
@@ -96,12 +96,10 @@
         self.linsys = get_linear_system(name=linsys, dim=dim)
         x, A, Ainv, _ = problinsolve(A=self.linsys.A, b=self.linsys.b)
         self.qoi = get_quantity_of_interest(qoi, x, A, Ainv)
+        self.rng = np.random.default_rng(seed=1)
 
     def time_trace_cov(self, linsys, dim, qoi):
         self.qoi.cov.trace()
-
-<<<<<<< HEAD
-        self.rng = np.random.default_rng(seed=1)
 
     def time_sample(self, output):
         """Time sampling from the posterior distribution."""
@@ -111,7 +109,6 @@
             self.Ahat.sample(rng=self.rng, size=self.n_samples)
         elif output == "matrix_inverse":
             self.Ainvhat.sample(rng=self.rng, size=self.n_samples)
-=======
+
     def peakmem_trace_cov(self, linsys, dim, qoi):
-        self.qoi.cov.trace()
->>>>>>> a8eaf8b6
+        self.qoi.cov.trace()