# Developer Introduction

Contributions to ProbNum are very welcome. Before getting started make sure to read the following guidelines.

All contributions to ProbNum should be made via pull requests (PR) to the
[master branch](https://github.com/probabilistic-numerics/probnum/tree/master) on GitHub. Some suggestions for
a good PR are:

- implements or fixes one functionality;
- includes tests and appropriate documentation; and
- makes minimal changes to the interface and core codebase.

If you would like to contribute but are unsure how, then writing examples, documentation or working on
[open issues](https://github.com/probabilistic-numerics/probnum/issues) are a good way to start. See the
[developer guides](https://probnum.readthedocs.io/en/latest/development/developer_guides.html)
for detailed instructions.

## Getting Started

Begin by forking the repository on GitHub and cloning your fork to a local machine. Next, create a new branch in your
forked repository describing the feature you would like to implement. You can now get started writing code in your new
branch. Make sure to keep the following best practices regarding code quality in mind.

### Code Quality

Code quality is an essential component in a collaborative open-source project.

- Make sure to observe [good coding practice](https://www.python.org/dev/peps/pep-0020/).
- Keep dependencies to a minimum.
- All code should be covered by tests within the [unittest](https://docs.python.org/3/library/unittest.html) framework.
- Documentation of code is essential. ProbNum uses the
[NumPy docstring format](https://numpydoc.readthedocs.io/en/latest/format.html).
- Code should be formatted with [*Black*](https://github.com/psf/black) and follow the internal [style guide](https://github.com/probabilistic-numerics/probnum/blob/master/STYLEGUIDE.md).
  For more thorough Python code style guides we refer to [PEP 8](https://www.python.org/dev/peps/pep-0008/) and to [the *Black* code style](https://github.com/psf/black/blob/master/docs/the_black_code_style.md).

For all of the above the existing ProbNum code is a good initial reference point.

### Using Tox

Probnum uses [tox](https://tox.readthedocs.io/en/latest/) in its [continuous integration (CI)](#continuous-integration)
pipeline to run tests, build documentation, check code formatting and code quality. Under the hood, tox builds virtual
environments following the specifications in `./tox.ini` in order to run tests across multiple python versions, while
making sure that all the necessary dependencies are installed. Using tox unifies the *local* development process with CI,
such that local test results should match the outcomes of Travis's builds more closely. This ensures that your pull
request can be merged seamlessly into ProbNum's codebase.

Install tox from the Python Package Index (PyPI) via
```bash
pip install -U tox
```
Once tox and the required [external tools](#external-tools) below are installed, you can run tests and build the
documentation locally by simply calling
```bash
tox
```
<<<<<<< HEAD
Note, to reduce runtime tox caches and reuses the virtual environment it creates the first time you run the command. If
you are frequently switching between branches or adjusting the build configuration make sure to force recreation of the
=======
Note, to reduce runtime tox caches and reuses the virtual environment it creates the first time you run the command. If 
you are frequently switching between branches or adjusting the build configuration make sure to force recreation of the 
>>>>>>> 4f6ac9eb
virtual environment via ``tox -r``, if you experience unexpected tox failures.

**Word of caution:**
Running `tox` runs all environments as specified in `tox.ini`, thus potentially running tests across many different
Python versions. To run the full test suite make sure that you have all specified Python versions installed.
Alternatively, you can run a single specific environment through `tox -e <env>`, e.g. `tox -e py36` to run tests with
Python 3.6 or `tox -e docs` to just build the documentation.

### External Tools

Building the documentation locally requires additional packages (e.g. for inheritance diagrams), which can be found in
`.travis.yml`. These packages are currently:
- [pandoc](https://pandoc.org/): In Ubuntu, install via `sudo apt install pandoc`
- [graphviz](https://graphviz.org/): In Ubuntu, install via `sudo apt install graphviz`

### Advanced Developer Setup

For regular contributors to ProbNum we provide a configuration file `
.pre-commit-config.yaml ` with useful pre-commit hooks. These allow the automatic
identification of simple issues in a commit, e.g. inconsistent code formatting. They are executed automatically whenever
`git commit` is executed. This way one can avoid common problems in a pull request which prevent an automatic merge into
the `master` branch on GitHub. To set up ProbNum's pre-commit hooks simply install [pre-commit](https://pre-commit.com/)
by executing
```bash
pip install pre-commit
```
and install the configuration script via
```
pre-commit install
```
in the `probnum` folder.

## Testing

[![test coverage: latest](https://img.shields.io/codecov/c/gh/probabilistic-numerics/probnum/master?label=Coverage%3A%20latest&logo=codecov)](https://codecov.io/gh/probabilistic-numerics/probnum/branch/master)

We use [unittest](https://docs.python.org/3/library/unittest.html) for testing and aim to cover as much code with tests
as possible. Make sure to always add tests for newly implemented code. To run the test suite on your machine you have
multiple options:

- **Full test suite with tox:** Run the full suite across different Python versions with

  ```bash
  tox
  ```

- **Single environment with tox:** Run tests for a single Python environment, e.g. for Python 3.6

  ```bash
  tox -e py36
  ```

- **pytest:** Run tests directly in your local environment by calling

  ```bash
  pytest
  ```
<<<<<<< HEAD
Code coverage of the tests is reported via [codecov](https://codecov.io/github/probabilistic-numerics/probnum?branch=master).
=======

Code coverage of the tests is reported via [codecov](https://codecov.io/github/probabilistic-numerics/probnum?branch=master). 
>>>>>>> 4f6ac9eb

## Documentation

[![docs: stable](https://img.shields.io/readthedocs/probnum.svg?logo=read%20the%20docs&logoColor=white&label=Docs:%20stable)](https://probnum.readthedocs.io/en/stable/)
[![docs: latest](https://img.shields.io/readthedocs/probnum.svg?logo=read%20the%20docs&logoColor=white&label=Docs:%20latest)](https://probnum.readthedocs.io/en/latest/)

ProbNum's documentation is created with [Sphinx](https://www.sphinx-doc.org/en/master/) and automatically built and
hosted by [ReadTheDocs](https://readthedocs.org/projects/probnum/) for stable releases and the latest (`master` branch)
version.

You can build the documentation locally via
```bash
tox -e docs
```
This creates a static web page under `./docs/_build/html/` which you can view in your browser by opening
`./docs/_build/html/intro.html`.

Alternatively, if you want to build the docs in your current environment you can manually execute
```bash
cd docs
make clean
make html
```

## Continuous Integration

[![build status: latest](https://img.shields.io/travis/probabilistic-numerics/probnum/master.svg?logo=travis%20ci&logoColor=white&label=Travis%20CI:%20latest)](https://travis-ci.com/github/probabilistic-numerics/probnum/branches)

ProbNum uses [Travis CI](https://travis-ci.com/github/probabilistic-numerics/probnum) for continuous integration.
For every pull request and every commit Travis builds the project and runs the test suite (through `tox`), to make sure
that no breaking changes are introduced by mistake. Travis also automatically triggers a
build of ProbNum's documentation. Changes to Travis can be made through the `.travis.yml` file, as well as through
`tox.ini` since Travis relies on `tox` for both testing and building the documentation. ProbNum also uses
[GitHub Actions](https://docs.github.com/en/actions) to verify that all pushes and pull requests are compliant with the
[*Black*](https://github.com/psf/black) code style.<|MERGE_RESOLUTION|>--- conflicted
+++ resolved
@@ -53,13 +53,8 @@
 ```bash
 tox
 ```
-<<<<<<< HEAD
 Note, to reduce runtime tox caches and reuses the virtual environment it creates the first time you run the command. If
 you are frequently switching between branches or adjusting the build configuration make sure to force recreation of the
-=======
-Note, to reduce runtime tox caches and reuses the virtual environment it creates the first time you run the command. If 
-you are frequently switching between branches or adjusting the build configuration make sure to force recreation of the 
->>>>>>> 4f6ac9eb
 virtual environment via ``tox -r``, if you experience unexpected tox failures.
 
 **Word of caution:**
@@ -117,12 +112,8 @@
   ```bash
   pytest
   ```
-<<<<<<< HEAD
+
 Code coverage of the tests is reported via [codecov](https://codecov.io/github/probabilistic-numerics/probnum?branch=master).
-=======
-
-Code coverage of the tests is reported via [codecov](https://codecov.io/github/probabilistic-numerics/probnum?branch=master). 
->>>>>>> 4f6ac9eb
 
 ## Documentation
 
