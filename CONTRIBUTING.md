# Developer Introduction

Contributions to ProbNum are very welcome. Before getting started make sure to read the following guidelines.

All contributions to ProbNum should be made via pull requests (PR) to the
[master branch](https://github.com/probabilistic-numerics/probnum/tree/master) on GitHub. Some suggestions for
a good PR are:

- implements or fixes one functionality;
- includes tests and appropriate documentation; and
- makes minimal changes to the interface and core codebase.

If you would like to contribute but are unsure how, then writing examples, documentation or working on
[open issues](https://github.com/probabilistic-numerics/probnum/issues) are a good way to start. See the
[developer guides](https://probnum.readthedocs.io/en/latest/development/developer_guides.html)
for detailed instructions.

## Getting Started

Begin by forking the repository on GitHub and cloning your fork to a local machine. Next, create a new branch in your
forked repository describing the feature you would like to implement. You can now get started writing code in your new
branch. Make sure to keep the following best practices regarding code quality in mind.

### Code Quality

Code quality is an essential component in a collaborative open-source project.

- Make sure to observe [good coding practice](https://www.python.org/dev/peps/pep-0020/).
- Keep dependencies to a minimum.
- All code should be covered by tests within the [unittest](https://docs.python.org/3/library/unittest.html) framework.
- Documentation of code is essential. ProbNum uses the
[NumPy docstring format](https://numpydoc.readthedocs.io/en/latest/format.html).
- Code should be formatted with [*Black*](https://github.com/psf/black) and follow the internal [style guide](https://github.com/probabilistic-numerics/probnum/blob/master/STYLEGUIDE.md).
  For more thorough Python code style guides we refer to [PEP 8](https://www.python.org/dev/peps/pep-0008/) and to [the *Black* code style](https://github.com/psf/black/blob/master/docs/the_black_code_style.md).

For all of the above the existing ProbNum code is a good initial reference point.

### Using Tox

Probnum uses [tox](https://tox.readthedocs.io/en/latest/) in its [continuous integration (CI)](#continuous-integration)
pipeline to run tests, build documentation, check code formatting and code quality. Under the hood, tox builds virtual
environments following the specifications in `./tox.ini` in order to run tests across multiple python versions, while
making sure that all the necessary dependencies are installed. Using tox unifies the *local* development process with CI,
such that local test results should match the outcomes of Travis's builds more closely. This ensures that your pull
request can be merged seamlessly into ProbNum's codebase.

Install tox from the Python Package Index (PyPI) via
```bash
pip install -U tox
```
Once tox and the required [external tools](#external-tools) below are installed, you can run tests and build the
documentation locally by simply calling
```bash
tox
```
Note, to reduce runtime tox caches and reuses the virtual environment it creates the first time you run the command. If
you are frequently switching between branches or adjusting the build configuration make sure to force recreation of the
virtual environment via ``tox -r``, if you experience unexpected tox failures.

**Word of caution:**
Running `tox` runs all environments as specified in `tox.ini`, thus potentially running tests across many different
Python versions. To run the full test suite make sure that you have all specified Python versions installed.
Alternatively, you can run a single specific environment through `tox -e <env>`, e.g. `tox -e py36` to run tests with
Python 3.6 or `tox -e docs` to just build the documentation.

### External Tools

Building the documentation locally requires additional packages (e.g. for inheritance diagrams), which can be found in
`.travis.yml`. These packages are currently:
- [pandoc](https://pandoc.org/): In Ubuntu, install via `sudo apt install pandoc`
- [graphviz](https://graphviz.org/): In Ubuntu, install via `sudo apt install graphviz`

### Advanced Developer Setup

For regular contributors to ProbNum we provide a configuration file `
.pre-commit-config.yaml ` with useful pre-commit hooks. These allow the automatic
<<<<<<< HEAD
identification of simple issues in a commit, e.g. inconsistent code formatting. They are executed automatically whenever
`git commit` is executed. This way one can avoid common problems in a pull request which prevent an automatic merge into
the `master` branch on GitHub. To set up ProbNum's pre-commit hooks simply install [pre-commit](https://pre-commit.com/)
by executing
=======
identification of simple issues in a commit, e.g. inconsistent code formatting. They are
executed automatically whenever `git commit` is executed. This way one can avoid common
problems in a pull request which prevent an automatic merge into the `master` branch on
GitHub. To set up ProbNum's pre-commit hooks simply install [pre-commit](https://pre-commit.com/) by executing
>>>>>>> 07178916
```bash
pip install pre-commit
```
and install the configuration script via
<<<<<<< HEAD
```
=======
```bash
>>>>>>> 07178916
pre-commit install
```
in the `probnum` folder.

<<<<<<< HEAD
=======

>>>>>>> 07178916
## Testing

[![test coverage: latest](https://img.shields.io/codecov/c/gh/probabilistic-numerics/probnum/master?label=Coverage%3A%20latest&logo=codecov)](https://codecov.io/gh/probabilistic-numerics/probnum/branch/master)

We use [unittest](https://docs.python.org/3/library/unittest.html) for testing and aim to cover as much code with tests
as possible. Make sure to always add tests for newly implemented code. To run the test suite on your machine you have
multiple options:

- **Full test suite with tox:** Run the full suite across different Python versions with

  ```bash
  tox
  ```

- **Single environment with tox:** Run tests for a single Python environment, e.g. for Python 3.6

  ```bash
  tox -e py36
  ```

- **pytest:** Run tests directly in your local environment by calling

  ```bash
  pytest
  ```

Code coverage of the tests is reported via [codecov](https://codecov.io/github/probabilistic-numerics/probnum?branch=master).

## Documentation

[![docs: stable](https://img.shields.io/readthedocs/probnum.svg?logo=read%20the%20docs&logoColor=white&label=Docs:%20stable)](https://probnum.readthedocs.io/en/stable/)
[![docs: latest](https://img.shields.io/readthedocs/probnum.svg?logo=read%20the%20docs&logoColor=white&label=Docs:%20latest)](https://probnum.readthedocs.io/en/latest/)

ProbNum's documentation is created with [Sphinx](https://www.sphinx-doc.org/en/master/) and automatically built and
hosted by [ReadTheDocs](https://readthedocs.org/projects/probnum/) for stable releases and the latest (`master` branch)
version.

You can build the documentation locally via
```bash
tox -e docs
```
This creates a static web page under `./docs/_build/html/` which you can view in your browser by opening
`./docs/_build/html/intro.html`.

Alternatively, if you want to build the docs in your current environment you can manually execute
```bash
cd docs
make clean
make html
```

## Continuous Integration

[![build status: latest](https://img.shields.io/travis/probabilistic-numerics/probnum/master.svg?logo=travis%20ci&logoColor=white&label=Travis%20CI:%20latest)](https://travis-ci.com/github/probabilistic-numerics/probnum/branches)

ProbNum uses [Travis CI](https://travis-ci.com/github/probabilistic-numerics/probnum) for continuous integration.
For every pull request and every commit Travis builds the project and runs the test suite (through `tox`), to make sure
that no breaking changes are introduced by mistake. Travis also automatically triggers a
build of ProbNum's documentation. Changes to Travis can be made through the `.travis.yml` file, as well as through
`tox.ini` since Travis relies on `tox` for both testing and building the documentation. ProbNum also uses
[GitHub Actions](https://docs.github.com/en/actions) to verify that all pushes and pull requests are compliant with the
[*Black*](https://github.com/psf/black) code style.<|MERGE_RESOLUTION|>--- conflicted
+++ resolved
@@ -74,34 +74,19 @@
 
 For regular contributors to ProbNum we provide a configuration file `
 .pre-commit-config.yaml ` with useful pre-commit hooks. These allow the automatic
-<<<<<<< HEAD
-identification of simple issues in a commit, e.g. inconsistent code formatting. They are executed automatically whenever
-`git commit` is executed. This way one can avoid common problems in a pull request which prevent an automatic merge into
-the `master` branch on GitHub. To set up ProbNum's pre-commit hooks simply install [pre-commit](https://pre-commit.com/)
-by executing
-=======
 identification of simple issues in a commit, e.g. inconsistent code formatting. They are
 executed automatically whenever `git commit` is executed. This way one can avoid common
 problems in a pull request which prevent an automatic merge into the `master` branch on
 GitHub. To set up ProbNum's pre-commit hooks simply install [pre-commit](https://pre-commit.com/) by executing
->>>>>>> 07178916
 ```bash
 pip install pre-commit
 ```
 and install the configuration script via
-<<<<<<< HEAD
-```
-=======
 ```bash
->>>>>>> 07178916
 pre-commit install
 ```
 in the `probnum` folder.
 
-<<<<<<< HEAD
-=======
-
->>>>>>> 07178916
 ## Testing
 
 [![test coverage: latest](https://img.shields.io/codecov/c/gh/probabilistic-numerics/probnum/master?label=Coverage%3A%20latest&logo=codecov)](https://codecov.io/gh/probabilistic-numerics/probnum/branch/master)
